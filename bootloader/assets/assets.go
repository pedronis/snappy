// -*- Mode: Go; indent-tabs-mode: t -*-

/*
 * Copyright (C) 2020 Canonical Ltd
 *
 * This program is free software: you can redistribute it and/or modify
 * it under the terms of the GNU General Public License version 3 as
 * published by the Free Software Foundation.
 *
 * This program is distributed in the hope that it will be useful,
 * but WITHOUT ANY WARRANTY; without even the implied warranty of
 * MERCHANTABILITY or FITNESS FOR A PARTICULAR PURPOSE.  See the
 * GNU General Public License for more details.
 *
 * You should have received a copy of the GNU General Public License
 * along with this program.  If not, see <http://www.gnu.org/licenses/>.
 *
 */

package assets

import (
	"fmt"
<<<<<<< HEAD
	"os"
	"regexp"
	"sort"
=======

	"github.com/snapcore/snapd/osutil"
>>>>>>> b2fd9988
)

var registeredAssets = map[string][]byte{}

type forEditions struct {
	// First edition this snippet is used in
	FirstEdition uint
	// Snippet data
	Snippet []byte
}

var registeredEditionSnippets = map[string][]forEditions{}

// registerInternal registers an internal asset under the given name.
func registerInternal(name string, data []byte) {
	if _, ok := registeredAssets[name]; ok {
		panic(fmt.Sprintf("asset %q is already registered", name))
	}
	registeredAssets[name] = data
}

// Internal returns the content of an internal asset registered under the given
// name, or nil when none was found.
func Internal(name string) []byte {
	return registeredAssets[name]
}

type byFirstEdition []forEditions

func (b byFirstEdition) Len() int           { return len(b) }
func (b byFirstEdition) Swap(i, j int)      { b[i], b[j] = b[j], b[i] }
func (b byFirstEdition) Less(i, j int) bool { return b[i].FirstEdition < b[j].FirstEdition }

// registerSnippetForEditions register a set of snippets, each carrying the
// first edition number it applies to, under a given key.
func registerSnippetForEditions(name string, snippets []forEditions) {
	if _, ok := registeredEditionSnippets[name]; ok {
		panic(fmt.Sprintf("edition snippets %q are already registered", name))
	}

	if !sort.IsSorted(byFirstEdition(snippets)) {
		panic(fmt.Sprintf("edition snippets %q must be sorted in ascending edition number order", name))
	}
	for i := range snippets {
		if i == 0 {
			continue
		}
		if snippets[i-1].FirstEdition == snippets[i].FirstEdition {
			panic(fmt.Sprintf(`first edition %v repeated in edition snippets %q`,
				snippets[i].FirstEdition, name))
		}
	}
	registeredEditionSnippets[name] = snippets
}

// SnippetForEdition returns a snippet registered under given name,
// applicable for the provided edition number.
func SnippetForEdition(name string, edition uint) []byte {
	snippets := registeredEditionSnippets[name]
	if snippets == nil {
		return nil
	}
	var current []byte
	// snippets are sorted by ascending edition number when adding
	for _, snip := range snippets {
		if edition >= snip.FirstEdition {
			current = snip.Snippet
		} else {
			break
		}
	}
	return current
}

// MockInternal mocks the contents of an internal asset for use in testing.
func MockInternal(name string, data []byte) (restore func()) {
	osutil.MustBeTestBinary("mocking can be done only in tests")

	old, ok := registeredAssets[name]
	registeredAssets[name] = data
	return func() {
		if ok {
			registeredAssets[name] = old
		} else {
			delete(registeredAssets, name)
		}
	}
}<|MERGE_RESOLUTION|>--- conflicted
+++ resolved
@@ -21,14 +21,9 @@
 
 import (
 	"fmt"
-<<<<<<< HEAD
-	"os"
-	"regexp"
 	"sort"
-=======
 
 	"github.com/snapcore/snapd/osutil"
->>>>>>> b2fd9988
 )
 
 var registeredAssets = map[string][]byte{}
