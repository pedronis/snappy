// -*- Mode: Go; indent-tabs-mode: t -*-

/*
 * Copyright (C) 2014-2018 Canonical Ltd
 *
 * This program is free software: you can redistribute it and/or modify
 * it under the terms of the GNU General Public License version 3 as
 * published by the Free Software Foundation.
 *
 * This program is distributed in the hope that it will be useful,
 * but WITHOUT ANY WARRANTY; without even the implied warranty of
 * MERCHANTABILITY or FITNESS FOR A PARTICULAR PURPOSE.  See the
 * GNU General Public License for more details.
 *
 * You should have received a copy of the GNU General Public License
 * along with this program.  If not, see <http://www.gnu.org/licenses/>.
 *
 */

package store

import (
	"bytes"
	"crypto"
	"encoding/json"
	"errors"
	"fmt"
	"io"
	"io/ioutil"
	"net/http"
	"net/http/httptest"
	"net/url"
	"os"
	"path/filepath"
	"regexp"
	"strings"
	"testing"
	"time"

	"golang.org/x/crypto/sha3"
	"golang.org/x/net/context"
	. "gopkg.in/check.v1"
	"gopkg.in/macaroon.v1"
	"gopkg.in/retry.v1"

	"github.com/snapcore/snapd/advisor"
	"github.com/snapcore/snapd/arch"
	"github.com/snapcore/snapd/asserts"
	"github.com/snapcore/snapd/dirs"
	"github.com/snapcore/snapd/httputil"
	"github.com/snapcore/snapd/logger"
	"github.com/snapcore/snapd/osutil"
	"github.com/snapcore/snapd/overlord/auth"
	"github.com/snapcore/snapd/progress"
	"github.com/snapcore/snapd/release"
	"github.com/snapcore/snapd/snap"
	"github.com/snapcore/snapd/snap/snaptest"
	"github.com/snapcore/snapd/testutil"
)

func TestStore(t *testing.T) { TestingT(t) }

type configTestSuite struct{}

var _ = Suite(&configTestSuite{})

func (suite *configTestSuite) TestSetBaseURL(c *C) {
	// Sanity check to prove at least one URI changes.
	cfg := DefaultConfig()
	c.Assert(cfg.StoreBaseURL.String(), Equals, "https://api.snapcraft.io/")

	u, err := url.Parse("http://example.com/path/prefix/")
	c.Assert(err, IsNil)
	err = cfg.setBaseURL(u)
	c.Assert(err, IsNil)

	c.Check(cfg.StoreBaseURL.String(), Equals, "http://example.com/path/prefix/")
	c.Check(cfg.AssertionsBaseURL, IsNil)
}

func (suite *configTestSuite) TestSetBaseURLStoreOverrides(c *C) {
	cfg := DefaultConfig()
	c.Assert(cfg.setBaseURL(apiURL()), IsNil)
	c.Check(cfg.StoreBaseURL, Matches, apiURL().String()+".*")

	c.Assert(os.Setenv("SNAPPY_FORCE_API_URL", "https://force-api.local/"), IsNil)
	defer os.Setenv("SNAPPY_FORCE_API_URL", "")
	cfg = DefaultConfig()
	c.Assert(cfg.setBaseURL(apiURL()), IsNil)
	c.Check(cfg.StoreBaseURL.String(), Equals, "https://force-api.local/")
	c.Check(cfg.AssertionsBaseURL, IsNil)
}

func (suite *configTestSuite) TestSetBaseURLStoreURLBadEnviron(c *C) {
	c.Assert(os.Setenv("SNAPPY_FORCE_API_URL", "://example.com"), IsNil)
	defer os.Setenv("SNAPPY_FORCE_API_URL", "")

	cfg := DefaultConfig()
	err := cfg.setBaseURL(apiURL())
	c.Check(err, ErrorMatches, "invalid SNAPPY_FORCE_API_URL: parse ://example.com: missing protocol scheme")
}

func (suite *configTestSuite) TestSetBaseURLAssertsOverrides(c *C) {
	cfg := DefaultConfig()
	c.Assert(cfg.setBaseURL(apiURL()), IsNil)
	c.Check(cfg.AssertionsBaseURL, IsNil)

	c.Assert(os.Setenv("SNAPPY_FORCE_SAS_URL", "https://force-sas.local/"), IsNil)
	defer os.Setenv("SNAPPY_FORCE_SAS_URL", "")
	cfg = DefaultConfig()
	c.Assert(cfg.setBaseURL(apiURL()), IsNil)
	c.Check(cfg.AssertionsBaseURL, Matches, "https://force-sas.local/.*")
}

func (suite *configTestSuite) TestSetBaseURLAssertsURLBadEnviron(c *C) {
	c.Assert(os.Setenv("SNAPPY_FORCE_SAS_URL", "://example.com"), IsNil)
	defer os.Setenv("SNAPPY_FORCE_SAS_URL", "")

	cfg := DefaultConfig()
	err := cfg.setBaseURL(apiURL())
	c.Check(err, ErrorMatches, "invalid SNAPPY_FORCE_SAS_URL: parse ://example.com: missing protocol scheme")
}

const (
	// Store API paths/patterns.
	authNoncesPath     = "/api/v1/snaps/auth/nonces"
	authSessionPath    = "/api/v1/snaps/auth/sessions"
	buyPath            = "/api/v1/snaps/purchases/buy"
	customersMePath    = "/api/v1/snaps/purchases/customers/me"
	detailsPathPattern = "/api/v1/snaps/details/.*"
	ordersPath         = "/api/v1/snaps/purchases/orders"
	searchPath         = "/api/v1/snaps/search"
	sectionsPath       = "/api/v1/snaps/sections"
	// v2
	snapActionPath  = "/v2/snaps/refresh"
	infoPathPattern = "/v2/snaps/info/.*"
)

// Build details path for a snap name.
func detailsPath(snapName string) string {
	return strings.Replace(detailsPathPattern, ".*", snapName, 1)
}

// Build info path for a snap name.
func infoPath(snapName string) string {
	return strings.Replace(infoPathPattern, ".*", snapName, 1)
}

// Assert that a request is roughly as expected. Useful in fakes that should
// only attempt to handle a specific request.
func assertRequest(c *C, r *http.Request, method, pathPattern string) {
	pathMatch, err := regexp.MatchString("^"+pathPattern+"$", r.URL.Path)
	c.Assert(err, IsNil)
	if r.Method != method || !pathMatch {
		c.Fatalf("request didn't match (expected %s %s, got %s %s)", method, pathPattern, r.Method, r.URL.Path)
	}
}

type storeTestSuite struct {
	testutil.BaseTest
	store     *Store
	logbuf    *bytes.Buffer
	user      *auth.UserState
	localUser *auth.UserState
	device    *auth.DeviceState

	origDownloadFunc func(context.Context, string, string, string, *auth.UserState, *Store, io.ReadWriteSeeker, int64, progress.Meter) error
	mockXDelta       *testutil.MockCmd

	restoreLogger func()
}

var _ = Suite(&storeTestSuite{})

const (
	exModel = `type: model
authority-id: my-brand
series: 16
brand-id: my-brand
model: baz-3000
architecture: armhf
gadget: gadget
kernel: kernel
store: my-brand-store-id
timestamp: 2016-08-20T13:00:00Z
sign-key-sha3-384: Jv8_JiHiIzJVcO9M55pPdqSDWUvuhfDIBJUS-3VW7F_idjix7Ffn5qMxB21ZQuij

AXNpZw=`

	exSerial = `type: serial
authority-id: my-brand
brand-id: my-brand
model: baz-3000
serial: 9999
device-key:
    AcbBTQRWhcGAARAAtJGIguK7FhSyRxL/6jvdy0zAgGCjC1xVNFzeF76p5G8BXNEEHZUHK+z8Gr2J
    inVrpvhJhllf5Ob2dIMH2YQbC9jE1kjbzvuauQGDqk6tNQm0i3KDeHCSPgVN+PFXPwKIiLrh66Po
    AC7OfR1rFUgCqu0jch0H6Nue0ynvEPiY4dPeXq7mCdpDr5QIAM41L+3hg0OdzvO8HMIGZQpdF6jP
    7fkkVMROYvHUOJ8kknpKE7FiaNNpH7jK1qNxOYhLeiioX0LYrdmTvdTWHrSKZc82ZmlDjpKc4hUx
    VtTXMAysw7CzIdREPom/vJklnKLvZt+Wk5AEF5V5YKnuT3pY+fjVMZ56GtTEeO/Er/oLk/n2xUK5
    fD5DAyW/9z0ygzwTbY5IuWXyDfYneL4nXwWOEgg37Z4+8mTH+ftTz2dl1x1KIlIR2xo0kxf9t8K+
    jlr13vwF1+QReMCSUycUsZ2Eep5XhjI+LG7G1bMSGqodZTIOXLkIy6+3iJ8Z/feIHlJ0ELBDyFbl
    Yy04Sf9LI148vJMsYenonkoWejWdMi8iCUTeaZydHJEUBU/RbNFLjCWa6NIUe9bfZgLiOOZkps54
    +/AL078ri/tGjo/5UGvezSmwrEoWJyqrJt2M69N2oVDLJcHeo2bUYPtFC2Kfb2je58JrJ+llifdg
    rAsxbnHXiXyVimUAEQEAAQ==
device-key-sha3-384: EAD4DbLxK_kn0gzNCXOs3kd6DeMU3f-L6BEsSEuJGBqCORR0gXkdDxMbOm11mRFu
timestamp: 2016-08-24T21:55:00Z
sign-key-sha3-384: Jv8_JiHiIzJVcO9M55pPdqSDWUvuhfDIBJUS-3VW7F_idjix7Ffn5qMxB21ZQuij

AXNpZw=`

	exDeviceSessionRequest = `type: device-session-request
brand-id: my-brand
model: baz-3000
serial: 9999
nonce: @NONCE@
timestamp: 2016-08-24T21:55:00Z
sign-key-sha3-384: Jv8_JiHiIzJVcO9M55pPdqSDWUvuhfDIBJUS-3VW7F_idjix7Ffn5qMxB21ZQuij

AXNpZw=`
)

type testAuthContext struct {
	c      *C
	device *auth.DeviceState
	user   *auth.UserState

	proxyStoreID  string
	proxyStoreURL *url.URL

	storeID string

	cloudInfo *auth.CloudInfo
}

func (ac *testAuthContext) Device() (*auth.DeviceState, error) {
	freshDevice := auth.DeviceState{}
	if ac.device != nil {
		freshDevice = *ac.device
	}
	return &freshDevice, nil
}

func (ac *testAuthContext) UpdateDeviceAuth(d *auth.DeviceState, newSessionMacaroon string) (*auth.DeviceState, error) {
	ac.c.Assert(d, DeepEquals, ac.device)
	updated := *ac.device
	updated.SessionMacaroon = newSessionMacaroon
	*ac.device = updated
	return &updated, nil
}

func (ac *testAuthContext) UpdateUserAuth(u *auth.UserState, newDischarges []string) (*auth.UserState, error) {
	ac.c.Assert(u, DeepEquals, ac.user)
	updated := *ac.user
	updated.StoreDischarges = newDischarges
	return &updated, nil
}

func (ac *testAuthContext) StoreID(fallback string) (string, error) {
	if ac.storeID != "" {
		return ac.storeID, nil
	}
	return fallback, nil
}

func (ac *testAuthContext) DeviceSessionRequestParams(nonce string) (*auth.DeviceSessionRequestParams, error) {
	model, err := asserts.Decode([]byte(exModel))
	if err != nil {
		return nil, err
	}

	serial, err := asserts.Decode([]byte(exSerial))
	if err != nil {
		return nil, err
	}

	sessReq, err := asserts.Decode([]byte(strings.Replace(exDeviceSessionRequest, "@NONCE@", nonce, 1)))
	if err != nil {
		return nil, err
	}

	return &auth.DeviceSessionRequestParams{
		Request: sessReq.(*asserts.DeviceSessionRequest),
		Serial:  serial.(*asserts.Serial),
		Model:   model.(*asserts.Model),
	}, nil
}

func (ac *testAuthContext) ProxyStoreParams(defaultURL *url.URL) (string, *url.URL, error) {
	if ac.proxyStoreID != "" {
		return ac.proxyStoreID, ac.proxyStoreURL, nil
	}
	return "", defaultURL, nil
}

func (ac *testAuthContext) CloudInfo() (*auth.CloudInfo, error) {
	return ac.cloudInfo, nil
}

func makeTestMacaroon() (*macaroon.Macaroon, error) {
	m, err := macaroon.New([]byte("secret"), "some-id", "location")
	if err != nil {
		return nil, err
	}
	err = m.AddThirdPartyCaveat([]byte("shared-key"), "third-party-caveat", UbuntuoneLocation)
	if err != nil {
		return nil, err
	}

	return m, nil
}

func makeTestDischarge() (*macaroon.Macaroon, error) {
	m, err := macaroon.New([]byte("shared-key"), "third-party-caveat", UbuntuoneLocation)
	if err != nil {
		return nil, err
	}

	return m, nil
}

func makeTestRefreshDischargeResponse() (string, error) {
	m, err := macaroon.New([]byte("shared-key"), "refreshed-third-party-caveat", UbuntuoneLocation)
	if err != nil {
		return "", err
	}

	return auth.MacaroonSerialize(m)
}

func createTestUser(userID int, root, discharge *macaroon.Macaroon) (*auth.UserState, error) {
	serializedMacaroon, err := auth.MacaroonSerialize(root)
	if err != nil {
		return nil, err
	}
	serializedDischarge, err := auth.MacaroonSerialize(discharge)
	if err != nil {
		return nil, err
	}

	return &auth.UserState{
		ID:              userID,
		Username:        "test-user",
		Macaroon:        serializedMacaroon,
		Discharges:      []string{serializedDischarge},
		StoreMacaroon:   serializedMacaroon,
		StoreDischarges: []string{serializedDischarge},
	}, nil
}

func createTestDevice() *auth.DeviceState {
	return &auth.DeviceState{
		Brand:           "some-brand",
		SessionMacaroon: "device-macaroon",
		Serial:          "9999",
	}
}

func (s *storeTestSuite) SetUpTest(c *C) {
	s.BaseTest.SetUpTest(c)
	s.BaseTest.AddCleanup(snap.MockSanitizePlugsSlots(func(snapInfo *snap.Info) {}))

	s.store = New(nil, nil)
	s.origDownloadFunc = download
	dirs.SetRootDir(c.MkDir())
	c.Assert(os.MkdirAll(dirs.SnapMountDir, 0755), IsNil)

	os.Setenv("SNAPD_DEBUG", "1")
	s.AddCleanup(func() { os.Unsetenv("SNAPD_DEBUG") })

	s.logbuf, s.restoreLogger = logger.MockLogger()

	root, err := makeTestMacaroon()
	c.Assert(err, IsNil)
	discharge, err := makeTestDischarge()
	c.Assert(err, IsNil)
	s.user, err = createTestUser(1, root, discharge)
	c.Assert(err, IsNil)
	s.localUser = &auth.UserState{
		ID:       11,
		Username: "test-user",
		Macaroon: "snapd-macaroon",
	}
	s.device = createTestDevice()
	s.mockXDelta = testutil.MockCommand(c, "xdelta3", "")

	MockDefaultRetryStrategy(&s.BaseTest, retry.LimitCount(5, retry.LimitTime(1*time.Second,
		retry.Exponential{
			Initial: 1 * time.Millisecond,
			Factor:  1,
		},
	)))
}

func (s *storeTestSuite) TearDownTest(c *C) {
	download = s.origDownloadFunc
	s.mockXDelta.Restore()
	s.restoreLogger()
	s.BaseTest.TearDownTest(c)
}

func (s *storeTestSuite) expectedAuthorization(c *C, user *auth.UserState) string {
	var buf bytes.Buffer

	root, err := auth.MacaroonDeserialize(user.StoreMacaroon)
	c.Assert(err, IsNil)
	discharge, err := auth.MacaroonDeserialize(user.StoreDischarges[0])
	c.Assert(err, IsNil)
	discharge.Bind(root.Signature())

	serializedMacaroon, err := auth.MacaroonSerialize(root)
	c.Assert(err, IsNil)
	serializedDischarge, err := auth.MacaroonSerialize(discharge)
	c.Assert(err, IsNil)

	fmt.Fprintf(&buf, `Macaroon root="%s", discharge="%s"`, serializedMacaroon, serializedDischarge)
	return buf.String()
}

func (s *storeTestSuite) TestDownloadOK(c *C) {
	expectedContent := []byte("I was downloaded")
	download = func(ctx context.Context, name, sha3, url string, user *auth.UserState, s *Store, w io.ReadWriteSeeker, resume int64, pbar progress.Meter) error {
		c.Check(url, Equals, "anon-url")
		w.Write(expectedContent)
		return nil
	}

	snap := &snap.Info{}
	snap.RealName = "foo"
	snap.AnonDownloadURL = "anon-url"
	snap.DownloadURL = "AUTH-URL"
	snap.Size = int64(len(expectedContent))

	path := filepath.Join(c.MkDir(), "downloaded-file")
	err := s.store.Download(context.TODO(), "foo", path, &snap.DownloadInfo, nil, nil)
	c.Assert(err, IsNil)
	defer os.Remove(path)

	c.Assert(path, testutil.FileEquals, expectedContent)
}

func (s *storeTestSuite) TestDownloadRangeRequest(c *C) {
	partialContentStr := "partial content "
	missingContentStr := "was downloaded"
	expectedContentStr := partialContentStr + missingContentStr

	download = func(ctx context.Context, name, sha3, url string, user *auth.UserState, s *Store, w io.ReadWriteSeeker, resume int64, pbar progress.Meter) error {
		c.Check(resume, Equals, int64(len(partialContentStr)))
		c.Check(url, Equals, "anon-url")
		w.Write([]byte(missingContentStr))
		return nil
	}

	snap := &snap.Info{}
	snap.RealName = "foo"
	snap.AnonDownloadURL = "anon-url"
	snap.DownloadURL = "AUTH-URL"
	snap.Sha3_384 = "abcdabcd"
	snap.Size = int64(len(expectedContentStr))

	targetFn := filepath.Join(c.MkDir(), "foo_1.0_all.snap")
	err := ioutil.WriteFile(targetFn+".partial", []byte(partialContentStr), 0644)
	c.Assert(err, IsNil)

	err = s.store.Download(context.TODO(), "foo", targetFn, &snap.DownloadInfo, nil, nil)
	c.Assert(err, IsNil)

	c.Assert(targetFn, testutil.FileEquals, expectedContentStr)
}

func (s *storeTestSuite) TestResumeOfCompleted(c *C) {
	expectedContentStr := "nothing downloaded"

	download = nil

	snap := &snap.Info{}
	snap.RealName = "foo"
	snap.AnonDownloadURL = "anon-url"
	snap.DownloadURL = "AUTH-URL"
	snap.Sha3_384 = fmt.Sprintf("%x", sha3.Sum384([]byte(expectedContentStr)))
	snap.Size = int64(len(expectedContentStr))

	targetFn := filepath.Join(c.MkDir(), "foo_1.0_all.snap")
	err := ioutil.WriteFile(targetFn+".partial", []byte(expectedContentStr), 0644)
	c.Assert(err, IsNil)

	err = s.store.Download(context.TODO(), "foo", targetFn, &snap.DownloadInfo, nil, nil)
	c.Assert(err, IsNil)

	c.Assert(targetFn, testutil.FileEquals, expectedContentStr)
}

func (s *storeTestSuite) TestDownloadEOFHandlesResumeHashCorrectly(c *C) {
	n := 0
	var mockServer *httptest.Server

	// our mock download content
	buf := make([]byte, 50000)
	for i := range buf {
		buf[i] = 'x'
	}
	h := crypto.SHA3_384.New()
	io.Copy(h, bytes.NewBuffer(buf))

	// raise an EOF shortly before the end
	mockServer = httptest.NewServer(http.HandlerFunc(func(w http.ResponseWriter, r *http.Request) {
		n++
		if n < 2 {
			w.Header().Add("Content-Length", fmt.Sprintf("%d", len(buf)))
			w.Write(buf[0 : len(buf)-5])
			mockServer.CloseClientConnections()
			return
		}
		w.Write(buf[len(buf)-5:])
	}))

	c.Assert(mockServer, NotNil)
	defer mockServer.Close()

	snap := &snap.Info{}
	snap.RealName = "foo"
	snap.AnonDownloadURL = mockServer.URL
	snap.DownloadURL = "AUTH-URL"
	snap.Sha3_384 = fmt.Sprintf("%x", h.Sum(nil))
	snap.Size = 50000

	targetFn := filepath.Join(c.MkDir(), "foo_1.0_all.snap")
	err := s.store.Download(context.TODO(), "foo", targetFn, &snap.DownloadInfo, nil, nil)
	c.Assert(err, IsNil)
	c.Assert(targetFn, testutil.FileEquals, buf)
	c.Assert(s.logbuf.String(), Matches, "(?s).*Retrying .* attempt 2, .*")
}

func (s *storeTestSuite) TestDownloadRetryHashErrorIsFullyRetried(c *C) {
	n := 0
	var mockServer *httptest.Server

	// our mock download content
	buf := make([]byte, 50000)
	for i := range buf {
		buf[i] = 'x'
	}
	h := crypto.SHA3_384.New()
	io.Copy(h, bytes.NewBuffer(buf))

	// raise an EOF shortly before the end and send the WRONG content next
	mockServer = httptest.NewServer(http.HandlerFunc(func(w http.ResponseWriter, r *http.Request) {
		n++
		switch n {
		case 1:
			w.Header().Add("Content-Length", fmt.Sprintf("%d", len(buf)))
			w.Write(buf[0 : len(buf)-5])
			mockServer.CloseClientConnections()
		case 2:
			io.WriteString(w, "yyyyy")
		case 3:
			w.Write(buf)
		}
	}))

	c.Assert(mockServer, NotNil)
	defer mockServer.Close()

	snap := &snap.Info{}
	snap.RealName = "foo"
	snap.AnonDownloadURL = mockServer.URL
	snap.DownloadURL = "AUTH-URL"
	snap.Sha3_384 = fmt.Sprintf("%x", h.Sum(nil))
	snap.Size = 50000

	targetFn := filepath.Join(c.MkDir(), "foo_1.0_all.snap")
	err := s.store.Download(context.TODO(), "foo", targetFn, &snap.DownloadInfo, nil, nil)
	c.Assert(err, IsNil)

	c.Assert(targetFn, testutil.FileEquals, buf)

	c.Assert(s.logbuf.String(), Matches, "(?s).*Retrying .* attempt 2, .*")
}

func (s *storeTestSuite) TestResumeOfCompletedRetriedOnHashFailure(c *C) {
	var mockServer *httptest.Server

	// our mock download content
	buf := make([]byte, 50000)
	badbuf := make([]byte, 50000)
	for i := range buf {
		buf[i] = 'x'
		badbuf[i] = 'y'
	}
	h := crypto.SHA3_384.New()
	io.Copy(h, bytes.NewBuffer(buf))

	mockServer = httptest.NewServer(http.HandlerFunc(func(w http.ResponseWriter, r *http.Request) {
		w.Write(buf)
	}))

	c.Assert(mockServer, NotNil)
	defer mockServer.Close()

	snap := &snap.Info{}
	snap.RealName = "foo"
	snap.AnonDownloadURL = mockServer.URL
	snap.DownloadURL = "AUTH-URL"
	snap.Sha3_384 = fmt.Sprintf("%x", h.Sum(nil))
	snap.Size = 50000

	targetFn := filepath.Join(c.MkDir(), "foo_1.0_all.snap")
	c.Assert(ioutil.WriteFile(targetFn+".partial", badbuf, 0644), IsNil)
	err := s.store.Download(context.TODO(), "foo", targetFn, &snap.DownloadInfo, nil, nil)
	c.Assert(err, IsNil)

	c.Assert(targetFn, testutil.FileEquals, buf)

	c.Assert(s.logbuf.String(), Matches, "(?s).*sha3-384 mismatch.*")
}

func (s *storeTestSuite) TestDownloadRetryHashErrorIsFullyRetriedOnlyOnce(c *C) {
	n := 0
	var mockServer *httptest.Server

	mockServer = httptest.NewServer(http.HandlerFunc(func(w http.ResponseWriter, r *http.Request) {
		n++
		io.WriteString(w, "something invalid")
	}))

	c.Assert(mockServer, NotNil)
	defer mockServer.Close()

	snap := &snap.Info{}
	snap.RealName = "foo"
	snap.AnonDownloadURL = mockServer.URL
	snap.DownloadURL = "AUTH-URL"
	snap.Sha3_384 = "invalid-hash"
	snap.Size = int64(len("something invalid"))

	targetFn := filepath.Join(c.MkDir(), "foo_1.0_all.snap")
	err := s.store.Download(context.TODO(), "foo", targetFn, &snap.DownloadInfo, nil, nil)

	_, ok := err.(HashError)
	c.Assert(ok, Equals, true)
	// ensure we only retried once (as these downloads might be big)
	c.Assert(n, Equals, 2)
}

func (s *storeTestSuite) TestDownloadRangeRequestRetryOnHashError(c *C) {
	expectedContentStr := "file was downloaded from scratch"
	partialContentStr := "partial content "

	n := 0
	download = func(ctx context.Context, name, sha3, url string, user *auth.UserState, s *Store, w io.ReadWriteSeeker, resume int64, pbar progress.Meter) error {
		n++
		if n == 1 {
			// force sha3 error on first download
			c.Check(resume, Equals, int64(len(partialContentStr)))
			return HashError{"foo", "1234", "5678"}
		}
		w.Write([]byte(expectedContentStr))
		return nil
	}

	snap := &snap.Info{}
	snap.RealName = "foo"
	snap.AnonDownloadURL = "anon-url"
	snap.DownloadURL = "AUTH-URL"
	snap.Sha3_384 = ""
	snap.Size = int64(len(expectedContentStr))

	targetFn := filepath.Join(c.MkDir(), "foo_1.0_all.snap")
	err := ioutil.WriteFile(targetFn+".partial", []byte(partialContentStr), 0644)
	c.Assert(err, IsNil)

	err = s.store.Download(context.TODO(), "foo", targetFn, &snap.DownloadInfo, nil, nil)
	c.Assert(err, IsNil)
	c.Assert(n, Equals, 2)

	c.Assert(targetFn, testutil.FileEquals, expectedContentStr)
}

func (s *storeTestSuite) TestDownloadRangeRequestFailOnHashError(c *C) {
	partialContentStr := "partial content "

	n := 0
	download = func(ctx context.Context, name, sha3, url string, user *auth.UserState, s *Store, w io.ReadWriteSeeker, resume int64, pbar progress.Meter) error {
		n++
		return HashError{"foo", "1234", "5678"}
	}

	snap := &snap.Info{}
	snap.RealName = "foo"
	snap.AnonDownloadURL = "anon-url"
	snap.DownloadURL = "AUTH-URL"
	snap.Sha3_384 = ""
	snap.Size = int64(len(partialContentStr) + 1)

	targetFn := filepath.Join(c.MkDir(), "foo_1.0_all.snap")
	err := ioutil.WriteFile(targetFn+".partial", []byte(partialContentStr), 0644)
	c.Assert(err, IsNil)

	err = s.store.Download(context.TODO(), "foo", targetFn, &snap.DownloadInfo, nil, nil)
	c.Assert(err, NotNil)
	c.Assert(err, ErrorMatches, `sha3-384 mismatch for "foo": got 1234 but expected 5678`)
	c.Assert(n, Equals, 2)
}

func (s *storeTestSuite) TestAuthenticatedDownloadDoesNotUseAnonURL(c *C) {
	expectedContent := []byte("I was downloaded")
	download = func(ctx context.Context, name, sha3, url string, user *auth.UserState, _ *Store, w io.ReadWriteSeeker, resume int64, pbar progress.Meter) error {
		// check user is pass and auth url is used
		c.Check(user, Equals, s.user)
		c.Check(url, Equals, "AUTH-URL")

		w.Write(expectedContent)
		return nil
	}

	snap := &snap.Info{}
	snap.RealName = "foo"
	snap.AnonDownloadURL = "anon-url"
	snap.DownloadURL = "AUTH-URL"
	snap.Size = int64(len(expectedContent))

	path := filepath.Join(c.MkDir(), "downloaded-file")
	err := s.store.Download(context.TODO(), "foo", path, &snap.DownloadInfo, nil, s.user)
	c.Assert(err, IsNil)
	defer os.Remove(path)

	c.Assert(path, testutil.FileEquals, expectedContent)
}

func (s *storeTestSuite) TestAuthenticatedDeviceDoesNotUseAnonURL(c *C) {
	expectedContent := []byte("I was downloaded")
	download = func(ctx context.Context, name, sha3, url string, user *auth.UserState, s *Store, w io.ReadWriteSeeker, resume int64, pbar progress.Meter) error {
		// check auth url is used
		c.Check(url, Equals, "AUTH-URL")

		w.Write(expectedContent)
		return nil
	}

	snap := &snap.Info{}
	snap.RealName = "foo"
	snap.AnonDownloadURL = "anon-url"
	snap.DownloadURL = "AUTH-URL"
	snap.Size = int64(len(expectedContent))

	authContext := &testAuthContext{c: c, device: s.device}
	sto := New(&Config{}, authContext)

	path := filepath.Join(c.MkDir(), "downloaded-file")
	err := sto.Download(context.TODO(), "foo", path, &snap.DownloadInfo, nil, nil)
	c.Assert(err, IsNil)
	defer os.Remove(path)

	c.Assert(path, testutil.FileEquals, expectedContent)
}

func (s *storeTestSuite) TestLocalUserDownloadUsesAnonURL(c *C) {
	expectedContentStr := "I was downloaded"
	download = func(ctx context.Context, name, sha3, url string, user *auth.UserState, s *Store, w io.ReadWriteSeeker, resume int64, pbar progress.Meter) error {
		c.Check(url, Equals, "anon-url")

		w.Write([]byte(expectedContentStr))
		return nil
	}

	snap := &snap.Info{}
	snap.RealName = "foo"
	snap.AnonDownloadURL = "anon-url"
	snap.DownloadURL = "AUTH-URL"
	snap.Size = int64(len(expectedContentStr))

	path := filepath.Join(c.MkDir(), "downloaded-file")
	err := s.store.Download(context.TODO(), "foo", path, &snap.DownloadInfo, nil, s.localUser)
	c.Assert(err, IsNil)
	defer os.Remove(path)

	c.Assert(path, testutil.FileEquals, expectedContentStr)
}

func (s *storeTestSuite) TestDownloadFails(c *C) {
	var tmpfile *os.File
	download = func(ctx context.Context, name, sha3, url string, user *auth.UserState, s *Store, w io.ReadWriteSeeker, resume int64, pbar progress.Meter) error {
		tmpfile = w.(*os.File)
		return fmt.Errorf("uh, it failed")
	}

	snap := &snap.Info{}
	snap.RealName = "foo"
	snap.AnonDownloadURL = "anon-url"
	snap.DownloadURL = "AUTH-URL"
	snap.Size = 1
	// simulate a failed download
	path := filepath.Join(c.MkDir(), "downloaded-file")
	err := s.store.Download(context.TODO(), "foo", path, &snap.DownloadInfo, nil, nil)
	c.Assert(err, ErrorMatches, "uh, it failed")
	// ... and ensure that the tempfile is removed
	c.Assert(osutil.FileExists(tmpfile.Name()), Equals, false)
}

func (s *storeTestSuite) TestDownloadSyncFails(c *C) {
	var tmpfile *os.File
	download = func(ctx context.Context, name, sha3, url string, user *auth.UserState, s *Store, w io.ReadWriteSeeker, resume int64, pbar progress.Meter) error {
		tmpfile = w.(*os.File)
		w.Write([]byte("sync will fail"))
		err := tmpfile.Close()
		c.Assert(err, IsNil)
		return nil
	}

	snap := &snap.Info{}
	snap.RealName = "foo"
	snap.AnonDownloadURL = "anon-url"
	snap.DownloadURL = "AUTH-URL"
	snap.Size = int64(len("sync will fail"))

	// simulate a failed sync
	path := filepath.Join(c.MkDir(), "downloaded-file")
	err := s.store.Download(context.TODO(), "foo", path, &snap.DownloadInfo, nil, nil)
	c.Assert(err, ErrorMatches, `(sync|fsync:) .*`)
	// ... and ensure that the tempfile is removed
	c.Assert(osutil.FileExists(tmpfile.Name()), Equals, false)
}

func (s *storeTestSuite) TestActualDownload(c *C) {
	n := 0
	mockServer := httptest.NewServer(http.HandlerFunc(func(w http.ResponseWriter, r *http.Request) {
		c.Check(r.Header.Get("Snap-CDN"), Equals, "")
		n++
		io.WriteString(w, "response-data")
	}))
	c.Assert(mockServer, NotNil)
	defer mockServer.Close()

	theStore := New(&Config{}, nil)
	var buf SillyBuffer
	// keep tests happy
	sha3 := ""
	err := download(context.TODO(), "foo", sha3, mockServer.URL, nil, theStore, &buf, 0, nil)
	c.Assert(err, IsNil)
	c.Check(buf.String(), Equals, "response-data")
	c.Check(n, Equals, 1)
}

func (s *storeTestSuite) TestActualDownloadNoCDN(c *C) {
	os.Setenv("SNAPPY_STORE_NO_CDN", "1")
	defer os.Unsetenv("SNAPPY_STORE_NO_CDN")

	mockServer := httptest.NewServer(http.HandlerFunc(func(w http.ResponseWriter, r *http.Request) {
		c.Check(r.Header.Get("Snap-CDN"), Equals, "none")
		io.WriteString(w, "response-data")
	}))
	c.Assert(mockServer, NotNil)
	defer mockServer.Close()

	theStore := New(&Config{}, nil)
	var buf SillyBuffer
	// keep tests happy
	sha3 := ""
	err := download(context.TODO(), "foo", sha3, mockServer.URL, nil, theStore, &buf, 0, nil)
	c.Assert(err, IsNil)
	c.Check(buf.String(), Equals, "response-data")
}

func (s *storeTestSuite) TestActualDownloadFullCloudInfoFromAuthContext(c *C) {
	mockServer := httptest.NewServer(http.HandlerFunc(func(w http.ResponseWriter, r *http.Request) {
		c.Check(r.Header.Get("Snap-CDN"), Equals, `cloud-name="aws" region="us-east-1" availability-zone="us-east-1c"`)

		io.WriteString(w, "response-data")
	}))
	c.Assert(mockServer, NotNil)
	defer mockServer.Close()

	theStore := New(&Config{}, &testAuthContext{c: c, device: s.device, cloudInfo: &auth.CloudInfo{Name: "aws", Region: "us-east-1", AvailabilityZone: "us-east-1c"}})

	var buf SillyBuffer
	// keep tests happy
	sha3 := ""
	err := download(context.TODO(), "foo", sha3, mockServer.URL, nil, theStore, &buf, 0, nil)
	c.Assert(err, IsNil)
	c.Check(buf.String(), Equals, "response-data")
}

func (s *storeTestSuite) TestActualDownloadLessDetailedCloudInfoFromAuthContext(c *C) {
	mockServer := httptest.NewServer(http.HandlerFunc(func(w http.ResponseWriter, r *http.Request) {
		c.Check(r.Header.Get("Snap-CDN"), Equals, `cloud-name="openstack" availability-zone="nova"`)

		io.WriteString(w, "response-data")
	}))
	c.Assert(mockServer, NotNil)
	defer mockServer.Close()

	theStore := New(&Config{}, &testAuthContext{c: c, device: s.device, cloudInfo: &auth.CloudInfo{Name: "openstack", Region: "", AvailabilityZone: "nova"}})

	var buf SillyBuffer
	// keep tests happy
	sha3 := ""
	err := download(context.TODO(), "foo", sha3, mockServer.URL, nil, theStore, &buf, 0, nil)
	c.Assert(err, IsNil)
	c.Check(buf.String(), Equals, "response-data")
}

func (s *storeTestSuite) TestDownloadCancellation(c *C) {
	// the channel used by mock server to request cancellation from the test
	syncCh := make(chan struct{})

	n := 0
	mockServer := httptest.NewServer(http.HandlerFunc(func(w http.ResponseWriter, r *http.Request) {
		n++
		io.WriteString(w, "foo")
		syncCh <- struct{}{}
		io.WriteString(w, "bar")
		time.Sleep(time.Duration(1) * time.Second)
	}))
	c.Assert(mockServer, NotNil)
	defer mockServer.Close()

	theStore := New(&Config{}, nil)

	ctx, cancel := context.WithCancel(context.Background())

	result := make(chan string)
	go func() {
		sha3 := ""
		var buf SillyBuffer
		err := download(ctx, "foo", sha3, mockServer.URL, nil, theStore, &buf, 0, nil)
		result <- err.Error()
		close(result)
	}()

	<-syncCh
	cancel()

	err := <-result
	c.Check(n, Equals, 1)
	c.Assert(err, Equals, "The download has been cancelled: context canceled")
}

type nopeSeeker struct{ io.ReadWriter }

func (nopeSeeker) Seek(int64, int) (int64, error) {
	return -1, errors.New("what is this, quidditch?")
}

func (s *storeTestSuite) TestActualDownloadNonPurchased402(c *C) {
	n := 0
	mockServer := httptest.NewServer(http.HandlerFunc(func(w http.ResponseWriter, r *http.Request) {
		n++
		// XXX: the server doesn't behave correctly ATM
		// but 401 for paid snaps is the unlikely case so far
		w.WriteHeader(402)
	}))
	c.Assert(mockServer, NotNil)
	defer mockServer.Close()

	theStore := New(&Config{}, nil)
	var buf bytes.Buffer
	err := download(context.TODO(), "foo", "sha3", mockServer.URL, nil, theStore, nopeSeeker{&buf}, -1, nil)
	c.Assert(err, NotNil)
	c.Check(err.Error(), Equals, "please buy foo before installing it.")
	c.Check(n, Equals, 1)
}

func (s *storeTestSuite) TestActualDownload404(c *C) {
	n := 0
	mockServer := httptest.NewServer(http.HandlerFunc(func(w http.ResponseWriter, r *http.Request) {
		n++
		w.WriteHeader(404)
	}))
	c.Assert(mockServer, NotNil)
	defer mockServer.Close()

	theStore := New(&Config{}, nil)
	var buf SillyBuffer
	err := download(context.TODO(), "foo", "sha3", mockServer.URL, nil, theStore, &buf, 0, nil)
	c.Assert(err, NotNil)
	c.Assert(err, FitsTypeOf, &DownloadError{})
	c.Check(err.(*DownloadError).Code, Equals, 404)
	c.Check(n, Equals, 1)
}

func (s *storeTestSuite) TestActualDownload500(c *C) {
	n := 0
	mockServer := httptest.NewServer(http.HandlerFunc(func(w http.ResponseWriter, r *http.Request) {
		n++
		w.WriteHeader(500)
	}))
	c.Assert(mockServer, NotNil)
	defer mockServer.Close()

	theStore := New(&Config{}, nil)
	var buf SillyBuffer
	err := download(context.TODO(), "foo", "sha3", mockServer.URL, nil, theStore, &buf, 0, nil)
	c.Assert(err, NotNil)
	c.Assert(err, FitsTypeOf, &DownloadError{})
	c.Check(err.(*DownloadError).Code, Equals, 500)
	c.Check(n, Equals, 5)
}

func (s *storeTestSuite) TestActualDownload500Once(c *C) {
	n := 0
	mockServer := httptest.NewServer(http.HandlerFunc(func(w http.ResponseWriter, r *http.Request) {
		n++
		if n == 1 {
			w.WriteHeader(500)
		} else {
			io.WriteString(w, "response-data")
		}
	}))
	c.Assert(mockServer, NotNil)
	defer mockServer.Close()

	theStore := New(&Config{}, nil)
	var buf SillyBuffer
	// keep tests happy
	sha3 := ""
	err := download(context.TODO(), "foo", sha3, mockServer.URL, nil, theStore, &buf, 0, nil)
	c.Assert(err, IsNil)
	c.Check(buf.String(), Equals, "response-data")
	c.Check(n, Equals, 2)
}

// SillyBuffer is a ReadWriteSeeker buffer with a limited size for the tests
// (bytes does not implement an ReadWriteSeeker)
type SillyBuffer struct {
	buf [1024]byte
	pos int64
	end int64
}

func NewSillyBufferString(s string) *SillyBuffer {
	sb := &SillyBuffer{
		pos: int64(len(s)),
		end: int64(len(s)),
	}
	copy(sb.buf[0:], []byte(s))
	return sb
}
func (sb *SillyBuffer) Read(b []byte) (n int, err error) {
	if sb.pos >= int64(sb.end) {
		return 0, io.EOF
	}
	n = copy(b, sb.buf[sb.pos:sb.end])
	sb.pos += int64(n)
	return n, nil
}
func (sb *SillyBuffer) Seek(offset int64, whence int) (int64, error) {
	if whence != 0 {
		panic("only io.SeekStart implemented in SillyBuffer")
	}
	if offset < 0 || offset > int64(sb.end) {
		return 0, fmt.Errorf("seek out of bounds: %d", offset)
	}
	sb.pos = offset
	return sb.pos, nil
}
func (sb *SillyBuffer) Write(p []byte) (n int, err error) {
	n = copy(sb.buf[sb.pos:], p)
	sb.pos += int64(n)
	if sb.pos > sb.end {
		sb.end = sb.pos
	}
	return n, nil
}
func (sb *SillyBuffer) String() string {
	return string(sb.buf[0:sb.pos])
}

func (s *storeTestSuite) TestActualDownloadResume(c *C) {
	n := 0
	mockServer := httptest.NewServer(http.HandlerFunc(func(w http.ResponseWriter, r *http.Request) {
		n++
		io.WriteString(w, "data")
	}))
	c.Assert(mockServer, NotNil)
	defer mockServer.Close()

	theStore := New(&Config{}, nil)
	buf := NewSillyBufferString("some ")
	// calc the expected hash
	h := crypto.SHA3_384.New()
	h.Write([]byte("some data"))
	sha3 := fmt.Sprintf("%x", h.Sum(nil))
	err := download(context.TODO(), "foo", sha3, mockServer.URL, nil, theStore, buf, int64(len("some ")), nil)
	c.Check(err, IsNil)
	c.Check(buf.String(), Equals, "some data")
	c.Check(n, Equals, 1)
}

func (s *storeTestSuite) TestUseDeltas(c *C) {
	origPath := os.Getenv("PATH")
	defer os.Setenv("PATH", origPath)
	origUseDeltas := os.Getenv("SNAPD_USE_DELTAS_EXPERIMENTAL")
	defer os.Setenv("SNAPD_USE_DELTAS_EXPERIMENTAL", origUseDeltas)
	restore := release.MockOnClassic(false)
	defer restore()
	altPath := c.MkDir()
	origSnapMountDir := dirs.SnapMountDir
	defer func() { dirs.SnapMountDir = origSnapMountDir }()
	dirs.SnapMountDir = c.MkDir()
	exeInCorePath := filepath.Join(dirs.SnapMountDir, "/core/current/usr/bin/xdelta3")
	os.MkdirAll(filepath.Dir(exeInCorePath), 0755)

	scenarios := []struct {
		env       string
		classic   bool
		exeInHost bool
		exeInCore bool

		wantDelta bool
	}{
		{env: "", classic: false, exeInHost: false, exeInCore: false, wantDelta: false},
		{env: "", classic: false, exeInHost: false, exeInCore: true, wantDelta: true},
		{env: "", classic: false, exeInHost: true, exeInCore: false, wantDelta: true},
		{env: "", classic: false, exeInHost: true, exeInCore: true, wantDelta: true},
		{env: "", classic: true, exeInHost: false, exeInCore: false, wantDelta: false},
		{env: "", classic: true, exeInHost: false, exeInCore: true, wantDelta: true},
		{env: "", classic: true, exeInHost: true, exeInCore: false, wantDelta: true},
		{env: "", classic: true, exeInHost: true, exeInCore: true, wantDelta: true},

		{env: "0", classic: false, exeInHost: false, exeInCore: false, wantDelta: false},
		{env: "0", classic: false, exeInHost: false, exeInCore: true, wantDelta: false},
		{env: "0", classic: false, exeInHost: true, exeInCore: false, wantDelta: false},
		{env: "0", classic: false, exeInHost: true, exeInCore: true, wantDelta: false},
		{env: "0", classic: true, exeInHost: false, exeInCore: false, wantDelta: false},
		{env: "0", classic: true, exeInHost: false, exeInCore: true, wantDelta: false},
		{env: "0", classic: true, exeInHost: true, exeInCore: false, wantDelta: false},
		{env: "0", classic: true, exeInHost: true, exeInCore: true, wantDelta: false},

		{env: "1", classic: false, exeInHost: false, exeInCore: false, wantDelta: false},
		{env: "1", classic: false, exeInHost: false, exeInCore: true, wantDelta: true},
		{env: "1", classic: false, exeInHost: true, exeInCore: false, wantDelta: true},
		{env: "1", classic: false, exeInHost: true, exeInCore: true, wantDelta: true},
		{env: "1", classic: true, exeInHost: false, exeInCore: false, wantDelta: false},
		{env: "1", classic: true, exeInHost: false, exeInCore: true, wantDelta: true},
		{env: "1", classic: true, exeInHost: true, exeInCore: false, wantDelta: true},
		{env: "1", classic: true, exeInHost: true, exeInCore: true, wantDelta: true},
	}

	for _, scenario := range scenarios {
		if scenario.exeInCore {
			osutil.CopyFile("/bin/true", exeInCorePath, 0)
		} else {
			os.Remove(exeInCorePath)
		}
		os.Setenv("SNAPD_USE_DELTAS_EXPERIMENTAL", scenario.env)
		release.MockOnClassic(scenario.classic)
		if scenario.exeInHost {
			os.Setenv("PATH", origPath)
		} else {
			os.Setenv("PATH", altPath)
		}

		c.Check(useDeltas(), Equals, scenario.wantDelta, Commentf("%#v", scenario))
	}
}

type downloadBehaviour []struct {
	url   string
	error bool
}

var deltaTests = []struct {
	downloads       downloadBehaviour
	info            snap.DownloadInfo
	expectedContent string
}{{
	// The full snap is not downloaded, but rather the delta
	// is downloaded and applied.
	downloads: downloadBehaviour{
		{url: "delta-url"},
	},
	info: snap.DownloadInfo{
		AnonDownloadURL: "full-snap-url",
		Deltas: []snap.DeltaInfo{
			{AnonDownloadURL: "delta-url", Format: "xdelta3"},
		},
	},
	expectedContent: "snap-content-via-delta",
}, {
	// If there is an error during the delta download, the
	// full snap is downloaded as per normal.
	downloads: downloadBehaviour{
		{error: true},
		{url: "full-snap-url"},
	},
	info: snap.DownloadInfo{
		AnonDownloadURL: "full-snap-url",
		Deltas: []snap.DeltaInfo{
			{AnonDownloadURL: "delta-url", Format: "xdelta3"},
		},
	},
	expectedContent: "full-snap-url-content",
}, {
	// If more than one matching delta is returned by the store
	// we ignore deltas and do the full download.
	downloads: downloadBehaviour{
		{url: "full-snap-url"},
	},
	info: snap.DownloadInfo{
		AnonDownloadURL: "full-snap-url",
		Deltas: []snap.DeltaInfo{
			{AnonDownloadURL: "delta-url", Format: "xdelta3"},
			{AnonDownloadURL: "delta-url-2", Format: "xdelta3"},
		},
	},
	expectedContent: "full-snap-url-content",
}}

func (s *storeTestSuite) TestDownloadWithDelta(c *C) {
	origUseDeltas := os.Getenv("SNAPD_USE_DELTAS_EXPERIMENTAL")
	defer os.Setenv("SNAPD_USE_DELTAS_EXPERIMENTAL", origUseDeltas)
	c.Assert(os.Setenv("SNAPD_USE_DELTAS_EXPERIMENTAL", "1"), IsNil)

	for _, testCase := range deltaTests {
		testCase.info.Size = int64(len(testCase.expectedContent))
		downloadIndex := 0
		download = func(ctx context.Context, name, sha3, url string, user *auth.UserState, s *Store, w io.ReadWriteSeeker, resume int64, pbar progress.Meter) error {
			if testCase.downloads[downloadIndex].error {
				downloadIndex++
				return errors.New("Bang")
			}
			c.Check(url, Equals, testCase.downloads[downloadIndex].url)
			w.Write([]byte(testCase.downloads[downloadIndex].url + "-content"))
			downloadIndex++
			return nil
		}
		applyDelta = func(name string, deltaPath string, deltaInfo *snap.DeltaInfo, targetPath string, targetSha3_384 string) error {
			c.Check(deltaInfo, Equals, &testCase.info.Deltas[0])
			err := ioutil.WriteFile(targetPath, []byte("snap-content-via-delta"), 0644)
			c.Assert(err, IsNil)
			return nil
		}

		path := filepath.Join(c.MkDir(), "subdir", "downloaded-file")
		err := s.store.Download(context.TODO(), "foo", path, &testCase.info, nil, nil)

		c.Assert(err, IsNil)
		defer os.Remove(path)
		c.Assert(path, testutil.FileEquals, testCase.expectedContent)
	}
}

var downloadDeltaTests = []struct {
	info          snap.DownloadInfo
	authenticated bool
	deviceSession bool
	useLocalUser  bool
	format        string
	expectedURL   string
	expectError   bool
}{{
	// An unauthenticated request downloads the anonymous delta url.
	info: snap.DownloadInfo{
		Sha3_384: "sha3",
		Deltas: []snap.DeltaInfo{
			{AnonDownloadURL: "anon-delta-url", Format: "xdelta3", FromRevision: 24, ToRevision: 26},
		},
	},
	authenticated: false,
	deviceSession: false,
	format:        "xdelta3",
	expectedURL:   "anon-delta-url",
	expectError:   false,
}, {
	// An authenticated request downloads the authenticated delta url.
	info: snap.DownloadInfo{
		Sha3_384: "sha3",
		Deltas: []snap.DeltaInfo{
			{AnonDownloadURL: "anon-delta-url", DownloadURL: "auth-delta-url", Format: "xdelta3", FromRevision: 24, ToRevision: 26},
		},
	},
	authenticated: true,
	deviceSession: false,
	useLocalUser:  false,
	format:        "xdelta3",
	expectedURL:   "auth-delta-url",
	expectError:   false,
}, {
	// A device-authenticated request downloads the authenticated delta url.
	info: snap.DownloadInfo{
		Sha3_384: "sha3",
		Deltas: []snap.DeltaInfo{
			{AnonDownloadURL: "anon-delta-url", DownloadURL: "auth-delta-url", Format: "xdelta3", FromRevision: 24, ToRevision: 26},
		},
	},
	authenticated: false,
	deviceSession: true,
	useLocalUser:  false,
	format:        "xdelta3",
	expectedURL:   "auth-delta-url",
	expectError:   false,
}, {
	// A local authenticated request downloads the anonymous delta url.
	info: snap.DownloadInfo{
		Sha3_384: "sha3",
		Deltas: []snap.DeltaInfo{
			{AnonDownloadURL: "anon-delta-url", Format: "xdelta3", FromRevision: 24, ToRevision: 26},
		},
	},
	authenticated: true,
	deviceSession: false,
	useLocalUser:  true,
	format:        "xdelta3",
	expectedURL:   "anon-delta-url",
	expectError:   false,
}, {
	// An error is returned if more than one matching delta is returned by the store,
	// though this may be handled in the future.
	info: snap.DownloadInfo{
		Sha3_384: "sha3",
		Deltas: []snap.DeltaInfo{
			{DownloadURL: "xdelta3-delta-url", Format: "xdelta3", FromRevision: 24, ToRevision: 25},
			{DownloadURL: "bsdiff-delta-url", Format: "xdelta3", FromRevision: 25, ToRevision: 26},
		},
	},
	authenticated: false,
	deviceSession: false,
	format:        "xdelta3",
	expectedURL:   "",
	expectError:   true,
}, {
	// If the supported format isn't available, an error is returned.
	info: snap.DownloadInfo{
		Sha3_384: "sha3",
		Deltas: []snap.DeltaInfo{
			{DownloadURL: "xdelta3-delta-url", Format: "xdelta3", FromRevision: 24, ToRevision: 26},
			{DownloadURL: "ydelta-delta-url", Format: "ydelta", FromRevision: 24, ToRevision: 26},
		},
	},
	authenticated: false,
	deviceSession: false,
	format:        "bsdiff",
	expectedURL:   "",
	expectError:   true,
}}

func (s *storeTestSuite) TestDownloadDelta(c *C) {
	origUseDeltas := os.Getenv("SNAPD_USE_DELTAS_EXPERIMENTAL")
	defer os.Setenv("SNAPD_USE_DELTAS_EXPERIMENTAL", origUseDeltas)
	c.Assert(os.Setenv("SNAPD_USE_DELTAS_EXPERIMENTAL", "1"), IsNil)

	authContext := &testAuthContext{c: c}
	sto := New(nil, authContext)

	for _, testCase := range downloadDeltaTests {
		sto.deltaFormat = testCase.format
		download = func(ctx context.Context, name, sha3, url string, user *auth.UserState, _ *Store, w io.ReadWriteSeeker, resume int64, pbar progress.Meter) error {
			expectedUser := s.user
			if testCase.useLocalUser {
				expectedUser = s.localUser
			}
			if !testCase.authenticated {
				expectedUser = nil
			}
			c.Check(user, Equals, expectedUser)
			c.Check(url, Equals, testCase.expectedURL)
			w.Write([]byte("I was downloaded"))
			return nil
		}

		w, err := ioutil.TempFile("", "")
		c.Assert(err, IsNil)
		defer os.Remove(w.Name())

		authContext.device = nil
		if testCase.deviceSession {
			authContext.device = s.device
		}

		authedUser := s.user
		if testCase.useLocalUser {
			authedUser = s.localUser
		}
		if !testCase.authenticated {
			authedUser = nil
		}

		err = sto.downloadDelta("snapname", &testCase.info, w, nil, authedUser)

		if testCase.expectError {
			c.Assert(err, NotNil)
		} else {
			c.Assert(err, IsNil)
			c.Assert(w.Name(), testutil.FileEquals, "I was downloaded")
		}
	}
}

var applyDeltaTests = []struct {
	deltaInfo       snap.DeltaInfo
	currentRevision uint
	error           string
}{{
	// A supported delta format can be applied.
	deltaInfo:       snap.DeltaInfo{Format: "xdelta3", FromRevision: 24, ToRevision: 26},
	currentRevision: 24,
	error:           "",
}, {
	// An error is returned if the expected current snap does not exist on disk.
	deltaInfo:       snap.DeltaInfo{Format: "xdelta3", FromRevision: 24, ToRevision: 26},
	currentRevision: 23,
	error:           "snap \"foo\" revision 24 not found",
}, {
	// An error is returned if the format is not supported.
	deltaInfo:       snap.DeltaInfo{Format: "nodelta", FromRevision: 24, ToRevision: 26},
	currentRevision: 24,
	error:           "cannot apply unsupported delta format \"nodelta\" (only xdelta3 currently)",
}}

func (s *storeTestSuite) TestApplyDelta(c *C) {
	for _, testCase := range applyDeltaTests {
		name := "foo"
		currentSnapName := fmt.Sprintf("%s_%d.snap", name, testCase.currentRevision)
		currentSnapPath := filepath.Join(dirs.SnapBlobDir, currentSnapName)
		targetSnapName := fmt.Sprintf("%s_%d.snap", name, testCase.deltaInfo.ToRevision)
		targetSnapPath := filepath.Join(dirs.SnapBlobDir, targetSnapName)
		err := os.MkdirAll(filepath.Dir(currentSnapPath), 0755)
		c.Assert(err, IsNil)
		err = ioutil.WriteFile(currentSnapPath, nil, 0644)
		c.Assert(err, IsNil)
		deltaPath := filepath.Join(dirs.SnapBlobDir, "the.delta")
		err = ioutil.WriteFile(deltaPath, nil, 0644)
		c.Assert(err, IsNil)
		// When testing a case where the call to the external
		// xdelta3 is successful,
		// simulate the resulting .partial.
		if testCase.error == "" {
			err = ioutil.WriteFile(targetSnapPath+".partial", nil, 0644)
			c.Assert(err, IsNil)
		}

		err = applyDelta(name, deltaPath, &testCase.deltaInfo, targetSnapPath, "")

		if testCase.error == "" {
			c.Assert(err, IsNil)
			c.Assert(s.mockXDelta.Calls(), DeepEquals, [][]string{
				{"xdelta3", "-d", "-s", currentSnapPath, deltaPath, targetSnapPath + ".partial"},
			})
			c.Assert(osutil.FileExists(targetSnapPath+".partial"), Equals, false)
			c.Assert(osutil.FileExists(targetSnapPath), Equals, true)
			c.Assert(os.Remove(targetSnapPath), IsNil)
		} else {
			c.Assert(err, NotNil)
			c.Assert(err.Error()[0:len(testCase.error)], Equals, testCase.error)
			c.Assert(osutil.FileExists(targetSnapPath+".partial"), Equals, false)
			c.Assert(osutil.FileExists(targetSnapPath), Equals, false)
		}
		c.Assert(os.Remove(currentSnapPath), IsNil)
		c.Assert(os.Remove(deltaPath), IsNil)
	}
}

var (
	userAgent = httputil.UserAgent()
)

func (s *storeTestSuite) TestDoRequestSetsAuth(c *C) {
	mockServer := httptest.NewServer(http.HandlerFunc(func(w http.ResponseWriter, r *http.Request) {
		c.Check(r.UserAgent(), Equals, userAgent)
		// check user authorization is set
		authorization := r.Header.Get("Authorization")
		c.Check(authorization, Equals, s.expectedAuthorization(c, s.user))
		// check device authorization is set
		c.Check(r.Header.Get("X-Device-Authorization"), Equals, `Macaroon root="device-macaroon"`)

		io.WriteString(w, "response-data")
	}))

	c.Assert(mockServer, NotNil)
	defer mockServer.Close()

	authContext := &testAuthContext{c: c, device: s.device, user: s.user}
	sto := New(&Config{}, authContext)

	endpoint, _ := url.Parse(mockServer.URL)
	reqOptions := &requestOptions{Method: "GET", URL: endpoint}

	response, err := sto.doRequest(context.TODO(), sto.client, reqOptions, s.user)
	defer response.Body.Close()
	c.Assert(err, IsNil)

	responseData, err := ioutil.ReadAll(response.Body)
	c.Assert(err, IsNil)
	c.Check(string(responseData), Equals, "response-data")
}

func (s *storeTestSuite) TestDoRequestDoesNotSetAuthForLocalOnlyUser(c *C) {
	mockServer := httptest.NewServer(http.HandlerFunc(func(w http.ResponseWriter, r *http.Request) {
		c.Check(r.UserAgent(), Equals, userAgent)
		// check no user authorization is set
		authorization := r.Header.Get("Authorization")
		c.Check(authorization, Equals, "")
		// check device authorization is set
		c.Check(r.Header.Get("X-Device-Authorization"), Equals, `Macaroon root="device-macaroon"`)

		io.WriteString(w, "response-data")
	}))

	c.Assert(mockServer, NotNil)
	defer mockServer.Close()

	authContext := &testAuthContext{c: c, device: s.device, user: s.localUser}
	sto := New(&Config{}, authContext)

	endpoint, _ := url.Parse(mockServer.URL)
	reqOptions := &requestOptions{Method: "GET", URL: endpoint}

	response, err := sto.doRequest(context.TODO(), sto.client, reqOptions, s.localUser)
	defer response.Body.Close()
	c.Assert(err, IsNil)

	responseData, err := ioutil.ReadAll(response.Body)
	c.Assert(err, IsNil)
	c.Check(string(responseData), Equals, "response-data")
}

func (s *storeTestSuite) TestDoRequestAuthNoSerial(c *C) {
	mockServer := httptest.NewServer(http.HandlerFunc(func(w http.ResponseWriter, r *http.Request) {
		c.Check(r.UserAgent(), Equals, userAgent)
		// check user authorization is set
		authorization := r.Header.Get("Authorization")
		c.Check(authorization, Equals, s.expectedAuthorization(c, s.user))
		// check device authorization was not set
		c.Check(r.Header.Get("X-Device-Authorization"), Equals, "")

		io.WriteString(w, "response-data")
	}))

	c.Assert(mockServer, NotNil)
	defer mockServer.Close()

	// no serial and no device macaroon => no device auth
	s.device.Serial = ""
	s.device.SessionMacaroon = ""
	authContext := &testAuthContext{c: c, device: s.device, user: s.user}
	sto := New(&Config{}, authContext)

	endpoint, _ := url.Parse(mockServer.URL)
	reqOptions := &requestOptions{Method: "GET", URL: endpoint}

	response, err := sto.doRequest(context.TODO(), sto.client, reqOptions, s.user)
	defer response.Body.Close()
	c.Assert(err, IsNil)

	responseData, err := ioutil.ReadAll(response.Body)
	c.Assert(err, IsNil)
	c.Check(string(responseData), Equals, "response-data")
}

func (s *storeTestSuite) TestDoRequestRefreshesAuth(c *C) {
	refresh, err := makeTestRefreshDischargeResponse()
	c.Assert(err, IsNil)
	c.Check(s.user.StoreDischarges[0], Not(Equals), refresh)

	// mock refresh response
	refreshDischargeEndpointHit := false
	mockSSOServer := httptest.NewServer(http.HandlerFunc(func(w http.ResponseWriter, r *http.Request) {
		io.WriteString(w, fmt.Sprintf(`{"discharge_macaroon": "%s"}`, refresh))
		refreshDischargeEndpointHit = true
	}))
	defer mockSSOServer.Close()
	UbuntuoneRefreshDischargeAPI = mockSSOServer.URL + "/tokens/refresh"

	// mock store response (requiring auth refresh)
	mockServer := httptest.NewServer(http.HandlerFunc(func(w http.ResponseWriter, r *http.Request) {
		c.Check(r.UserAgent(), Equals, userAgent)

		authorization := r.Header.Get("Authorization")
		c.Check(authorization, Equals, s.expectedAuthorization(c, s.user))
		if s.user.StoreDischarges[0] == refresh {
			io.WriteString(w, "response-data")
		} else {
			w.Header().Set("WWW-Authenticate", "Macaroon needs_refresh=1")
			w.WriteHeader(401)
		}
	}))
	c.Assert(mockServer, NotNil)
	defer mockServer.Close()

	authContext := &testAuthContext{c: c, device: s.device, user: s.user}
	sto := New(&Config{}, authContext)

	endpoint, _ := url.Parse(mockServer.URL)
	reqOptions := &requestOptions{Method: "GET", URL: endpoint}

	response, err := sto.doRequest(context.TODO(), sto.client, reqOptions, s.user)
	defer response.Body.Close()
	c.Assert(err, IsNil)

	responseData, err := ioutil.ReadAll(response.Body)
	c.Assert(err, IsNil)
	c.Check(string(responseData), Equals, "response-data")
	c.Check(refreshDischargeEndpointHit, Equals, true)
}

func (s *storeTestSuite) TestDoRequestForwardsRefreshAuthFailure(c *C) {
	// mock refresh response
	refreshDischargeEndpointHit := false
	mockSSOServer := httptest.NewServer(http.HandlerFunc(func(w http.ResponseWriter, r *http.Request) {
		w.WriteHeader(mockStoreInvalidLoginCode)
		io.WriteString(w, mockStoreInvalidLogin)
		refreshDischargeEndpointHit = true
	}))
	defer mockSSOServer.Close()
	UbuntuoneRefreshDischargeAPI = mockSSOServer.URL + "/tokens/refresh"

	// mock store response (requiring auth refresh)
	mockServer := httptest.NewServer(http.HandlerFunc(func(w http.ResponseWriter, r *http.Request) {
		c.Check(r.UserAgent(), Equals, userAgent)

		authorization := r.Header.Get("Authorization")
		c.Check(authorization, Equals, s.expectedAuthorization(c, s.user))
		w.Header().Set("WWW-Authenticate", "Macaroon needs_refresh=1")
		w.WriteHeader(401)
	}))
	c.Assert(mockServer, NotNil)
	defer mockServer.Close()

	authContext := &testAuthContext{c: c, device: s.device, user: s.user}
	sto := New(&Config{}, authContext)

	endpoint, _ := url.Parse(mockServer.URL)
	reqOptions := &requestOptions{Method: "GET", URL: endpoint}

	response, err := sto.doRequest(context.TODO(), sto.client, reqOptions, s.user)
	c.Assert(err, Equals, ErrInvalidCredentials)
	c.Check(response, IsNil)
	c.Check(refreshDischargeEndpointHit, Equals, true)
}

func (s *storeTestSuite) TestDoRequestSetsAndRefreshesDeviceAuth(c *C) {
	deviceSessionRequested := false
	refreshSessionRequested := false
	expiredAuth := `Macaroon root="expired-session-macaroon"`
	// mock store response
	mockServer := httptest.NewServer(http.HandlerFunc(func(w http.ResponseWriter, r *http.Request) {
		c.Check(r.UserAgent(), Equals, userAgent)

		switch r.URL.Path {
		case "/":
			authorization := r.Header.Get("X-Device-Authorization")
			if authorization == "" {
				c.Fatalf("device authentication missing")
			} else if authorization == expiredAuth {
				w.Header().Set("WWW-Authenticate", "Macaroon refresh_device_session=1")
				w.WriteHeader(401)
			} else {
				c.Check(authorization, Equals, `Macaroon root="refreshed-session-macaroon"`)
				io.WriteString(w, "response-data")
			}
		case authNoncesPath:
			io.WriteString(w, `{"nonce": "1234567890:9876543210"}`)
		case authSessionPath:
			// sanity of request
			jsonReq, err := ioutil.ReadAll(r.Body)
			c.Assert(err, IsNil)
			var req map[string]string
			err = json.Unmarshal(jsonReq, &req)
			c.Assert(err, IsNil)
			c.Check(strings.HasPrefix(req["device-session-request"], "type: device-session-request\n"), Equals, true)
			c.Check(strings.HasPrefix(req["serial-assertion"], "type: serial\n"), Equals, true)
			c.Check(strings.HasPrefix(req["model-assertion"], "type: model\n"), Equals, true)

			authorization := r.Header.Get("X-Device-Authorization")
			if authorization == "" {
				io.WriteString(w, `{"macaroon": "expired-session-macaroon"}`)
				deviceSessionRequested = true
			} else {
				c.Check(authorization, Equals, expiredAuth)
				io.WriteString(w, `{"macaroon": "refreshed-session-macaroon"}`)
				refreshSessionRequested = true
			}
		default:
			c.Fatalf("unexpected path %q", r.URL.Path)
		}
	}))
	c.Assert(mockServer, NotNil)
	defer mockServer.Close()

	mockServerURL, _ := url.Parse(mockServer.URL)

	// make sure device session is not set
	s.device.SessionMacaroon = ""
	authContext := &testAuthContext{c: c, device: s.device, user: s.user}
	sto := New(&Config{
		StoreBaseURL: mockServerURL,
	}, authContext)

	reqOptions := &requestOptions{Method: "GET", URL: mockServerURL}

	response, err := sto.doRequest(context.TODO(), sto.client, reqOptions, s.user)
	c.Assert(err, IsNil)
	defer response.Body.Close()

	responseData, err := ioutil.ReadAll(response.Body)
	c.Assert(err, IsNil)
	c.Check(string(responseData), Equals, "response-data")
	c.Check(deviceSessionRequested, Equals, true)
	c.Check(refreshSessionRequested, Equals, true)
}

func (s *storeTestSuite) TestDoRequestSetsAndRefreshesBothAuths(c *C) {
	refresh, err := makeTestRefreshDischargeResponse()
	c.Assert(err, IsNil)
	c.Check(s.user.StoreDischarges[0], Not(Equals), refresh)

	// mock refresh response
	refreshDischargeEndpointHit := false
	mockSSOServer := httptest.NewServer(http.HandlerFunc(func(w http.ResponseWriter, r *http.Request) {
		io.WriteString(w, fmt.Sprintf(`{"discharge_macaroon": "%s"}`, refresh))
		refreshDischargeEndpointHit = true
	}))
	defer mockSSOServer.Close()
	UbuntuoneRefreshDischargeAPI = mockSSOServer.URL + "/tokens/refresh"

	refreshSessionRequested := false
	expiredAuth := `Macaroon root="expired-session-macaroon"`
	// mock store response
	mockServer := httptest.NewServer(http.HandlerFunc(func(w http.ResponseWriter, r *http.Request) {
		c.Check(r.UserAgent(), Equals, userAgent)

		switch r.URL.Path {
		case "/":
			authorization := r.Header.Get("Authorization")
			c.Check(authorization, Equals, s.expectedAuthorization(c, s.user))
			if s.user.StoreDischarges[0] != refresh {
				w.Header().Set("WWW-Authenticate", "Macaroon needs_refresh=1")
				w.WriteHeader(401)
				return
			}

			devAuthorization := r.Header.Get("X-Device-Authorization")
			if devAuthorization == "" {
				c.Fatalf("device authentication missing")
			} else if devAuthorization == expiredAuth {
				w.Header().Set("WWW-Authenticate", "Macaroon refresh_device_session=1")
				w.WriteHeader(401)
			} else {
				c.Check(devAuthorization, Equals, `Macaroon root="refreshed-session-macaroon"`)
				io.WriteString(w, "response-data")
			}
		case authNoncesPath:
			io.WriteString(w, `{"nonce": "1234567890:9876543210"}`)
		case authSessionPath:
			// sanity of request
			jsonReq, err := ioutil.ReadAll(r.Body)
			c.Assert(err, IsNil)
			var req map[string]string
			err = json.Unmarshal(jsonReq, &req)
			c.Assert(err, IsNil)
			c.Check(strings.HasPrefix(req["device-session-request"], "type: device-session-request\n"), Equals, true)
			c.Check(strings.HasPrefix(req["serial-assertion"], "type: serial\n"), Equals, true)
			c.Check(strings.HasPrefix(req["model-assertion"], "type: model\n"), Equals, true)

			authorization := r.Header.Get("X-Device-Authorization")
			if authorization == "" {
				c.Fatalf("expecting only refresh")
			} else {
				c.Check(authorization, Equals, expiredAuth)
				io.WriteString(w, `{"macaroon": "refreshed-session-macaroon"}`)
				refreshSessionRequested = true
			}
		default:
			c.Fatalf("unexpected path %q", r.URL.Path)
		}
	}))
	c.Assert(mockServer, NotNil)
	defer mockServer.Close()

	mockServerURL, _ := url.Parse(mockServer.URL)

	// make sure device session is expired
	s.device.SessionMacaroon = "expired-session-macaroon"
	authContext := &testAuthContext{c: c, device: s.device, user: s.user}
	sto := New(&Config{
		StoreBaseURL: mockServerURL,
	}, authContext)

	reqOptions := &requestOptions{Method: "GET", URL: mockServerURL}

	resp, err := sto.doRequest(context.TODO(), sto.client, reqOptions, s.user)
	c.Assert(err, IsNil)
	defer resp.Body.Close()

	c.Check(resp.StatusCode, Equals, 200)

	responseData, err := ioutil.ReadAll(resp.Body)
	c.Assert(err, IsNil)
	c.Check(string(responseData), Equals, "response-data")
	c.Check(refreshDischargeEndpointHit, Equals, true)
	c.Check(refreshSessionRequested, Equals, true)
}

func (s *storeTestSuite) TestDoRequestSetsExtraHeaders(c *C) {
	// Custom headers are applied last.
	mockServer := httptest.NewServer(http.HandlerFunc(func(w http.ResponseWriter, r *http.Request) {
		c.Check(r.UserAgent(), Equals, `customAgent`)
		c.Check(r.Header.Get("X-Foo-Header"), Equals, `Bar`)
		c.Check(r.Header.Get("Content-Type"), Equals, `application/bson`)
		c.Check(r.Header.Get("Accept"), Equals, `application/hal+bson`)
		io.WriteString(w, "response-data")
	}))
	c.Assert(mockServer, NotNil)
	defer mockServer.Close()

	sto := New(&Config{}, nil)
	endpoint, _ := url.Parse(mockServer.URL)
	reqOptions := &requestOptions{
		Method: "GET",
		URL:    endpoint,
		ExtraHeaders: map[string]string{
			"X-Foo-Header": "Bar",
			"Content-Type": "application/bson",
			"Accept":       "application/hal+bson",
			"User-Agent":   "customAgent",
		},
	}

	response, err := sto.doRequest(context.TODO(), sto.client, reqOptions, s.user)
	defer response.Body.Close()
	c.Assert(err, IsNil)

	responseData, err := ioutil.ReadAll(response.Body)
	c.Assert(err, IsNil)
	c.Check(string(responseData), Equals, "response-data")
}

func (s *storeTestSuite) TestLoginUser(c *C) {
	macaroon, err := makeTestMacaroon()
	c.Assert(err, IsNil)
	serializedMacaroon, err := auth.MacaroonSerialize(macaroon)
	c.Assert(err, IsNil)
	mockServer := httptest.NewServer(http.HandlerFunc(func(w http.ResponseWriter, r *http.Request) {
		w.WriteHeader(200)
		io.WriteString(w, fmt.Sprintf(`{"macaroon": "%s"}`, serializedMacaroon))
	}))
	c.Assert(mockServer, NotNil)
	defer mockServer.Close()
	MacaroonACLAPI = mockServer.URL + "/acl/"

	discharge, err := makeTestDischarge()
	c.Assert(err, IsNil)
	serializedDischarge, err := auth.MacaroonSerialize(discharge)
	c.Assert(err, IsNil)
	mockSSOServer := httptest.NewServer(http.HandlerFunc(func(w http.ResponseWriter, r *http.Request) {
		w.WriteHeader(200)
		io.WriteString(w, fmt.Sprintf(`{"discharge_macaroon": "%s"}`, serializedDischarge))
	}))
	c.Assert(mockSSOServer, NotNil)
	defer mockSSOServer.Close()
	UbuntuoneDischargeAPI = mockSSOServer.URL + "/tokens/discharge"

	userMacaroon, userDischarge, err := LoginUser("username", "password", "otp")

	c.Assert(err, IsNil)
	c.Check(userMacaroon, Equals, serializedMacaroon)
	c.Check(userDischarge, Equals, serializedDischarge)
}

func (s *storeTestSuite) TestLoginUserDeveloperAPIError(c *C) {
	mockServer := httptest.NewServer(http.HandlerFunc(func(w http.ResponseWriter, r *http.Request) {
		w.WriteHeader(200)
		io.WriteString(w, "{}")
	}))
	c.Assert(mockServer, NotNil)
	defer mockServer.Close()
	MacaroonACLAPI = mockServer.URL + "/acl/"

	userMacaroon, userDischarge, err := LoginUser("username", "password", "otp")

	c.Assert(err, ErrorMatches, "cannot get snap access permission from store: .*")
	c.Check(userMacaroon, Equals, "")
	c.Check(userDischarge, Equals, "")
}

func (s *storeTestSuite) TestLoginUserSSOError(c *C) {
	macaroon, err := makeTestMacaroon()
	c.Assert(err, IsNil)
	serializedMacaroon, err := auth.MacaroonSerialize(macaroon)
	c.Assert(err, IsNil)
	mockServer := httptest.NewServer(http.HandlerFunc(func(w http.ResponseWriter, r *http.Request) {
		w.WriteHeader(200)
		io.WriteString(w, fmt.Sprintf(`{"macaroon": "%s"}`, serializedMacaroon))
	}))
	c.Assert(mockServer, NotNil)
	defer mockServer.Close()
	MacaroonACLAPI = mockServer.URL + "/acl/"

	errorResponse := `{"code": "some-error"}`
	mockSSOServer := httptest.NewServer(http.HandlerFunc(func(w http.ResponseWriter, r *http.Request) {
		w.WriteHeader(401)
		io.WriteString(w, errorResponse)
	}))
	c.Assert(mockSSOServer, NotNil)
	defer mockSSOServer.Close()
	UbuntuoneDischargeAPI = mockSSOServer.URL + "/tokens/discharge"

	userMacaroon, userDischarge, err := LoginUser("username", "password", "otp")

	c.Assert(err, ErrorMatches, "cannot authenticate to snap store: .*")
	c.Check(userMacaroon, Equals, "")
	c.Check(userDischarge, Equals, "")
}

const (
	funkyAppSnapID = "1e21e12ex4iim2xj1g2ul6f12f1"

	helloWorldSnapID = "buPKUD3TKqCOgLEjjHx5kSiCpIs5cMuQ"
	// instance key used in refresh action of snap hello-world_foo
<<<<<<< HEAD
	helloWorldFooInstanceKey = helloWorldSnapID + "-40624f87d2a064043b83fae44b4d1d9ff2d2f93e9a78869d56"
=======
	helloWorldFooInstanceKey = helloWorldSnapID + "-xYG2Y7Ml4KXZZZ2vVrSKBqQ"
>>>>>>> 9757fe03
	helloWorldDeveloperID    = "canonical"
)

const mockOrdersJSON = `{
  "orders": [
    {
      "snap_id": "buPKUD3TKqCOgLEjjHx5kSiCpIs5cMuQ",
      "currency": "USD",
      "amount": "1.99",
      "state": "Complete",
      "refundable_until": "2015-07-15 18:46:21",
      "purchase_date": "2016-09-20T15:00:00+00:00"
    },
    {
      "snap_id": "1e21e12ex4iim2xj1g2ul6f12f1",
      "currency": "USD",
      "amount": "1.99",
      "state": "Complete",
      "refundable_until": "2015-07-17 11:33:29",
      "purchase_date": "2016-09-20T15:00:00+00:00"
    }
  ]
}`

const mockOrderResponseJSON = `{
  "snap_id": "buPKUD3TKqCOgLEjjHx5kSiCpIs5cMuQ",
  "currency": "USD",
  "amount": "1.99",
  "state": "Complete",
  "refundable_until": "2015-07-15 18:46:21",
  "purchase_date": "2016-09-20T15:00:00+00:00"
}`

const mockSingleOrderJSON = `{
  "orders": [
    {
      "snap_id": "buPKUD3TKqCOgLEjjHx5kSiCpIs5cMuQ",
      "currency": "USD",
      "amount": "1.99",
      "state": "Complete",
      "refundable_until": "2015-07-15 18:46:21",
      "purchase_date": "2016-09-20T15:00:00+00:00"
    }
  ]
}`

/* acquired via

http --pretty=format --print b https://api.snapcraft.io/v2/snaps/info/hello-world architecture==amd64 fields==architectures,base,confinement,contact,created-at,description,download,epoch,license,name,prices,private,publisher,revision,snap-id,snap-yaml,summary,title,type,version,media,common-ids Snap-Device-Series:16 | xsel -b

on 2018-06-13 (note snap-yaml is currently excluded from that list). Then, by hand:
- set prices to {"EUR": "0.99", "USD": "1.23"},
- set base in first channel-map entry to "bogus-base",
- set snap-yaml in first channel-map entry to the one from the 'edge', plus the following pastiche:
apps:
  content-plug:
    command: bin/content-plug
    plugs: [shared-content-plug]
plugs:
  shared-content-plug:
    interface: content
    target: import
    content: mylib
    default-provider: test-snapd-content-slot
slots:
  shared-content-slot:
    interface: content
    content: mylib
    read:
      - /

*/
const mockInfoJSON = `{
    "channel-map": [
        {
            "architectures": [
                "all"
            ],
            "base": "bogus-base",
            "channel": {
                "architecture": "amd64",
                "name": "stable",
                "risk": "stable",
                "track": "latest"
            },
            "common-ids": [],
            "confinement": "strict",
            "created-at": "2016-07-12T16:37:23.960632+00:00",
            "download": {
                "deltas": [],
                "sha3-384": "eed62063c04a8c3819eb71ce7d929cc8d743b43be9e7d86b397b6d61b66b0c3a684f3148a9dbe5821360ae32105c1bd9",
                "size": 20480,
                "url": "https://api.snapcraft.io/api/v1/snaps/download/buPKUD3TKqCOgLEjjHx5kSiCpIs5cMuQ_27.snap"
            },
            "epoch": {
                "read": [
                    0
                ],
                "write": [
                    0
                ]
            },
            "revision": 27,
            "snap-yaml": "name: hello-world\nversion: 6.3\narchitectures: [ all ]\nsummary: The 'hello-world' of snaps\ndescription: |\n    This is a simple snap example that includes a few interesting binaries\n    to demonstrate snaps and their confinement.\n    * hello-world.env  - dump the env of commands run inside app sandbox\n    * hello-world.evil - show how snappy sandboxes binaries\n    * hello-world.sh   - enter interactive shell that runs in app sandbox\n    * hello-world      - simply output text\napps:\n env:\n   command: bin/env\n evil:\n   command: bin/evil\n sh:\n   command: bin/sh\n hello-world:\n   command: bin/echo\n content-plug:\n   command: bin/content-plug\n   plugs: [shared-content-plug]\nplugs:\n  shared-content-plug:\n    interface: content\n    target: import\n    content: mylib\n    default-provider: test-snapd-content-slot\nslots:\n  shared-content-slot:\n    interface: content\n    content: mylib\n    read:\n      - /\n",
            "type": "app",
            "version": "6.3"
        },
        {
            "architectures": [
                "all"
            ],
            "base": null,
            "channel": {
                "architecture": "amd64",
                "name": "candidate",
                "risk": "candidate",
                "track": "latest"
            },
            "common-ids": [],
            "confinement": "strict",
            "created-at": "2016-07-12T16:37:23.960632+00:00",
            "download": {
                "deltas": [],
                "sha3-384": "eed62063c04a8c3819eb71ce7d929cc8d743b43be9e7d86b397b6d61b66b0c3a684f3148a9dbe5821360ae32105c1bd9",
                "size": 20480,
                "url": "https://api.snapcraft.io/api/v1/snaps/download/buPKUD3TKqCOgLEjjHx5kSiCpIs5cMuQ_27.snap"
            },
            "epoch": {
                "read": [
                    0
                ],
                "write": [
                    0
                ]
            },
            "revision": 27,
            "snap-yaml": "",
            "type": "app",
            "version": "6.3"
        },
        {
            "architectures": [
                "all"
            ],
            "base": null,
            "channel": {
                "architecture": "amd64",
                "name": "beta",
                "risk": "beta",
                "track": "latest"
            },
            "common-ids": [],
            "confinement": "strict",
            "created-at": "2016-07-12T16:37:23.960632+00:00",
            "download": {
                "deltas": [],
                "sha3-384": "eed62063c04a8c3819eb71ce7d929cc8d743b43be9e7d86b397b6d61b66b0c3a684f3148a9dbe5821360ae32105c1bd9",
                "size": 20480,
                "url": "https://api.snapcraft.io/api/v1/snaps/download/buPKUD3TKqCOgLEjjHx5kSiCpIs5cMuQ_27.snap"
            },
            "epoch": {
                "read": [
                    0
                ],
                "write": [
                    0
                ]
            },
            "revision": 27,
            "snap-yaml": "",
            "type": "app",
            "version": "6.3"
        },
        {
            "architectures": [
                "all"
            ],
            "base": null,
            "channel": {
                "architecture": "amd64",
                "name": "edge",
                "risk": "edge",
                "track": "latest"
            },
            "common-ids": [],
            "confinement": "strict",
            "created-at": "2017-11-20T07:59:46.563940+00:00",
            "download": {
                "deltas": [],
                "sha3-384": "d888ed75a9071ace39fed922aa799cad4081de79fda650fbbf75e1bae780dae2c24a19aab8db5059c6ad0d0533d90c04",
                "size": 20480,
                "url": "https://api.snapcraft.io/api/v1/snaps/download/buPKUD3TKqCOgLEjjHx5kSiCpIs5cMuQ_28.snap"
            },
            "epoch": {
                "read": [
                    0
                ],
                "write": [
                    0
                ]
            },
            "revision": 28,
            "snap-yaml": "",
            "type": "app",
            "version": "6.3"
        }
    ],
    "name": "hello-world",
    "snap": {
        "contact": "mailto:snappy-devel@lists.ubuntu.com",
        "description": "This is a simple hello world example.",
        "license": "MIT",
        "media": [
            {
                "height": null,
                "type": "icon",
                "url": "https://dashboard.snapcraft.io/site_media/appmedia/2015/03/hello.svg_NZLfWbh.png",
                "width": null
            },
            {
                "height": null,
                "type": "screenshot",
                "url": "https://dashboard.snapcraft.io/site_media/appmedia/2018/06/Screenshot_from_2018-06-14_09-33-31.png",
                "width": null
            }
        ],
        "name": "hello-world",
        "prices": {"EUR": "0.99", "USD": "1.23"},
        "private": true,
        "publisher": {
            "display-name": "Canonical",
            "id": "canonical",
            "username": "canonical",
            "validation": "verified"
        },
        "snap-id": "buPKUD3TKqCOgLEjjHx5kSiCpIs5cMuQ",
        "summary": "The 'hello-world' of snaps",
        "title": "Hello World"
    },
    "snap-id": "buPKUD3TKqCOgLEjjHx5kSiCpIs5cMuQ"
}`

func (s *storeTestSuite) TestInfo(c *C) {
	restore := release.MockOnClassic(false)
	defer restore()
	mockServer := httptest.NewServer(http.HandlerFunc(func(w http.ResponseWriter, r *http.Request) {
		assertRequest(c, r, "GET", infoPathPattern)
		c.Check(r.UserAgent(), Equals, userAgent)

		// check device authorization is set, implicitly checking doRequest was used
		c.Check(r.Header.Get("Snap-Device-Authorization"), Equals, `Macaroon root="device-macaroon"`)

		// no store ID by default
		storeID := r.Header.Get("Snap-Device-Store")
		c.Check(storeID, Equals, "")

		c.Check(r.URL.Path, Matches, ".*/hello-world")

		query := r.URL.Query()
		c.Check(query.Get("fields"), Equals, "abc,def")
		c.Check(query.Get("architecture"), Equals, arch.UbuntuArchitecture())

		w.Header().Set("X-Suggested-Currency", "GBP")
		w.WriteHeader(200)
		io.WriteString(w, mockInfoJSON)
	}))

	c.Assert(mockServer, NotNil)
	defer mockServer.Close()

	mockServerURL, _ := url.Parse(mockServer.URL)
	cfg := Config{
		StoreBaseURL: mockServerURL,
		InfoFields:   []string{"abc", "def"},
	}
	authContext := &testAuthContext{c: c, device: s.device}
	sto := New(&cfg, authContext)

	// the actual test
	spec := SnapSpec{
		Name: "hello-world",
	}
	result, err := sto.SnapInfo(spec, nil)
	c.Assert(err, IsNil)
	c.Check(result.InstanceName(), Equals, "hello-world")
	c.Check(result.Architectures, DeepEquals, []string{"all"})
	c.Check(result.Revision, Equals, snap.R(27))
	c.Check(result.SnapID, Equals, helloWorldSnapID)
	c.Check(result.Publisher, Equals, snap.StoreAccount{
		ID:          "canonical",
		Username:    "canonical",
		DisplayName: "Canonical",
		Validation:  "verified",
	})
	c.Check(result.Version, Equals, "6.3")
	c.Check(result.Sha3_384, Matches, `[[:xdigit:]]{96}`)
	c.Check(result.Size, Equals, int64(20480))
	c.Check(result.Channel, Equals, "stable")
	c.Check(result.Description(), Equals, "This is a simple hello world example.")
	c.Check(result.Summary(), Equals, "The 'hello-world' of snaps")
	c.Check(result.Title(), Equals, "Hello World") // TODO: have this updated to be different to the name
	c.Check(result.License, Equals, "MIT")
	c.Check(result.Prices, DeepEquals, map[string]float64{"EUR": 0.99, "USD": 1.23})
	c.Check(result.Paid, Equals, true)
	c.Check(result.Screenshots, DeepEquals, []snap.ScreenshotInfo{
		{
			URL: "https://dashboard.snapcraft.io/site_media/appmedia/2018/06/Screenshot_from_2018-06-14_09-33-31.png",
		},
	})
	c.Check(result.MustBuy, Equals, true)
	c.Check(result.Contact, Equals, "mailto:snappy-devel@lists.ubuntu.com")
	c.Check(result.Base, Equals, "bogus-base")
	c.Check(result.Epoch.String(), Equals, "0")
	c.Check(sto.SuggestedCurrency(), Equals, "GBP")
	c.Check(result.Private, Equals, true)

	c.Check(snap.Validate(result), IsNil)

	// validate the plugs/slots (only here because we faked stuff in the JSON)
	c.Assert(result.Plugs, HasLen, 1)
	plug := result.Plugs["shared-content-plug"]
	c.Check(plug.Name, Equals, "shared-content-plug")
	c.Check(plug.Snap, DeepEquals, result)
	c.Check(plug.Apps, HasLen, 1)
	c.Check(plug.Apps["content-plug"].Command, Equals, "bin/content-plug")

	c.Assert(result.Slots, HasLen, 1)
	slot := result.Slots["shared-content-slot"]
	c.Check(slot.Name, Equals, "shared-content-slot")
	c.Check(slot.Snap, DeepEquals, result)
	c.Check(slot.Apps, HasLen, 5)
	c.Check(slot.Apps["content-plug"].Command, Equals, "bin/content-plug")
}

func (s *storeTestSuite) TestInfoBadResponses(c *C) {
	restore := release.MockOnClassic(false)
	defer restore()
	n := 0
	mockServer := httptest.NewServer(http.HandlerFunc(func(w http.ResponseWriter, r *http.Request) {
		n++
		switch n {
		case 1:
			// This one should work.
			// (strictly speaking the channel map item should at least have a "channel" member)
			io.WriteString(w, `{"channel-map": [{}], "snap": {"name":"hello"}}`)
		case 2:
			// "not found" (no channel map)
			io.WriteString(w, `{"snap":{"name":"hello"}}`)
		case 3:
			// "not found" (same)
			io.WriteString(w, `{"channel-map": [], "snap": {"name":"hello"}}`)
		case 4:
			// bad price
			io.WriteString(w, `{"channel-map": [{}], "snap": {"name":"hello","prices":{"XPD": "Palladium?!?"}}}`)
		default:
			c.Errorf("expected at most 4 calls, now on #%d", n)
		}
	}))
	c.Assert(mockServer, NotNil)
	defer mockServer.Close()

	mockServerURL, _ := url.Parse(mockServer.URL)
	cfg := Config{
		StoreBaseURL: mockServerURL,
		InfoFields:   []string{},
	}
	authContext := &testAuthContext{c: c, device: s.device}
	sto := New(&cfg, authContext)

	info, err := sto.SnapInfo(SnapSpec{Name: "hello"}, nil)
	c.Assert(err, IsNil)
	c.Check(info.InstanceName(), Equals, "hello")

	info, err = sto.SnapInfo(SnapSpec{Name: "hello"}, nil)
	c.Check(err, Equals, ErrSnapNotFound)
	c.Check(info, IsNil)

	info, err = sto.SnapInfo(SnapSpec{Name: "hello"}, nil)
	c.Check(err, Equals, ErrSnapNotFound)
	c.Check(info, IsNil)

	info, err = sto.SnapInfo(SnapSpec{Name: "hello"}, nil)
	c.Check(err, ErrorMatches, `.* invalid syntax`)
	c.Check(info, IsNil)
}

func (s *storeTestSuite) TestInfoDefaultChannelIsStable(c *C) {
	restore := release.MockOnClassic(false)
	defer restore()
	mockServer := httptest.NewServer(http.HandlerFunc(func(w http.ResponseWriter, r *http.Request) {
		assertRequest(c, r, "GET", infoPathPattern)
		c.Check(r.URL.Path, Matches, ".*/hello-world")

		w.WriteHeader(200)

		io.WriteString(w, mockInfoJSON)
	}))

	c.Assert(mockServer, NotNil)
	defer mockServer.Close()

	mockServerURL, _ := url.Parse(mockServer.URL)
	cfg := Config{
		StoreBaseURL: mockServerURL,
		DetailFields: []string{"abc", "def"},
	}
	authContext := &testAuthContext{c: c, device: s.device}
	sto := New(&cfg, authContext)

	// the actual test
	spec := SnapSpec{
		Name: "hello-world",
	}
	result, err := sto.SnapInfo(spec, nil)
	c.Assert(err, IsNil)
	c.Check(result.InstanceName(), Equals, "hello-world")
	c.Check(result.SnapID, Equals, helloWorldSnapID)
	c.Check(result.Channel, Equals, "stable")
}

func (s *storeTestSuite) TestInfo500(c *C) {
	var n = 0
	mockServer := httptest.NewServer(http.HandlerFunc(func(w http.ResponseWriter, r *http.Request) {
		assertRequest(c, r, "GET", infoPathPattern)
		n++
		w.WriteHeader(500)
	}))

	c.Assert(mockServer, NotNil)
	defer mockServer.Close()

	mockServerURL, _ := url.Parse(mockServer.URL)
	cfg := Config{
		StoreBaseURL: mockServerURL,
		DetailFields: []string{},
	}
	authContext := &testAuthContext{c: c, device: s.device}
	sto := New(&cfg, authContext)

	// the actual test
	spec := SnapSpec{
		Name: "hello-world",
	}
	_, err := sto.SnapInfo(spec, nil)
	c.Assert(err, NotNil)
	c.Assert(err, ErrorMatches, `cannot get details for snap "hello-world": got unexpected HTTP status code 500 via GET to "http://.*?/info/hello-world.*"`)
	c.Assert(n, Equals, 5)
}

func (s *storeTestSuite) TestInfo500once(c *C) {
	var n = 0
	mockServer := httptest.NewServer(http.HandlerFunc(func(w http.ResponseWriter, r *http.Request) {
		assertRequest(c, r, "GET", infoPathPattern)
		n++
		if n > 1 {
			w.Header().Set("X-Suggested-Currency", "GBP")
			w.WriteHeader(200)
			io.WriteString(w, mockInfoJSON)
		} else {
			w.WriteHeader(500)
		}
	}))

	c.Assert(mockServer, NotNil)
	defer mockServer.Close()

	mockServerURL, _ := url.Parse(mockServer.URL)
	cfg := Config{
		StoreBaseURL: mockServerURL,
	}
	authContext := &testAuthContext{c: c, device: s.device}
	sto := New(&cfg, authContext)

	// the actual test
	spec := SnapSpec{
		Name: "hello-world",
	}
	result, err := sto.SnapInfo(spec, nil)
	c.Assert(err, IsNil)
	c.Check(result.InstanceName(), Equals, "hello-world")
	c.Assert(n, Equals, 2)
}

func (s *storeTestSuite) TestInfoAndChannels(c *C) {
	n := 0
	mockServer := httptest.NewServer(http.HandlerFunc(func(w http.ResponseWriter, r *http.Request) {
		assertRequest(c, r, "GET", infoPathPattern)
		switch n {
		case 0:
			c.Check(r.URL.Path, Matches, ".*/hello-world")

			w.Header().Set("X-Suggested-Currency", "GBP")
			w.WriteHeader(200)

			io.WriteString(w, mockInfoJSON)
		default:
			c.Fatalf("unexpected request to %q", r.URL.Path)
		}
		n++
	}))

	c.Assert(mockServer, NotNil)
	defer mockServer.Close()

	mockServerURL, _ := url.Parse(mockServer.URL)
	cfg := Config{
		StoreBaseURL: mockServerURL,
	}
	authContext := &testAuthContext{c: c, device: s.device}
	sto := New(&cfg, authContext)

	// the actual test
	spec := SnapSpec{
		Name: "hello-world",
	}
	result, err := sto.SnapInfo(spec, nil)
	c.Assert(err, IsNil)
	c.Assert(n, Equals, 1)
	c.Check(result.InstanceName(), Equals, "hello-world")
	expected := map[string]*snap.ChannelSnapInfo{
		"latest/stable": {
			Revision:    snap.R(27),
			Version:     "6.3",
			Confinement: snap.StrictConfinement,
			Channel:     "stable",
			Size:        20480,
			Epoch:       *snap.E("0"),
		},
		"latest/candidate": {
			Revision:    snap.R(27),
			Version:     "6.3",
			Confinement: snap.StrictConfinement,
			Channel:     "candidate",
			Size:        20480,
			Epoch:       *snap.E("0"),
		},
		"latest/beta": {
			Revision:    snap.R(27),
			Version:     "6.3",
			Confinement: snap.StrictConfinement,
			Channel:     "beta",
			Size:        20480,
			Epoch:       *snap.E("0"),
		},
		"latest/edge": {
			Revision:    snap.R(28),
			Version:     "6.3",
			Confinement: snap.StrictConfinement,
			Channel:     "edge",
			Size:        20480,
			Epoch:       *snap.E("0"),
		},
	}
	for k, v := range result.Channels {
		c.Check(v, DeepEquals, expected[k], Commentf("%q", k))
	}
	c.Check(result.Channels, HasLen, len(expected))

	c.Check(snap.Validate(result), IsNil)
}

func (s *storeTestSuite) TestInfoMoreChannels(c *C) {
	// NB this tests more channels, but still only one architecture
	mockServer := httptest.NewServer(http.HandlerFunc(func(w http.ResponseWriter, r *http.Request) {
		assertRequest(c, r, "GET", infoPathPattern)
		// following is just a tweaked version of:
		// http https://api.snapcraft.io/v2/snaps/info/go architecture==amd64 fields==channel Snap-Device-Series:16 | jq -c '.["channel-map"] | .[]'
		io.WriteString(w, `{"channel-map": [
{"channel":{"name":"stable",      "risk":"stable", "track":"latest"}},
{"channel":{"name":"edge",        "risk":"edge",   "track":"latest"}},
{"channel":{"name":"1.10/stable", "risk":"stable", "track":"1.10"  }},
{"channel":{"name":"1.6/stable",  "risk":"stable", "track":"1.6"   }},
{"channel":{"name":"1.7/stable",  "risk":"stable", "track":"1.7"   }},
{"channel":{"name":"1.8/stable",  "risk":"stable", "track":"1.8"   }},
{"channel":{"name":"1.9/stable",  "risk":"stable", "track":"1.9"   }}
]}`)
	}))

	c.Assert(mockServer, NotNil)
	defer mockServer.Close()

	mockServerURL, _ := url.Parse(mockServer.URL)
	cfg := Config{
		StoreBaseURL: mockServerURL,
	}
	authContext := &testAuthContext{c: c, device: s.device}
	sto := New(&cfg, authContext)

	// the actual test
	result, err := sto.SnapInfo(SnapSpec{Name: "eh"}, nil)
	c.Assert(err, IsNil)
	expected := map[string]*snap.ChannelSnapInfo{
		"latest/stable": {Channel: "stable"},
		"latest/edge":   {Channel: "edge"},
		"1.6/stable":    {Channel: "1.6/stable"},
		"1.7/stable":    {Channel: "1.7/stable"},
		"1.8/stable":    {Channel: "1.8/stable"},
		"1.9/stable":    {Channel: "1.9/stable"},
		"1.10/stable":   {Channel: "1.10/stable"},
	}
	for k, v := range result.Channels {
		c.Check(v, DeepEquals, expected[k], Commentf("%q", k))
	}
	c.Check(result.Channels, HasLen, len(expected))
	c.Check(result.Tracks, DeepEquals, []string{"latest", "1.10", "1.6", "1.7", "1.8", "1.9"})
}

func (s *storeTestSuite) TestInfoNonDefaults(c *C) {
	restore := release.MockOnClassic(true)
	defer restore()

	mockServer := httptest.NewServer(http.HandlerFunc(func(w http.ResponseWriter, r *http.Request) {
		assertRequest(c, r, "GET", infoPathPattern)
		c.Check(r.Header.Get("Snap-Device-Store"), Equals, "foo")
		c.Check(r.URL.Path, Matches, ".*/hello-world$")

		c.Check(r.Header.Get("Snap-Device-Series"), Equals, "21")
		c.Check(r.URL.Query().Get("architecture"), Equals, "archXYZ")

		w.WriteHeader(200)
		io.WriteString(w, mockInfoJSON)
	}))

	c.Assert(mockServer, NotNil)
	defer mockServer.Close()

	mockServerURL, _ := url.Parse(mockServer.URL)
	cfg := DefaultConfig()
	cfg.StoreBaseURL = mockServerURL
	cfg.Series = "21"
	cfg.Architecture = "archXYZ"
	cfg.StoreID = "foo"
	sto := New(cfg, nil)

	// the actual test
	spec := SnapSpec{
		Name: "hello-world",
	}
	result, err := sto.SnapInfo(spec, nil)
	c.Assert(err, IsNil)
	c.Check(result.InstanceName(), Equals, "hello-world")
}

func (s *storeTestSuite) TestStoreIDFromAuthContext(c *C) {
	mockServer := httptest.NewServer(http.HandlerFunc(func(w http.ResponseWriter, r *http.Request) {
		assertRequest(c, r, "GET", infoPathPattern)
		storeID := r.Header.Get("Snap-Device-Store")
		c.Check(storeID, Equals, "my-brand-store-id")

		w.WriteHeader(200)
		io.WriteString(w, mockInfoJSON)
	}))

	c.Assert(mockServer, NotNil)
	defer mockServer.Close()

	mockServerURL, _ := url.Parse(mockServer.URL)
	cfg := DefaultConfig()
	cfg.StoreBaseURL = mockServerURL
	cfg.Series = "21"
	cfg.Architecture = "archXYZ"
	cfg.StoreID = "fallback"
	sto := New(cfg, &testAuthContext{c: c, device: s.device, storeID: "my-brand-store-id"})

	// the actual test
	spec := SnapSpec{
		Name: "hello-world",
	}
	result, err := sto.SnapInfo(spec, nil)
	c.Assert(err, IsNil)
	c.Check(result.InstanceName(), Equals, "hello-world")
}

func (s *storeTestSuite) TestProxyStoreFromAuthContext(c *C) {
	mockServer := httptest.NewServer(http.HandlerFunc(func(w http.ResponseWriter, r *http.Request) {
		assertRequest(c, r, "GET", infoPathPattern)

		w.WriteHeader(200)
		io.WriteString(w, mockInfoJSON)
	}))

	c.Assert(mockServer, NotNil)
	defer mockServer.Close()

	mockServerURL, _ := url.Parse(mockServer.URL)
	nowhereURL, err := url.Parse("http://nowhere.invalid")
	c.Assert(err, IsNil)
	cfg := DefaultConfig()
	cfg.StoreBaseURL = nowhereURL
	sto := New(cfg, &testAuthContext{
		c:             c,
		device:        s.device,
		proxyStoreID:  "foo",
		proxyStoreURL: mockServerURL,
	})

	// the actual test
	spec := SnapSpec{
		Name: "hello-world",
	}
	result, err := sto.SnapInfo(spec, nil)
	c.Assert(err, IsNil)
	c.Check(result.InstanceName(), Equals, "hello-world")
}

func (s *storeTestSuite) TestProxyStoreFromAuthContextURLFallback(c *C) {
	mockServer := httptest.NewServer(http.HandlerFunc(func(w http.ResponseWriter, r *http.Request) {
		assertRequest(c, r, "GET", infoPathPattern)

		w.WriteHeader(200)
		io.WriteString(w, mockInfoJSON)
	}))

	c.Assert(mockServer, NotNil)
	defer mockServer.Close()

	mockServerURL, _ := url.Parse(mockServer.URL)
	cfg := DefaultConfig()
	cfg.StoreBaseURL = mockServerURL
	sto := New(cfg, &testAuthContext{
		c:      c,
		device: s.device,
		// mock an assertion that has id but no url
		proxyStoreID:  "foo",
		proxyStoreURL: nil,
	})

	// the actual test
	spec := SnapSpec{
		Name: "hello-world",
	}
	result, err := sto.SnapInfo(spec, nil)
	c.Assert(err, IsNil)
	c.Check(result.InstanceName(), Equals, "hello-world")
}

func (s *storeTestSuite) TestInfoOopses(c *C) {
	mockServer := httptest.NewServer(http.HandlerFunc(func(w http.ResponseWriter, r *http.Request) {
		assertRequest(c, r, "GET", infoPathPattern)
		c.Check(r.URL.Path, Matches, ".*/hello-world")

		w.Header().Set("X-Oops-Id", "OOPS-d4f46f75a5bcc10edcacc87e1fc0119f")
		w.WriteHeader(500)

		io.WriteString(w, `{"oops": "OOPS-d4f46f75a5bcc10edcacc87e1fc0119f"}`)
	}))

	c.Assert(mockServer, NotNil)
	defer mockServer.Close()

	mockServerURL, _ := url.Parse(mockServer.URL)
	cfg := Config{
		StoreBaseURL: mockServerURL,
	}
	sto := New(&cfg, nil)

	// the actual test
	spec := SnapSpec{
		Name: "hello-world",
	}
	_, err := sto.SnapInfo(spec, nil)
	c.Assert(err, ErrorMatches, `cannot get details for snap "hello-world": got unexpected HTTP status code 5.. via GET to "http://\S+" \[OOPS-[[:xdigit:]]*\]`)
}

/*
acquired via

http --pretty=format --print b https://api.snapcraft.io/v2/snaps/info/no:such:package architecture==amd64 fields==architectures,base,confinement,contact,created-at,description,download,epoch,license,name,prices,private,publisher,revision,snap-id,snap-yaml,summary,title,type,version,media,common-ids Snap-Device-Series:16 | xsel -b

on 2018-06-14

*/
const MockNoDetailsJSON = `{
    "error-list": [
        {
            "code": "resource-not-found",
            "message": "No snap named 'no:such:package' found in series '16'."
        }
    ]
}`

func (s *storeTestSuite) TestNoInfo(c *C) {
	mockServer := httptest.NewServer(http.HandlerFunc(func(w http.ResponseWriter, r *http.Request) {
		assertRequest(c, r, "GET", infoPathPattern)
		c.Check(r.URL.Path, Matches, ".*/no-such-pkg")

		w.WriteHeader(404)
		io.WriteString(w, MockNoDetailsJSON)
	}))

	c.Assert(mockServer, NotNil)
	defer mockServer.Close()

	mockServerURL, _ := url.Parse(mockServer.URL)
	cfg := Config{
		StoreBaseURL: mockServerURL,
	}
	sto := New(&cfg, nil)

	// the actual test
	spec := SnapSpec{
		Name: "no-such-pkg",
	}
	result, err := sto.SnapInfo(spec, nil)
	c.Assert(err, NotNil)
	c.Assert(result, IsNil)
}

/* acquired via:
curl -s -H "accept: application/hal+json" -H "X-Ubuntu-Release: 16" -H "X-Ubuntu-Device-Channel: edge" -H "X-Ubuntu-Wire-Protocol: 1" -H "X-Ubuntu-Architecture: amd64" 'https://api.snapcraft.io/api/v1/snaps/search?fields=anon_download_url%2Carchitecture%2Cchannel%2Cdownload_sha3_384%2Csummary%2Cdescription%2Cbinary_filesize%2Cdownload_url%2Cepoch%2Cicon_url%2Clast_updated%2Cpackage_name%2Cprices%2Cpublisher%2Cratings_average%2Crevision%2Cscreenshot_urls%2Csnap_id%2Clicense%2Cbase%2Csupport_url%2Ccontact%2Ctitle%2Ccontent%2Cversion%2Corigin%2Cdeveloper_id%2Cdeveloper_name%2Cdeveloper_validation%2Cprivate%2Cconfinement%2Ccommon_ids&q=hello' | python -m json.tool | xsel -b
Add base and prices.
*/
const MockSearchJSON = `{
    "_embedded": {
        "clickindex:package": [
            {
                "anon_download_url": "https://api.snapcraft.io/api/v1/snaps/download/buPKUD3TKqCOgLEjjHx5kSiCpIs5cMuQ_27.snap",
                "architecture": [
                    "all"
                ],
                "base": "bare-base",
                "binary_filesize": 20480,
                "channel": "stable",
                "common_ids": [],
                "confinement": "strict",
                "contact": "mailto:snappy-devel@lists.ubuntu.com",
                "content": "application",
                "description": "This is a simple hello world example.",
                "developer_id": "canonical",
                "developer_name": "Canonical",
                "developer_validation": "verified",
                "download_sha3_384": "eed62063c04a8c3819eb71ce7d929cc8d743b43be9e7d86b397b6d61b66b0c3a684f3148a9dbe5821360ae32105c1bd9",
                "download_url": "https://api.snapcraft.io/api/v1/snaps/download/buPKUD3TKqCOgLEjjHx5kSiCpIs5cMuQ_27.snap",
                "epoch": "0",
                "icon_url": "https://dashboard.snapcraft.io/site_media/appmedia/2015/03/hello.svg_NZLfWbh.png",
                "last_updated": "2016-07-12T16:37:23.960632+00:00",
                "license": "MIT",
                "origin": "canonical",
                "package_name": "hello-world",
                "prices": {"EUR": 2.99, "USD": 3.49},
                "private": false,
                "publisher": "Canonical",
                "ratings_average": 0.0,
                "revision": 27,
                "screenshot_urls": [
                    "https://dashboard.snapcraft.io/site_media/appmedia/2018/06/Screenshot_from_2018-06-14_09-33-31.png"
                ],
                "snap_id": "buPKUD3TKqCOgLEjjHx5kSiCpIs5cMuQ",
                "summary": "The 'hello-world' of snaps",
                "support_url": "",
                "title": "Hello World",
                "version": "6.3"
            }
        ]
    },
    "_links": {
        "self": {
            "href": "http://api.snapcraft.io/api/v1/snaps/search?fields=anon_download_url%2Carchitecture%2Cchannel%2Cdownload_sha3_384%2Csummary%2Cdescription%2Cbinary_filesize%2Cdownload_url%2Cepoch%2Cicon_url%2Clast_updated%2Cpackage_name%2Cprices%2Cpublisher%2Cratings_average%2Crevision%2Cscreenshot_urls%2Csnap_id%2Clicense%2Cbase%2Csupport_url%2Ccontact%2Ctitle%2Ccontent%2Cversion%2Corigin%2Cdeveloper_id%2Cprivate%2Cconfinement%2Ccommon_ids&q=hello"
        }
    }
}
`

func (s *storeTestSuite) TestFindQueries(c *C) {
	n := 0
	mockServer := httptest.NewServer(http.HandlerFunc(func(w http.ResponseWriter, r *http.Request) {
		assertRequest(c, r, "GET", searchPath)
		// check device authorization is set, implicitly checking doRequest was used
		c.Check(r.Header.Get("X-Device-Authorization"), Equals, `Macaroon root="device-macaroon"`)

		query := r.URL.Query()

		name := query.Get("name")
		q := query.Get("q")
		section := query.Get("section")

		c.Check(r.URL.Path, Matches, ".*/search")
		c.Check(query.Get("fields"), Equals, "abc,def")

		// write dummy json so that Find doesn't re-try due to json decoder EOF error
		io.WriteString(w, "{}")

		switch n {
		case 0:
			c.Check(name, Equals, "hello")
			c.Check(q, Equals, "")
			c.Check(query.Get("scope"), Equals, "")
			c.Check(section, Equals, "")
		case 1:
			c.Check(name, Equals, "")
			c.Check(q, Equals, "hello")
			c.Check(query.Get("scope"), Equals, "maastricht")
			c.Check(section, Equals, "")
		case 2:
			c.Check(name, Equals, "")
			c.Check(q, Equals, "")
			c.Check(query.Get("scope"), Equals, "")
			c.Check(section, Equals, "db")
		case 3:
			c.Check(name, Equals, "")
			c.Check(q, Equals, "hello")
			c.Check(query.Get("scope"), Equals, "")
			c.Check(section, Equals, "db")
		default:
			c.Fatalf("what? %d", n)
		}

		n++
	}))
	c.Assert(mockServer, NotNil)
	defer mockServer.Close()

	mockServerURL, _ := url.Parse(mockServer.URL)
	cfg := Config{
		StoreBaseURL: mockServerURL,
		DetailFields: []string{"abc", "def"},
	}
	authContext := &testAuthContext{c: c, device: s.device}
	sto := New(&cfg, authContext)

	for _, query := range []Search{
		{Query: "hello", Prefix: true},
		{Query: "hello", Scope: "maastricht"},
		{Section: "db"},
		{Query: "hello", Section: "db"},
	} {
		sto.Find(&query, nil)
	}
}

/* acquired via:
curl -s -H "accept: application/hal+json" -H "X-Ubuntu-Release: 16" -H "X-Ubuntu-Device-Channel: edge" -H "X-Ubuntu-Wire-Protocol: 1" -H "X-Ubuntu-Architecture: amd64"  'https://api.snapcraft.io/api/v1/snaps/sections'
*/
const MockSectionsJSON = `{
  "_embedded": {
    "clickindex:sections": [
      {
        "name": "featured"
      }, 
      {
        "name": "database"
      }
    ]
  }, 
  "_links": {
    "self": {
      "href": "http://api.snapcraft.io/api/v1/snaps/sections"
    }
  }
}
`

func (s *storeTestSuite) TestSectionsQuery(c *C) {
	n := 0
	mockServer := httptest.NewServer(http.HandlerFunc(func(w http.ResponseWriter, r *http.Request) {
		assertRequest(c, r, "GET", sectionsPath)
		c.Check(r.Header.Get("X-Device-Authorization"), Equals, "")

		switch n {
		case 0:
			// All good.
		default:
			c.Fatalf("what? %d", n)
		}

		w.Header().Set("Content-Type", "application/hal+json")
		w.WriteHeader(200)
		io.WriteString(w, MockSectionsJSON)
		n++
	}))
	c.Assert(mockServer, NotNil)
	defer mockServer.Close()

	serverURL, _ := url.Parse(mockServer.URL)
	cfg := Config{
		StoreBaseURL: serverURL,
	}
	authContext := &testAuthContext{c: c, device: s.device}
	sto := New(&cfg, authContext)

	sections, err := sto.Sections(context.TODO(), s.user)
	c.Check(err, IsNil)
	c.Check(sections, DeepEquals, []string{"featured", "database"})
}

func (s *storeTestSuite) TestSectionsQueryCustomStore(c *C) {
	n := 0
	mockServer := httptest.NewServer(http.HandlerFunc(func(w http.ResponseWriter, r *http.Request) {
		assertRequest(c, r, "GET", sectionsPath)
		c.Check(r.Header.Get("X-Device-Authorization"), Equals, `Macaroon root="device-macaroon"`)

		switch n {
		case 0:
			// All good.
		default:
			c.Fatalf("what? %d", n)
		}

		w.Header().Set("Content-Type", "application/hal+json")
		w.WriteHeader(200)
		io.WriteString(w, MockSectionsJSON)
		n++
	}))
	c.Assert(mockServer, NotNil)
	defer mockServer.Close()

	serverURL, _ := url.Parse(mockServer.URL)
	cfg := Config{
		StoreBaseURL: serverURL,
	}
	authContext := &testAuthContext{c: c, device: s.device, storeID: "my-brand-store"}
	sto := New(&cfg, authContext)

	sections, err := sto.Sections(context.TODO(), s.user)
	c.Check(err, IsNil)
	c.Check(sections, DeepEquals, []string{"featured", "database"})
}

const mockNamesJSON = `
{
  "_embedded": {
    "clickindex:package": [
      {
        "aliases": [
          {
            "name": "potato",
            "target": "baz"
          },
          {
            "name": "meh",
            "target": "baz"
          }
        ],
        "apps": ["baz"],
        "title": "a title",
        "summary": "oneary plus twoary",
        "package_name": "bar",
        "version": "2.0"
      },
      {
        "aliases": [{"name": "meh", "target": "foo"}],
        "apps": ["foo"],
        "package_name": "foo",
        "version": "1.0"
      }
    ]
  }
}`

func (s *storeTestSuite) TestSnapCommandsOnClassic(c *C) {
	s.testSnapCommands(c, true)
}

func (s *storeTestSuite) TestSnapCommandsOnCore(c *C) {
	s.testSnapCommands(c, false)
}

func (s *storeTestSuite) testSnapCommands(c *C, onClassic bool) {
	c.Assert(os.MkdirAll(dirs.SnapCacheDir, 0755), IsNil)
	defer release.MockOnClassic(onClassic)()

	n := 0
	mockServer := httptest.NewServer(http.HandlerFunc(func(w http.ResponseWriter, r *http.Request) {
		c.Check(r.Header.Get("X-Device-Authorization"), Equals, "")

		switch n {
		case 0:
			query := r.URL.Query()
			c.Check(query, HasLen, 1)
			expectedConfinement := "strict"
			if onClassic {
				expectedConfinement = "strict,classic"
			}
			c.Check(query.Get("confinement"), Equals, expectedConfinement)
			c.Check(r.URL.Path, Equals, "/api/v1/snaps/names")
		default:
			c.Fatalf("what? %d", n)
		}

		w.Header().Set("Content-Type", "application/hal+json")
		w.Header().Set("Content-Length", fmt.Sprint(len(mockNamesJSON)))
		w.WriteHeader(200)
		io.WriteString(w, mockNamesJSON)
		n++
	}))
	c.Assert(mockServer, NotNil)
	defer mockServer.Close()

	serverURL, _ := url.Parse(mockServer.URL)
	authContext := &testAuthContext{c: c, device: s.device}
	sto := New(&Config{StoreBaseURL: serverURL}, authContext)

	db, err := advisor.Create()
	c.Assert(err, IsNil)
	defer db.Rollback()

	var bufNames bytes.Buffer
	err = sto.WriteCatalogs(context.TODO(), &bufNames, db)
	c.Assert(err, IsNil)
	db.Commit()
	c.Check(bufNames.String(), Equals, "bar\nfoo\n")

	dump, err := advisor.DumpCommands()
	c.Assert(err, IsNil)
	c.Check(dump, DeepEquals, map[string]string{
		"foo":     `[{"snap":"foo","version":"1.0"}]`,
		"bar.baz": `[{"snap":"bar","version":"2.0"}]`,
		"potato":  `[{"snap":"bar","version":"2.0"}]`,
		"meh":     `[{"snap":"bar","version":"2.0"},{"snap":"foo","version":"1.0"}]`,
	})
}

func (s *storeTestSuite) TestFind(c *C) {
	restore := release.MockOnClassic(false)
	defer restore()

	mockServer := httptest.NewServer(http.HandlerFunc(func(w http.ResponseWriter, r *http.Request) {
		assertRequest(c, r, "GET", searchPath)
		query := r.URL.Query()

		q := query.Get("q")
		c.Check(q, Equals, "hello")

		c.Check(r.UserAgent(), Equals, userAgent)

		// check device authorization is set, implicitly checking doRequest was used
		c.Check(r.Header.Get("X-Device-Authorization"), Equals, `Macaroon root="device-macaroon"`)

		// no store ID by default
		storeID := r.Header.Get("X-Ubuntu-Store")
		c.Check(storeID, Equals, "")

		c.Check(r.URL.Query().Get("fields"), Equals, "abc,def")

		c.Check(r.Header.Get("X-Ubuntu-Series"), Equals, release.Series)
		c.Check(r.Header.Get("X-Ubuntu-Architecture"), Equals, arch.UbuntuArchitecture())
		c.Check(r.Header.Get("X-Ubuntu-Classic"), Equals, "false")

		c.Check(r.Header.Get("X-Ubuntu-Confinement"), Equals, "")

		w.Header().Set("X-Suggested-Currency", "GBP")

		w.Header().Set("Content-Type", "application/hal+json")
		w.WriteHeader(200)

		io.WriteString(w, MockSearchJSON)
	}))

	c.Assert(mockServer, NotNil)
	defer mockServer.Close()

	mockServerURL, _ := url.Parse(mockServer.URL)
	cfg := Config{
		StoreBaseURL: mockServerURL,
		DetailFields: []string{"abc", "def"},
	}
	authContext := &testAuthContext{c: c, device: s.device}
	sto := New(&cfg, authContext)

	snaps, err := sto.Find(&Search{Query: "hello"}, nil)
	c.Assert(err, IsNil)
	c.Assert(snaps, HasLen, 1)
	snp := snaps[0]
	c.Check(snp.InstanceName(), Equals, "hello-world")
	c.Check(snp.Architectures, DeepEquals, []string{"all"})
	c.Check(snp.Revision, Equals, snap.R(27))
	c.Check(snp.SnapID, Equals, helloWorldSnapID)
	c.Check(snp.Publisher, Equals, snap.StoreAccount{
		ID:          "canonical",
		Username:    "canonical",
		DisplayName: "Canonical",
		Validation:  "verified",
	})
	c.Check(snp.Version, Equals, "6.3")
	c.Check(snp.Sha3_384, Matches, `[[:xdigit:]]{96}`)
	c.Check(snp.Size, Equals, int64(20480))
	c.Check(snp.Channel, Equals, "stable")
	c.Check(snp.Description(), Equals, "This is a simple hello world example.")
	c.Check(snp.Summary(), Equals, "The 'hello-world' of snaps")
	c.Check(snp.Title(), Equals, "Hello World")
	c.Check(snp.License, Equals, "MIT")
	c.Assert(snp.Prices, DeepEquals, map[string]float64{"EUR": 2.99, "USD": 3.49})
	c.Assert(snp.Paid, Equals, true)
	c.Assert(snp.Screenshots, DeepEquals, []snap.ScreenshotInfo{
		{
			URL: "https://dashboard.snapcraft.io/site_media/appmedia/2018/06/Screenshot_from_2018-06-14_09-33-31.png",
		},
	})
	c.Check(snp.MustBuy, Equals, true)
	c.Check(snp.Contact, Equals, "mailto:snappy-devel@lists.ubuntu.com")
	c.Check(snp.Base, Equals, "bare-base")

	// Make sure the epoch (currently not sent by the store) defaults to "0"
	c.Check(snp.Epoch.String(), Equals, "0")

	c.Check(sto.SuggestedCurrency(), Equals, "GBP")
}

func (s *storeTestSuite) TestFindPrivate(c *C) {
	n := 0
	mockServer := httptest.NewServer(http.HandlerFunc(func(w http.ResponseWriter, r *http.Request) {
		assertRequest(c, r, "GET", searchPath)
		query := r.URL.Query()

		name := query.Get("name")
		q := query.Get("q")

		switch n {
		case 0:
			c.Check(r.URL.Path, Matches, ".*/search")
			c.Check(name, Equals, "")
			c.Check(q, Equals, "foo")
			c.Check(query.Get("private"), Equals, "true")
		default:
			c.Fatalf("what? %d", n)
		}

		w.Header().Set("Content-Type", "application/hal+json")
		w.WriteHeader(200)
		io.WriteString(w, strings.Replace(MockSearchJSON, `"EUR": 2.99, "USD": 3.49`, "", -1))

		n++
	}))
	c.Assert(mockServer, NotNil)
	defer mockServer.Close()

	serverURL, _ := url.Parse(mockServer.URL)
	cfg := Config{
		StoreBaseURL: serverURL,
	}
	sto := New(&cfg, nil)

	_, err := sto.Find(&Search{Query: "foo", Private: true}, s.user)
	c.Check(err, IsNil)

	_, err = sto.Find(&Search{Query: "foo", Private: true}, nil)
	c.Check(err, Equals, ErrUnauthenticated)

	_, err = sto.Find(&Search{Query: "name:foo", Private: true}, s.user)
	c.Check(err, Equals, ErrBadQuery)
}

func (s *storeTestSuite) TestFindFailures(c *C) {
	sto := New(&Config{StoreBaseURL: new(url.URL)}, nil)
	_, err := sto.Find(&Search{Query: "foo:bar"}, nil)
	c.Check(err, Equals, ErrBadQuery)
	_, err = sto.Find(&Search{Query: "foo", Private: true, Prefix: true}, s.user)
	c.Check(err, Equals, ErrBadQuery)
}

func (s *storeTestSuite) TestFindFails(c *C) {
	mockServer := httptest.NewServer(http.HandlerFunc(func(w http.ResponseWriter, r *http.Request) {
		assertRequest(c, r, "GET", searchPath)
		c.Check(r.URL.Query().Get("q"), Equals, "hello")
		http.Error(w, http.StatusText(418), 418) // I'm a teapot
	}))
	c.Assert(mockServer, NotNil)
	defer mockServer.Close()

	mockServerURL, _ := url.Parse(mockServer.URL)
	cfg := Config{
		StoreBaseURL: mockServerURL,
		DetailFields: []string{}, // make the error less noisy
	}
	sto := New(&cfg, nil)

	snaps, err := sto.Find(&Search{Query: "hello"}, nil)
	c.Check(err, ErrorMatches, `cannot search: got unexpected HTTP status code 418 via GET to "http://\S+[?&]q=hello.*"`)
	c.Check(snaps, HasLen, 0)
}

func (s *storeTestSuite) TestFindBadContentType(c *C) {
	mockServer := httptest.NewServer(http.HandlerFunc(func(w http.ResponseWriter, r *http.Request) {
		assertRequest(c, r, "GET", searchPath)
		c.Check(r.URL.Query().Get("q"), Equals, "hello")
		io.WriteString(w, MockSearchJSON)
	}))
	c.Assert(mockServer, NotNil)
	defer mockServer.Close()

	mockServerURL, _ := url.Parse(mockServer.URL)
	cfg := Config{
		StoreBaseURL: mockServerURL,
		DetailFields: []string{}, // make the error less noisy
	}
	sto := New(&cfg, nil)

	snaps, err := sto.Find(&Search{Query: "hello"}, nil)
	c.Check(err, ErrorMatches, `received an unexpected content type \("text/plain[^"]+"\) when trying to search via "http://\S+[?&]q=hello.*"`)
	c.Check(snaps, HasLen, 0)
}

func (s *storeTestSuite) TestFindBadBody(c *C) {
	mockServer := httptest.NewServer(http.HandlerFunc(func(w http.ResponseWriter, r *http.Request) {
		assertRequest(c, r, "GET", searchPath)
		query := r.URL.Query()
		c.Check(query.Get("q"), Equals, "hello")
		w.Header().Set("Content-Type", "application/hal+json")
		io.WriteString(w, "<hello>")
	}))
	c.Assert(mockServer, NotNil)
	defer mockServer.Close()

	mockServerURL, _ := url.Parse(mockServer.URL)
	cfg := Config{
		StoreBaseURL: mockServerURL,
		DetailFields: []string{}, // make the error less noisy
	}
	sto := New(&cfg, nil)

	snaps, err := sto.Find(&Search{Query: "hello"}, nil)
	c.Check(err, ErrorMatches, `invalid character '<' looking for beginning of value`)
	c.Check(snaps, HasLen, 0)
}

func (s *storeTestSuite) TestFind500(c *C) {
	var n = 0
	mockServer := httptest.NewServer(http.HandlerFunc(func(w http.ResponseWriter, r *http.Request) {
		assertRequest(c, r, "GET", searchPath)
		n++
		w.WriteHeader(500)
	}))
	c.Assert(mockServer, NotNil)
	defer mockServer.Close()

	mockServerURL, _ := url.Parse(mockServer.URL)
	cfg := Config{
		StoreBaseURL: mockServerURL,
		DetailFields: []string{},
	}
	sto := New(&cfg, nil)

	_, err := sto.Find(&Search{Query: "hello"}, nil)
	c.Check(err, ErrorMatches, `cannot search: got unexpected HTTP status code 500 via GET to "http://\S+[?&]q=hello.*"`)
	c.Assert(n, Equals, 5)
}

func (s *storeTestSuite) TestFind500once(c *C) {
	var n = 0
	mockServer := httptest.NewServer(http.HandlerFunc(func(w http.ResponseWriter, r *http.Request) {
		assertRequest(c, r, "GET", searchPath)
		n++
		if n == 1 {
			w.WriteHeader(500)
		} else {
			w.Header().Set("Content-Type", "application/hal+json")
			w.WriteHeader(200)
			io.WriteString(w, strings.Replace(MockSearchJSON, `"EUR": 2.99, "USD": 3.49`, "", -1))
		}
	}))
	c.Assert(mockServer, NotNil)
	defer mockServer.Close()

	mockServerURL, _ := url.Parse(mockServer.URL)
	cfg := Config{
		StoreBaseURL: mockServerURL,
		DetailFields: []string{},
	}
	sto := New(&cfg, nil)

	snaps, err := sto.Find(&Search{Query: "hello"}, nil)
	c.Check(err, IsNil)
	c.Assert(snaps, HasLen, 1)
	c.Assert(n, Equals, 2)
}

func (s *storeTestSuite) TestFindAuthFailed(c *C) {
	mockServer := httptest.NewServer(http.HandlerFunc(func(w http.ResponseWriter, r *http.Request) {
		switch r.URL.Path {
		case searchPath:
			// check authorization is set
			authorization := r.Header.Get("Authorization")
			c.Check(authorization, Equals, s.expectedAuthorization(c, s.user))

			query := r.URL.Query()
			c.Check(query.Get("q"), Equals, "foo")
			if release.OnClassic {
				c.Check(query.Get("confinement"), Matches, `strict,classic|classic,strict`)
			} else {
				c.Check(query.Get("confinement"), Equals, "strict")
			}
			w.Header().Set("Content-Type", "application/hal+json")
			io.WriteString(w, MockSearchJSON)
		case ordersPath:
			c.Check(r.Header.Get("Authorization"), Equals, s.expectedAuthorization(c, s.user))
			c.Check(r.Header.Get("Accept"), Equals, jsonContentType)
			c.Check(r.URL.Path, Equals, ordersPath)
			w.WriteHeader(401)
			io.WriteString(w, "{}")
		default:
			c.Fatalf("unexpected query %s %s", r.Method, r.URL.Path)
		}
	}))
	c.Assert(mockServer, NotNil)
	defer mockServer.Close()

	mockServerURL, _ := url.Parse(mockServer.URL)
	cfg := Config{
		StoreBaseURL: mockServerURL,
		DetailFields: []string{}, // make the error less noisy
	}
	sto := New(&cfg, nil)

	snaps, err := sto.Find(&Search{Query: "foo"}, s.user)
	c.Assert(err, IsNil)

	// Check that we log an error.
	c.Check(s.logbuf.String(), Matches, "(?ms).* cannot get user orders: invalid credentials")

	// But still successfully return snap information.
	c.Assert(snaps, HasLen, 1)
	c.Check(snaps[0].SnapID, Equals, helloWorldSnapID)
	c.Check(snaps[0].Prices, DeepEquals, map[string]float64{"EUR": 2.99, "USD": 3.49})
	c.Check(snaps[0].MustBuy, Equals, true)
}

func (s *storeTestSuite) TestFindCommonIDs(c *C) {
	n := 0
	mockServer := httptest.NewServer(http.HandlerFunc(func(w http.ResponseWriter, r *http.Request) {
		assertRequest(c, r, "GET", searchPath)
		query := r.URL.Query()

		name := query.Get("name")
		q := query.Get("q")

		switch n {
		case 0:
			c.Check(r.URL.Path, Matches, ".*/search")
			c.Check(name, Equals, "")
			c.Check(q, Equals, "foo")
		default:
			c.Fatalf("what? %d", n)
		}

		w.Header().Set("Content-Type", "application/hal+json")
		w.WriteHeader(200)
		io.WriteString(w, strings.Replace(MockSearchJSON,
			`"common_ids": []`,
			`"common_ids": ["org.hello"]`, -1))

		n++
	}))
	c.Assert(mockServer, NotNil)
	defer mockServer.Close()

	serverURL, _ := url.Parse(mockServer.URL)
	cfg := Config{
		StoreBaseURL: serverURL,
	}
	sto := New(&cfg, nil)

	infos, err := sto.Find(&Search{Query: "foo"}, nil)
	c.Check(err, IsNil)
	c.Assert(infos, HasLen, 1)
	c.Check(infos[0].CommonIDs, DeepEquals, []string{"org.hello"})
}

func (s *storeTestSuite) TestCurrentSnap(c *C) {
	cand := &RefreshCandidate{
		SnapID:   helloWorldSnapID,
		Channel:  "stable",
		Revision: snap.R(1),
		Epoch:    *snap.E("1"),
	}
	cs := currentSnap(cand)
	c.Assert(cs, NotNil)
	c.Check(cs.SnapID, Equals, cand.SnapID)
	c.Check(cs.Channel, Equals, cand.Channel)
	c.Check(cs.Epoch, DeepEquals, cand.Epoch)
	c.Check(cs.Revision, Equals, cand.Revision.N)
	c.Check(cs.IgnoreValidation, Equals, cand.IgnoreValidation)
	c.Check(s.logbuf.String(), Equals, "")
}

func (s *storeTestSuite) TestCurrentSnapIgnoreValidation(c *C) {
	cand := &RefreshCandidate{
		SnapID:           helloWorldSnapID,
		Channel:          "stable",
		Revision:         snap.R(1),
		Epoch:            *snap.E("1"),
		IgnoreValidation: true,
	}
	cs := currentSnap(cand)
	c.Assert(cs, NotNil)
	c.Check(cs.SnapID, Equals, cand.SnapID)
	c.Check(cs.Channel, Equals, cand.Channel)
	c.Check(cs.Epoch, DeepEquals, cand.Epoch)
	c.Check(cs.Revision, Equals, cand.Revision.N)
	c.Check(cs.IgnoreValidation, Equals, cand.IgnoreValidation)
	c.Check(s.logbuf.String(), Equals, "")
}

func (s *storeTestSuite) TestCurrentSnapNoChannel(c *C) {
	cand := &RefreshCandidate{
		SnapID:   helloWorldSnapID,
		Revision: snap.R(1),
		Epoch:    *snap.E("1"),
	}
	cs := currentSnap(cand)
	c.Assert(cs, NotNil)
	c.Check(cs.SnapID, Equals, cand.SnapID)
	c.Check(cs.Channel, Equals, "stable")
	c.Check(cs.Epoch, DeepEquals, cand.Epoch)
	c.Check(cs.Revision, Equals, cand.Revision.N)
	c.Check(s.logbuf.String(), Equals, "")
}

func (s *storeTestSuite) TestCurrentSnapNilNoID(c *C) {
	cand := &RefreshCandidate{
		SnapID:   "",
		Revision: snap.R(1),
	}
	cs := currentSnap(cand)
	c.Assert(cs, IsNil)
	c.Check(s.logbuf.String(), Matches, "(?m).* an empty SnapID but a store revision!")
}

func (s *storeTestSuite) TestCurrentSnapNilLocalRevision(c *C) {
	cand := &RefreshCandidate{
		SnapID:   helloWorldSnapID,
		Revision: snap.R("x1"),
	}
	cs := currentSnap(cand)
	c.Assert(cs, IsNil)
	c.Check(s.logbuf.String(), Matches, "(?m).* a non-empty SnapID but a non-store revision!")
}

func (s *storeTestSuite) TestCurrentSnapNilLocalRevisionNoID(c *C) {
	cand := &RefreshCandidate{
		SnapID:   "",
		Revision: snap.R("x1"),
	}
	cs := currentSnap(cand)
	c.Assert(cs, IsNil)
	c.Check(s.logbuf.String(), Equals, "")
}

func (s *storeTestSuite) TestCurrentSnapRevLocalRevWithAmendHappy(c *C) {
	cand := &RefreshCandidate{
		SnapID:   helloWorldSnapID,
		Revision: snap.R("x1"),
		Amend:    true,
	}
	cs := currentSnap(cand)
	c.Assert(cs, NotNil)
	c.Check(cs.SnapID, Equals, cand.SnapID)
	c.Check(cs.Revision, Equals, cand.Revision.N)
	c.Check(s.logbuf.String(), Equals, "")
}

func (s *storeTestSuite) TestAuthLocationDependsOnEnviron(c *C) {
	c.Assert(os.Setenv("SNAPPY_USE_STAGING_STORE", ""), IsNil)
	before := authLocation()

	c.Assert(os.Setenv("SNAPPY_USE_STAGING_STORE", "1"), IsNil)
	defer os.Setenv("SNAPPY_USE_STAGING_STORE", "")
	after := authLocation()

	c.Check(before, Not(Equals), after)
}

func (s *storeTestSuite) TestAuthURLDependsOnEnviron(c *C) {
	c.Assert(os.Setenv("SNAPPY_USE_STAGING_STORE", ""), IsNil)
	before := authURL()

	c.Assert(os.Setenv("SNAPPY_USE_STAGING_STORE", "1"), IsNil)
	defer os.Setenv("SNAPPY_USE_STAGING_STORE", "")
	after := authURL()

	c.Check(before, Not(Equals), after)
}

func (s *storeTestSuite) TestApiURLDependsOnEnviron(c *C) {
	c.Assert(os.Setenv("SNAPPY_USE_STAGING_STORE", ""), IsNil)
	before := apiURL()

	c.Assert(os.Setenv("SNAPPY_USE_STAGING_STORE", "1"), IsNil)
	defer os.Setenv("SNAPPY_USE_STAGING_STORE", "")
	after := apiURL()

	c.Check(before, Not(Equals), after)
}

func (s *storeTestSuite) TestStoreURLDependsOnEnviron(c *C) {
	// This also depends on the API URL, but that's tested separately (see
	// TestApiURLDependsOnEnviron).
	api := apiURL()

	c.Assert(os.Setenv("SNAPPY_FORCE_CPI_URL", ""), IsNil)
	c.Assert(os.Setenv("SNAPPY_FORCE_API_URL", ""), IsNil)

	// Test in order of precedence (low first) leaving env vars set as we go ...

	u, err := storeURL(api)
	c.Assert(err, IsNil)
	c.Check(u.String(), Matches, api.String()+".*")

	c.Assert(os.Setenv("SNAPPY_FORCE_API_URL", "https://force-api.local/"), IsNil)
	defer os.Setenv("SNAPPY_FORCE_API_URL", "")
	u, err = storeURL(api)
	c.Assert(err, IsNil)
	c.Check(u.String(), Matches, "https://force-api.local/.*")

	c.Assert(os.Setenv("SNAPPY_FORCE_CPI_URL", "https://force-cpi.local/api/v1/"), IsNil)
	defer os.Setenv("SNAPPY_FORCE_CPI_URL", "")
	u, err = storeURL(api)
	c.Assert(err, IsNil)
	c.Check(u.String(), Matches, "https://force-cpi.local/.*")
}

func (s *storeTestSuite) TestStoreURLBadEnvironAPI(c *C) {
	c.Assert(os.Setenv("SNAPPY_FORCE_API_URL", "://force-api.local/"), IsNil)
	defer os.Setenv("SNAPPY_FORCE_API_URL", "")
	_, err := storeURL(apiURL())
	c.Check(err, ErrorMatches, "invalid SNAPPY_FORCE_API_URL: parse ://force-api.local/: missing protocol scheme")
}

func (s *storeTestSuite) TestStoreURLBadEnvironCPI(c *C) {
	c.Assert(os.Setenv("SNAPPY_FORCE_CPI_URL", "://force-cpi.local/api/v1/"), IsNil)
	defer os.Setenv("SNAPPY_FORCE_CPI_URL", "")
	_, err := storeURL(apiURL())
	c.Check(err, ErrorMatches, "invalid SNAPPY_FORCE_CPI_URL: parse ://force-cpi.local/: missing protocol scheme")
}

func (s *storeTestSuite) TestStoreDeveloperURLDependsOnEnviron(c *C) {
	c.Assert(os.Setenv("SNAPPY_USE_STAGING_STORE", ""), IsNil)
	before := storeDeveloperURL()

	c.Assert(os.Setenv("SNAPPY_USE_STAGING_STORE", "1"), IsNil)
	defer os.Setenv("SNAPPY_USE_STAGING_STORE", "")
	after := storeDeveloperURL()

	c.Check(before, Not(Equals), after)
}

func (s *storeTestSuite) TestDefaultConfig(c *C) {
	c.Check(defaultConfig.StoreBaseURL.String(), Equals, "https://api.snapcraft.io/")
	c.Check(defaultConfig.AssertionsBaseURL, IsNil)
}

func (s *storeTestSuite) TestNew(c *C) {
	aStore := New(nil, nil)
	c.Assert(aStore, NotNil)
	// check for fields
	c.Check(aStore.detailFields, DeepEquals, defaultConfig.DetailFields)
}

var testAssertion = `type: snap-declaration
authority-id: super
series: 16
snap-id: snapidfoo
publisher-id: devidbaz
snap-name: mysnap
timestamp: 2016-03-30T12:22:16Z
sign-key-sha3-384: Jv8_JiHiIzJVcO9M55pPdqSDWUvuhfDIBJUS-3VW7F_idjix7Ffn5qMxB21ZQuij

openpgp wsBcBAABCAAQBQJW+8VBCRDWhXkqAWcrfgAAQ9gIABZFgMPByJZeUE835FkX3/y2hORn
AzE3R1ktDkQEVe/nfVDMACAuaw1fKmUS4zQ7LIrx/AZYw5i0vKVmJszL42LBWVsqR0+p9Cxebzv9
U2VUSIajEsUUKkBwzD8wxFzagepFlScif1NvCGZx0vcGUOu0Ent0v+gqgAv21of4efKqEW7crlI1
T/A8LqZYmIzKRHGwCVucCyAUD8xnwt9nyWLgLB+LLPOVFNK8SR6YyNsX05Yz1BUSndBfaTN8j/k8
8isKGZE6P0O9ozBbNIAE8v8NMWQegJ4uWuil7D3psLkzQIrxSypk9TrQ2GlIG2hJdUovc5zBuroe
xS4u9rVT6UY=`

func (s *storeTestSuite) TestAssertion(c *C) {
	restore := asserts.MockMaxSupportedFormat(asserts.SnapDeclarationType, 88)
	defer restore()
	mockServer := httptest.NewServer(http.HandlerFunc(func(w http.ResponseWriter, r *http.Request) {
		assertRequest(c, r, "GET", "/api/v1/snaps/assertions/.*")
		// check device authorization is set, implicitly checking doRequest was used
		c.Check(r.Header.Get("X-Device-Authorization"), Equals, `Macaroon root="device-macaroon"`)

		c.Check(r.Header.Get("Accept"), Equals, "application/x.ubuntu.assertion")
		c.Check(r.URL.Path, Matches, ".*/snap-declaration/16/snapidfoo")
		c.Check(r.URL.Query().Get("max-format"), Equals, "88")
		io.WriteString(w, testAssertion)
	}))

	c.Assert(mockServer, NotNil)
	defer mockServer.Close()

	mockServerURL, _ := url.Parse(mockServer.URL)
	cfg := Config{
		StoreBaseURL: mockServerURL,
	}
	authContext := &testAuthContext{c: c, device: s.device}
	sto := New(&cfg, authContext)

	a, err := sto.Assertion(asserts.SnapDeclarationType, []string{"16", "snapidfoo"}, nil)
	c.Assert(err, IsNil)
	c.Check(a, NotNil)
	c.Check(a.Type(), Equals, asserts.SnapDeclarationType)
}

func (s *storeTestSuite) TestAssertionProxyStoreFromAuthContext(c *C) {
	restore := asserts.MockMaxSupportedFormat(asserts.SnapDeclarationType, 88)
	defer restore()
	mockServer := httptest.NewServer(http.HandlerFunc(func(w http.ResponseWriter, r *http.Request) {
		assertRequest(c, r, "GET", "/api/v1/snaps/assertions/.*")
		// check device authorization is set, implicitly checking doRequest was used
		c.Check(r.Header.Get("X-Device-Authorization"), Equals, `Macaroon root="device-macaroon"`)

		c.Check(r.Header.Get("Accept"), Equals, "application/x.ubuntu.assertion")
		c.Check(r.URL.Path, Matches, ".*/snap-declaration/16/snapidfoo")
		c.Check(r.URL.Query().Get("max-format"), Equals, "88")
		io.WriteString(w, testAssertion)
	}))

	c.Assert(mockServer, NotNil)
	defer mockServer.Close()

	mockServerURL, _ := url.Parse(mockServer.URL)
	nowhereURL, err := url.Parse("http://nowhere.invalid")
	c.Assert(err, IsNil)
	cfg := Config{
		AssertionsBaseURL: nowhereURL,
	}
	authContext := &testAuthContext{
		c:             c,
		device:        s.device,
		proxyStoreID:  "foo",
		proxyStoreURL: mockServerURL,
	}
	sto := New(&cfg, authContext)

	a, err := sto.Assertion(asserts.SnapDeclarationType, []string{"16", "snapidfoo"}, nil)
	c.Assert(err, IsNil)
	c.Check(a, NotNil)
	c.Check(a.Type(), Equals, asserts.SnapDeclarationType)
}

func (s *storeTestSuite) TestAssertionNotFound(c *C) {
	mockServer := httptest.NewServer(http.HandlerFunc(func(w http.ResponseWriter, r *http.Request) {
		assertRequest(c, r, "GET", "/api/v1/snaps/assertions/.*")
		c.Check(r.Header.Get("Accept"), Equals, "application/x.ubuntu.assertion")
		c.Check(r.URL.Path, Matches, ".*/snap-declaration/16/snapidfoo")
		w.Header().Set("Content-Type", "application/problem+json")
		w.WriteHeader(404)
		io.WriteString(w, `{"status": 404,"title": "not found"}`)
	}))

	c.Assert(mockServer, NotNil)
	defer mockServer.Close()

	mockServerURL, _ := url.Parse(mockServer.URL)
	cfg := Config{
		AssertionsBaseURL: mockServerURL,
	}
	sto := New(&cfg, nil)

	_, err := sto.Assertion(asserts.SnapDeclarationType, []string{"16", "snapidfoo"}, nil)
	c.Check(asserts.IsNotFound(err), Equals, true)
	c.Check(err, DeepEquals, &asserts.NotFoundError{
		Type: asserts.SnapDeclarationType,
		Headers: map[string]string{
			"series":  "16",
			"snap-id": "snapidfoo",
		},
	})
}

func (s *storeTestSuite) TestAssertion500(c *C) {
	var n = 0
	mockServer := httptest.NewServer(http.HandlerFunc(func(w http.ResponseWriter, r *http.Request) {
		assertRequest(c, r, "GET", "/api/v1/snaps/assertions/.*")
		n++
		w.WriteHeader(500)
	}))

	c.Assert(mockServer, NotNil)
	defer mockServer.Close()

	mockServerURL, _ := url.Parse(mockServer.URL)
	cfg := Config{
		AssertionsBaseURL: mockServerURL,
	}
	sto := New(&cfg, nil)

	_, err := sto.Assertion(asserts.SnapDeclarationType, []string{"16", "snapidfoo"}, nil)
	c.Assert(err, ErrorMatches, `cannot fetch assertion: got unexpected HTTP status code 500 via .+`)
	c.Assert(n, Equals, 5)
}

func (s *storeTestSuite) TestSuggestedCurrency(c *C) {
	suggestedCurrency := "GBP"

	mockServer := httptest.NewServer(http.HandlerFunc(func(w http.ResponseWriter, r *http.Request) {
		assertRequest(c, r, "GET", infoPathPattern)
		w.Header().Set("X-Suggested-Currency", suggestedCurrency)
		w.WriteHeader(200)

		io.WriteString(w, mockInfoJSON)
	}))

	c.Assert(mockServer, NotNil)
	defer mockServer.Close()

	mockServerURL, _ := url.Parse(mockServer.URL)
	cfg := Config{
		StoreBaseURL: mockServerURL,
	}
	sto := New(&cfg, nil)

	// the store doesn't know the currency until after the first search, so fall back to dollars
	c.Check(sto.SuggestedCurrency(), Equals, "USD")

	// we should soon have a suggested currency
	spec := SnapSpec{
		Name: "hello-world",
	}
	result, err := sto.SnapInfo(spec, nil)
	c.Assert(err, IsNil)
	c.Assert(result, NotNil)
	c.Check(sto.SuggestedCurrency(), Equals, "GBP")

	suggestedCurrency = "EUR"

	// checking the currency updates
	result, err = sto.SnapInfo(spec, nil)
	c.Assert(err, IsNil)
	c.Assert(result, NotNil)
	c.Check(sto.SuggestedCurrency(), Equals, "EUR")
}

func (s *storeTestSuite) TestDecorateOrders(c *C) {
	mockPurchasesServer := httptest.NewServer(http.HandlerFunc(func(w http.ResponseWriter, r *http.Request) {
		assertRequest(c, r, "GET", ordersPath)
		// check device authorization is set, implicitly checking doRequest was used
		c.Check(r.Header.Get("X-Device-Authorization"), Equals, `Macaroon root="device-macaroon"`)
		c.Check(r.Header.Get("Accept"), Equals, jsonContentType)
		c.Check(r.Header.Get("Authorization"), Equals, s.expectedAuthorization(c, s.user))
		c.Check(r.URL.Path, Equals, ordersPath)
		io.WriteString(w, mockOrdersJSON)
	}))

	c.Assert(mockPurchasesServer, NotNil)
	defer mockPurchasesServer.Close()

	mockServerURL, _ := url.Parse(mockPurchasesServer.URL)
	authContext := &testAuthContext{c: c, device: s.device, user: s.user}
	cfg := Config{
		StoreBaseURL: mockServerURL,
	}
	sto := New(&cfg, authContext)

	helloWorld := &snap.Info{}
	helloWorld.SnapID = helloWorldSnapID
	helloWorld.Prices = map[string]float64{"USD": 1.23}
	helloWorld.Paid = true

	funkyApp := &snap.Info{}
	funkyApp.SnapID = funkyAppSnapID
	funkyApp.Prices = map[string]float64{"USD": 2.34}
	funkyApp.Paid = true

	otherApp := &snap.Info{}
	otherApp.SnapID = "other"
	otherApp.Prices = map[string]float64{"USD": 3.45}
	otherApp.Paid = true

	otherApp2 := &snap.Info{}
	otherApp2.SnapID = "other2"

	snaps := []*snap.Info{helloWorld, funkyApp, otherApp, otherApp2}

	err := sto.decorateOrders(snaps, s.user)
	c.Assert(err, IsNil)

	c.Check(helloWorld.MustBuy, Equals, false)
	c.Check(funkyApp.MustBuy, Equals, false)
	c.Check(otherApp.MustBuy, Equals, true)
	c.Check(otherApp2.MustBuy, Equals, false)
}

func (s *storeTestSuite) TestDecorateOrdersFailedAccess(c *C) {
	mockPurchasesServer := httptest.NewServer(http.HandlerFunc(func(w http.ResponseWriter, r *http.Request) {
		assertRequest(c, r, "GET", ordersPath)
		c.Check(r.Header.Get("Authorization"), Equals, s.expectedAuthorization(c, s.user))
		c.Check(r.Header.Get("Accept"), Equals, jsonContentType)
		c.Check(r.URL.Path, Equals, ordersPath)
		w.WriteHeader(401)
		io.WriteString(w, "{}")
	}))

	c.Assert(mockPurchasesServer, NotNil)
	defer mockPurchasesServer.Close()

	mockServerURL, _ := url.Parse(mockPurchasesServer.URL)
	cfg := Config{
		StoreBaseURL: mockServerURL,
	}
	sto := New(&cfg, nil)

	helloWorld := &snap.Info{}
	helloWorld.SnapID = helloWorldSnapID
	helloWorld.Prices = map[string]float64{"USD": 1.23}
	helloWorld.Paid = true

	funkyApp := &snap.Info{}
	funkyApp.SnapID = funkyAppSnapID
	funkyApp.Prices = map[string]float64{"USD": 2.34}
	funkyApp.Paid = true

	otherApp := &snap.Info{}
	otherApp.SnapID = "other"
	otherApp.Prices = map[string]float64{"USD": 3.45}
	otherApp.Paid = true

	otherApp2 := &snap.Info{}
	otherApp2.SnapID = "other2"

	snaps := []*snap.Info{helloWorld, funkyApp, otherApp, otherApp2}

	err := sto.decorateOrders(snaps, s.user)
	c.Assert(err, NotNil)

	c.Check(helloWorld.MustBuy, Equals, true)
	c.Check(funkyApp.MustBuy, Equals, true)
	c.Check(otherApp.MustBuy, Equals, true)
	c.Check(otherApp2.MustBuy, Equals, false)
}

func (s *storeTestSuite) TestDecorateOrdersNoAuth(c *C) {
	cfg := Config{}
	sto := New(&cfg, nil)

	helloWorld := &snap.Info{}
	helloWorld.SnapID = helloWorldSnapID
	helloWorld.Prices = map[string]float64{"USD": 1.23}
	helloWorld.Paid = true

	funkyApp := &snap.Info{}
	funkyApp.SnapID = funkyAppSnapID
	funkyApp.Prices = map[string]float64{"USD": 2.34}
	funkyApp.Paid = true

	otherApp := &snap.Info{}
	otherApp.SnapID = "other"
	otherApp.Prices = map[string]float64{"USD": 3.45}
	otherApp.Paid = true

	otherApp2 := &snap.Info{}
	otherApp2.SnapID = "other2"

	snaps := []*snap.Info{helloWorld, funkyApp, otherApp, otherApp2}

	err := sto.decorateOrders(snaps, nil)
	c.Assert(err, IsNil)

	c.Check(helloWorld.MustBuy, Equals, true)
	c.Check(funkyApp.MustBuy, Equals, true)
	c.Check(otherApp.MustBuy, Equals, true)
	c.Check(otherApp2.MustBuy, Equals, false)
}

func (s *storeTestSuite) TestDecorateOrdersAllFree(c *C) {
	requestRecieved := false

	mockPurchasesServer := httptest.NewServer(http.HandlerFunc(func(w http.ResponseWriter, r *http.Request) {
		c.Error(r.URL.Path)
		c.Check(r.Header.Get("Accept"), Equals, jsonContentType)
		requestRecieved = true
		io.WriteString(w, `{"orders": []}`)
	}))

	c.Assert(mockPurchasesServer, NotNil)
	defer mockPurchasesServer.Close()

	mockServerURL, _ := url.Parse(mockPurchasesServer.URL)
	cfg := Config{
		StoreBaseURL: mockServerURL,
	}

	sto := New(&cfg, nil)

	// This snap is free
	helloWorld := &snap.Info{}
	helloWorld.SnapID = helloWorldSnapID

	// This snap is also free
	funkyApp := &snap.Info{}
	funkyApp.SnapID = funkyAppSnapID

	snaps := []*snap.Info{helloWorld, funkyApp}

	// There should be no request to the purchase server.
	err := sto.decorateOrders(snaps, s.user)
	c.Assert(err, IsNil)
	c.Check(requestRecieved, Equals, false)
}

func (s *storeTestSuite) TestDecorateOrdersSingle(c *C) {
	mockPurchasesServer := httptest.NewServer(http.HandlerFunc(func(w http.ResponseWriter, r *http.Request) {
		c.Check(r.Header.Get("Authorization"), Equals, s.expectedAuthorization(c, s.user))
		c.Check(r.Header.Get("X-Device-Authorization"), Equals, `Macaroon root="device-macaroon"`)
		c.Check(r.Header.Get("Accept"), Equals, jsonContentType)
		c.Check(r.URL.Path, Equals, ordersPath)
		io.WriteString(w, mockSingleOrderJSON)
	}))

	c.Assert(mockPurchasesServer, NotNil)
	defer mockPurchasesServer.Close()

	mockServerURL, _ := url.Parse(mockPurchasesServer.URL)
	authContext := &testAuthContext{c: c, device: s.device, user: s.user}
	cfg := Config{
		StoreBaseURL: mockServerURL,
	}
	sto := New(&cfg, authContext)

	helloWorld := &snap.Info{}
	helloWorld.SnapID = helloWorldSnapID
	helloWorld.Prices = map[string]float64{"USD": 1.23}
	helloWorld.Paid = true

	snaps := []*snap.Info{helloWorld}

	err := sto.decorateOrders(snaps, s.user)
	c.Assert(err, IsNil)
	c.Check(helloWorld.MustBuy, Equals, false)
}

func (s *storeTestSuite) TestDecorateOrdersSingleFreeSnap(c *C) {
	cfg := Config{}
	sto := New(&cfg, nil)

	helloWorld := &snap.Info{}
	helloWorld.SnapID = helloWorldSnapID

	snaps := []*snap.Info{helloWorld}

	err := sto.decorateOrders(snaps, s.user)
	c.Assert(err, IsNil)
	c.Check(helloWorld.MustBuy, Equals, false)
}

func (s *storeTestSuite) TestDecorateOrdersSingleNotFound(c *C) {
	mockPurchasesServer := httptest.NewServer(http.HandlerFunc(func(w http.ResponseWriter, r *http.Request) {
		assertRequest(c, r, "GET", ordersPath)
		c.Check(r.Header.Get("Authorization"), Equals, s.expectedAuthorization(c, s.user))
		c.Check(r.Header.Get("X-Device-Authorization"), Equals, `Macaroon root="device-macaroon"`)
		c.Check(r.Header.Get("Accept"), Equals, jsonContentType)
		c.Check(r.URL.Path, Equals, ordersPath)
		w.WriteHeader(404)
		io.WriteString(w, "{}")
	}))

	c.Assert(mockPurchasesServer, NotNil)
	defer mockPurchasesServer.Close()

	mockServerURL, _ := url.Parse(mockPurchasesServer.URL)
	authContext := &testAuthContext{c: c, device: s.device, user: s.user}
	cfg := Config{
		StoreBaseURL: mockServerURL,
	}
	sto := New(&cfg, authContext)

	helloWorld := &snap.Info{}
	helloWorld.SnapID = helloWorldSnapID
	helloWorld.Prices = map[string]float64{"USD": 1.23}
	helloWorld.Paid = true

	snaps := []*snap.Info{helloWorld}

	err := sto.decorateOrders(snaps, s.user)
	c.Assert(err, NotNil)
	c.Check(helloWorld.MustBuy, Equals, true)
}

func (s *storeTestSuite) TestDecorateOrdersTokenExpired(c *C) {
	mockPurchasesServer := httptest.NewServer(http.HandlerFunc(func(w http.ResponseWriter, r *http.Request) {
		c.Check(r.Header.Get("Authorization"), Equals, s.expectedAuthorization(c, s.user))
		c.Check(r.Header.Get("X-Device-Authorization"), Equals, `Macaroon root="device-macaroon"`)
		c.Check(r.Header.Get("Accept"), Equals, jsonContentType)
		c.Check(r.URL.Path, Equals, ordersPath)
		w.WriteHeader(401)
		io.WriteString(w, "")
	}))

	c.Assert(mockPurchasesServer, NotNil)
	defer mockPurchasesServer.Close()

	mockServerURL, _ := url.Parse(mockPurchasesServer.URL)
	authContext := &testAuthContext{c: c, device: s.device, user: s.user}
	cfg := Config{
		StoreBaseURL: mockServerURL,
	}
	sto := New(&cfg, authContext)

	helloWorld := &snap.Info{}
	helloWorld.SnapID = helloWorldSnapID
	helloWorld.Prices = map[string]float64{"USD": 1.23}
	helloWorld.Paid = true

	snaps := []*snap.Info{helloWorld}

	err := sto.decorateOrders(snaps, s.user)
	c.Assert(err, NotNil)
	c.Check(helloWorld.MustBuy, Equals, true)
}

func (s *storeTestSuite) TestMustBuy(c *C) {
	// Never need to buy a free snap.
	c.Check(mustBuy(false, true), Equals, false)
	c.Check(mustBuy(false, false), Equals, false)

	// Don't need to buy snaps that have been bought.
	c.Check(mustBuy(true, true), Equals, false)

	// Need to buy snaps that aren't bought.
	c.Check(mustBuy(true, false), Equals, true)
}

var buyTests = []struct {
	suggestedCurrency string
	expectedInput     string
	buyStatus         int
	buyResponse       string
	buyErrorMessage   string
	buyErrorCode      string
	snapID            string
	price             float64
	currency          string
	expectedResult    *BuyResult
	expectedError     string
}{
	{
		// successful buying
		suggestedCurrency: "EUR",
		expectedInput:     `{"snap_id":"` + helloWorldSnapID + `","amount":"0.99","currency":"EUR"}`,
		buyResponse:       mockOrderResponseJSON,
		expectedResult:    &BuyResult{State: "Complete"},
	},
	{
		// failure due to invalid price
		suggestedCurrency: "USD",
		expectedInput:     `{"snap_id":"` + helloWorldSnapID + `","amount":"5.99","currency":"USD"}`,
		buyStatus:         400,
		buyErrorCode:      "invalid-field",
		buyErrorMessage:   "invalid price specified",
		price:             5.99,
		expectedError:     "cannot buy snap: bad request: invalid price specified",
	},
	{
		// failure due to unknown snap ID
		suggestedCurrency: "USD",
		expectedInput:     `{"snap_id":"invalid snap ID","amount":"0.99","currency":"EUR"}`,
		buyStatus:         404,
		buyErrorCode:      "not-found",
		buyErrorMessage:   "Snap package not found",
		snapID:            "invalid snap ID",
		price:             0.99,
		currency:          "EUR",
		expectedError:     "cannot buy snap: server says not found: Snap package not found",
	},
	{
		// failure due to "Purchase failed"
		suggestedCurrency: "USD",
		expectedInput:     `{"snap_id":"` + helloWorldSnapID + `","amount":"1.23","currency":"USD"}`,
		buyStatus:         402, // Payment Required
		buyErrorCode:      "request-failed",
		buyErrorMessage:   "Purchase failed",
		expectedError:     "payment declined",
	},
	{
		// failure due to no payment methods
		suggestedCurrency: "USD",
		expectedInput:     `{"snap_id":"` + helloWorldSnapID + `","amount":"1.23","currency":"USD"}`,
		buyStatus:         403,
		buyErrorCode:      "no-payment-methods",
		buyErrorMessage:   "No payment methods associated with your account.",
		expectedError:     "no payment methods",
	},
	{
		// failure due to terms of service not accepted
		suggestedCurrency: "USD",
		expectedInput:     `{"snap_id":"` + helloWorldSnapID + `","amount":"1.23","currency":"USD"}`,
		buyStatus:         403,
		buyErrorCode:      "tos-not-accepted",
		buyErrorMessage:   "You must accept the latest terms of service first.",
		expectedError:     "terms of service not accepted",
	},
}

func (s *storeTestSuite) TestBuy500(c *C) {
	n := 0
	mockServer := httptest.NewServer(http.HandlerFunc(func(w http.ResponseWriter, r *http.Request) {
		switch r.URL.Path {
		case detailsPath("hello-world"):
			n++
			w.WriteHeader(500)
		case buyPath:
		case customersMePath:
			// default 200 response
		default:
			c.Fatalf("unexpected query %s %s", r.Method, r.URL.Path)
		}
	}))
	c.Assert(mockServer, NotNil)
	defer mockServer.Close()

	mockServerURL, _ := url.Parse(mockServer.URL)
	authContext := &testAuthContext{c: c, device: s.device, user: s.user}
	cfg := Config{
		StoreBaseURL: mockServerURL,
	}
	sto := New(&cfg, authContext)

	buyOptions := &BuyOptions{
		SnapID:   helloWorldSnapID,
		Currency: "USD",
		Price:    1,
	}
	_, err := sto.Buy(buyOptions, s.user)
	c.Assert(err, NotNil)
}

func (s *storeTestSuite) TestBuy(c *C) {
	for _, test := range buyTests {
		searchServerCalled := false
		purchaseServerGetCalled := false
		purchaseServerPostCalled := false
		mockServer := httptest.NewServer(http.HandlerFunc(func(w http.ResponseWriter, r *http.Request) {
			switch r.URL.Path {
			case infoPath("hello-world"):
				c.Assert(r.Method, Equals, "GET")
				w.Header().Set("Content-Type", "application/json")
				w.Header().Set("X-Suggested-Currency", test.suggestedCurrency)
				w.WriteHeader(200)
				io.WriteString(w, mockInfoJSON)
				searchServerCalled = true
			case ordersPath:
				c.Assert(r.Method, Equals, "GET")
				c.Check(r.Header.Get("X-Device-Authorization"), Equals, `Macaroon root="device-macaroon"`)
				c.Check(r.Header.Get("Accept"), Equals, jsonContentType)
				c.Check(r.Header.Get("Authorization"), Equals, s.expectedAuthorization(c, s.user))
				io.WriteString(w, `{"orders": []}`)
				purchaseServerGetCalled = true
			case buyPath:
				c.Assert(r.Method, Equals, "POST")
				// check device authorization is set, implicitly checking doRequest was used
				c.Check(r.Header.Get("X-Device-Authorization"), Equals, `Macaroon root="device-macaroon"`)
				c.Check(r.Header.Get("Authorization"), Equals, s.expectedAuthorization(c, s.user))
				c.Check(r.Header.Get("Accept"), Equals, jsonContentType)
				c.Check(r.Header.Get("Content-Type"), Equals, jsonContentType)
				c.Check(r.URL.Path, Equals, buyPath)
				jsonReq, err := ioutil.ReadAll(r.Body)
				c.Assert(err, IsNil)
				c.Check(string(jsonReq), Equals, test.expectedInput)
				if test.buyErrorCode == "" {
					io.WriteString(w, test.buyResponse)
				} else {
					w.WriteHeader(test.buyStatus)
					// TODO(matt): this is fugly!
					fmt.Fprintf(w, `
{
	"error_list": [
		{
			"code": "%s",
			"message": "%s"
		}
	]
}`, test.buyErrorCode, test.buyErrorMessage)
				}

				purchaseServerPostCalled = true
			default:
				c.Fatalf("unexpected query %s %s", r.Method, r.URL.Path)
			}
		}))
		c.Assert(mockServer, NotNil)
		defer mockServer.Close()

		mockServerURL, _ := url.Parse(mockServer.URL)
		authContext := &testAuthContext{c: c, device: s.device, user: s.user}
		cfg := Config{
			StoreBaseURL: mockServerURL,
		}
		sto := New(&cfg, authContext)

		// Find the snap first
		spec := SnapSpec{
			Name: "hello-world",
		}
		snap, err := sto.SnapInfo(spec, s.user)
		c.Assert(snap, NotNil)
		c.Assert(err, IsNil)

		buyOptions := &BuyOptions{
			SnapID:   snap.SnapID,
			Currency: sto.SuggestedCurrency(),
			Price:    snap.Prices[sto.SuggestedCurrency()],
		}
		if test.snapID != "" {
			buyOptions.SnapID = test.snapID
		}
		if test.currency != "" {
			buyOptions.Currency = test.currency
		}
		if test.price > 0 {
			buyOptions.Price = test.price
		}
		result, err := sto.Buy(buyOptions, s.user)

		c.Check(result, DeepEquals, test.expectedResult)
		if test.expectedError == "" {
			c.Check(err, IsNil)
		} else {
			c.Assert(err, NotNil)
			c.Check(err.Error(), Equals, test.expectedError)
		}

		c.Check(searchServerCalled, Equals, true)
		c.Check(purchaseServerGetCalled, Equals, true)
		c.Check(purchaseServerPostCalled, Equals, true)
	}
}

func (s *storeTestSuite) TestBuyFailArgumentChecking(c *C) {
	sto := New(&Config{}, nil)

	// no snap ID
	result, err := sto.Buy(&BuyOptions{
		Price:    1.0,
		Currency: "USD",
	}, s.user)
	c.Assert(result, IsNil)
	c.Assert(err, NotNil)
	c.Check(err.Error(), Equals, "cannot buy snap: snap ID missing")

	// no price
	result, err = sto.Buy(&BuyOptions{
		SnapID:   "snap ID",
		Currency: "USD",
	}, s.user)
	c.Assert(result, IsNil)
	c.Assert(err, NotNil)
	c.Check(err.Error(), Equals, "cannot buy snap: invalid expected price")

	// no currency
	result, err = sto.Buy(&BuyOptions{
		SnapID: "snap ID",
		Price:  1.0,
	}, s.user)
	c.Assert(result, IsNil)
	c.Assert(err, NotNil)
	c.Check(err.Error(), Equals, "cannot buy snap: currency missing")

	// no user
	result, err = sto.Buy(&BuyOptions{
		SnapID:   "snap ID",
		Price:    1.0,
		Currency: "USD",
	}, nil)
	c.Assert(result, IsNil)
	c.Assert(err, NotNil)
	c.Check(err.Error(), Equals, "you need to log in first")
}

var readyToBuyTests = []struct {
	Input      func(w http.ResponseWriter)
	Test       func(c *C, err error)
	NumOfCalls int
}{
	{
		// A user account the is ready for buying
		Input: func(w http.ResponseWriter) {
			io.WriteString(w, `
{
  "latest_tos_date": "2016-09-14T00:00:00+00:00",
  "accepted_tos_date": "2016-09-14T15:56:49+00:00",
  "latest_tos_accepted": true,
  "has_payment_method": true
}
`)
		},
		Test: func(c *C, err error) {
			c.Check(err, IsNil)
		},
		NumOfCalls: 1,
	},
	{
		// A user account that hasn't accepted the TOS
		Input: func(w http.ResponseWriter) {
			io.WriteString(w, `
{
  "latest_tos_date": "2016-10-14T00:00:00+00:00",
  "accepted_tos_date": "2016-09-14T15:56:49+00:00",
  "latest_tos_accepted": false,
  "has_payment_method": true
}
`)
		},
		Test: func(c *C, err error) {
			c.Assert(err, NotNil)
			c.Check(err.Error(), Equals, "terms of service not accepted")
		},
		NumOfCalls: 1,
	},
	{
		// A user account that has no payment method
		Input: func(w http.ResponseWriter) {
			io.WriteString(w, `
{
  "latest_tos_date": "2016-10-14T00:00:00+00:00",
  "accepted_tos_date": "2016-09-14T15:56:49+00:00",
  "latest_tos_accepted": true,
  "has_payment_method": false
}
`)
		},
		Test: func(c *C, err error) {
			c.Assert(err, NotNil)
			c.Check(err.Error(), Equals, "no payment methods")
		},
		NumOfCalls: 1,
	},
	{
		// A user account that has no payment method and has not accepted the TOS
		Input: func(w http.ResponseWriter) {
			io.WriteString(w, `
{
  "latest_tos_date": "2016-10-14T00:00:00+00:00",
  "accepted_tos_date": "2016-09-14T15:56:49+00:00",
  "latest_tos_accepted": false,
  "has_payment_method": false
}
`)
		},
		Test: func(c *C, err error) {
			c.Assert(err, NotNil)
			c.Check(err.Error(), Equals, "no payment methods")
		},
		NumOfCalls: 1,
	},
	{
		// No user account exists
		Input: func(w http.ResponseWriter) {
			w.WriteHeader(404)
			io.WriteString(w, "{}")
		},
		Test: func(c *C, err error) {
			c.Assert(err, NotNil)
			c.Check(err.Error(), Equals, "cannot get customer details: server says no account exists")
		},
		NumOfCalls: 1,
	},
	{
		// An unknown set of errors occurs
		Input: func(w http.ResponseWriter) {
			w.WriteHeader(500)
			io.WriteString(w, `
{
	"error_list": [
		{
			"code": "code 1",
			"message": "message 1"
		},
		{
			"code": "code 2",
			"message": "message 2"
		}
	]
}`)
		},
		Test: func(c *C, err error) {
			c.Assert(err, NotNil)
			c.Check(err.Error(), Equals, `message 1`)
		},
		NumOfCalls: 5,
	},
}

func (s *storeTestSuite) TestReadyToBuy(c *C) {
	for _, test := range readyToBuyTests {
		purchaseServerGetCalled := 0
		mockPurchasesServer := httptest.NewServer(http.HandlerFunc(func(w http.ResponseWriter, r *http.Request) {
			assertRequest(c, r, "GET", customersMePath)
			switch r.Method {
			case "GET":
				// check device authorization is set, implicitly checking doRequest was used
				c.Check(r.Header.Get("X-Device-Authorization"), Equals, `Macaroon root="device-macaroon"`)
				c.Check(r.Header.Get("Authorization"), Equals, s.expectedAuthorization(c, s.user))
				c.Check(r.Header.Get("Accept"), Equals, jsonContentType)
				c.Check(r.URL.Path, Equals, customersMePath)
				test.Input(w)
				purchaseServerGetCalled++
			default:
				c.Error("Unexpected request method: ", r.Method)
			}
		}))

		c.Assert(mockPurchasesServer, NotNil)
		defer mockPurchasesServer.Close()

		mockServerURL, _ := url.Parse(mockPurchasesServer.URL)
		authContext := &testAuthContext{c: c, device: s.device, user: s.user}
		cfg := Config{
			StoreBaseURL: mockServerURL,
		}
		sto := New(&cfg, authContext)

		err := sto.ReadyToBuy(s.user)
		test.Test(c, err)
		c.Check(purchaseServerGetCalled, Equals, test.NumOfCalls)
	}
}

func (s *storeTestSuite) TestDoRequestSetRangeHeaderOnRedirect(c *C) {
	n := 0
	mockServer := httptest.NewServer(http.HandlerFunc(func(w http.ResponseWriter, r *http.Request) {
		switch n {
		case 0:
			http.Redirect(w, r, r.URL.Path+"-else", 302)
			n++
		case 1:
			c.Check(r.URL.Path, Equals, "/somewhere-else")
			rg := r.Header.Get("Range")
			c.Check(rg, Equals, "bytes=5-")
		default:
			panic("got more than 2 requests in this test")
		}
	}))

	c.Assert(mockServer, NotNil)
	defer mockServer.Close()

	url, err := url.Parse(mockServer.URL + "/somewhere")
	c.Assert(err, IsNil)
	reqOptions := &requestOptions{
		Method: "GET",
		URL:    url,
		ExtraHeaders: map[string]string{
			"Range": "bytes=5-",
		},
	}

	sto := New(&Config{}, nil)
	_, err = sto.doRequest(context.TODO(), sto.client, reqOptions, s.user)
	c.Assert(err, IsNil)
}

type cacheObserver struct {
	inCache map[string]bool

	gets []string
	puts []string
}

func (co *cacheObserver) Get(cacheKey, targetPath string) error {
	co.gets = append(co.gets, fmt.Sprintf("%s:%s", cacheKey, targetPath))
	if !co.inCache[cacheKey] {
		return fmt.Errorf("cannot find %s in cache", cacheKey)
	}
	return nil
}
func (co *cacheObserver) Put(cacheKey, sourcePath string) error {
	co.puts = append(co.puts, fmt.Sprintf("%s:%s", cacheKey, sourcePath))
	return nil
}

func (s *storeTestSuite) TestDownloadCacheHit(c *C) {
	oldCache := s.store.cacher
	defer func() { s.store.cacher = oldCache }()
	obs := &cacheObserver{inCache: map[string]bool{"the-snaps-sha3_384": true}}
	s.store.cacher = obs

	download = func(ctx context.Context, name, sha3, url string, user *auth.UserState, s *Store, w io.ReadWriteSeeker, resume int64, pbar progress.Meter) error {
		c.Fatalf("download should not be called when results come from the cache")
		return nil
	}

	snap := &snap.Info{}
	snap.Sha3_384 = "the-snaps-sha3_384"

	path := filepath.Join(c.MkDir(), "downloaded-file")
	err := s.store.Download(context.TODO(), "foo", path, &snap.DownloadInfo, nil, nil)
	c.Assert(err, IsNil)

	c.Check(obs.gets, DeepEquals, []string{fmt.Sprintf("%s:%s", snap.Sha3_384, path)})
	c.Check(obs.puts, IsNil)
}

func (s *storeTestSuite) TestDownloadCacheMiss(c *C) {
	oldCache := s.store.cacher
	defer func() { s.store.cacher = oldCache }()
	obs := &cacheObserver{inCache: map[string]bool{}}
	s.store.cacher = obs

	downloadWasCalled := false
	download = func(ctx context.Context, name, sha3, url string, user *auth.UserState, s *Store, w io.ReadWriteSeeker, resume int64, pbar progress.Meter) error {
		downloadWasCalled = true
		return nil
	}

	snap := &snap.Info{}
	snap.Sha3_384 = "the-snaps-sha3_384"

	path := filepath.Join(c.MkDir(), "downloaded-file")
	err := s.store.Download(context.TODO(), "foo", path, &snap.DownloadInfo, nil, nil)
	c.Assert(err, IsNil)
	c.Check(downloadWasCalled, Equals, true)

	c.Check(obs.gets, DeepEquals, []string{fmt.Sprintf("the-snaps-sha3_384:%s", path)})
	c.Check(obs.puts, DeepEquals, []string{fmt.Sprintf("the-snaps-sha3_384:%s", path)})
}

var (
	helloRefreshedDateStr = "2018-02-27T11:00:00Z"
	helloRefreshedDate    time.Time
)

func init() {
	t, err := time.Parse(time.RFC3339, helloRefreshedDateStr)
	if err != nil {
		panic(err)
	}
	helloRefreshedDate = t
}

func (s *storeTestSuite) TestSnapAction(c *C) {
	restore := release.MockOnClassic(false)
	defer restore()

	mockServer := httptest.NewServer(http.HandlerFunc(func(w http.ResponseWriter, r *http.Request) {
		assertRequest(c, r, "POST", snapActionPath)
		// check device authorization is set, implicitly checking doRequest was used
		c.Check(r.Header.Get("Snap-Device-Authorization"), Equals, `Macaroon root="device-macaroon"`)

		c.Check(r.Header.Get("Snap-Refresh-Managed"), Equals, "")

		// no store ID by default
		storeID := r.Header.Get("Snap-Device-Store")
		c.Check(storeID, Equals, "")

		c.Check(r.Header.Get("Snap-Device-Series"), Equals, release.Series)
		c.Check(r.Header.Get("Snap-Device-Architecture"), Equals, arch.UbuntuArchitecture())
		c.Check(r.Header.Get("Snap-Classic"), Equals, "false")

		jsonReq, err := ioutil.ReadAll(r.Body)
		c.Assert(err, IsNil)
		var req struct {
			Context []map[string]interface{} `json:"context"`
			Fields  []string                 `json:"fields"`
			Actions []map[string]interface{} `json:"actions"`
		}

		err = json.Unmarshal(jsonReq, &req)
		c.Assert(err, IsNil)

		c.Check(req.Fields, DeepEquals, snapActionFields)

		c.Assert(req.Context, HasLen, 1)
		c.Assert(req.Context[0], DeepEquals, map[string]interface{}{
			"snap-id":          helloWorldSnapID,
			"instance-key":     helloWorldSnapID,
			"revision":         float64(1),
			"tracking-channel": "beta",
			"refreshed-date":   helloRefreshedDateStr,
		})
		c.Assert(req.Actions, HasLen, 1)
		c.Assert(req.Actions[0], DeepEquals, map[string]interface{}{
			"action":       "refresh",
			"instance-key": helloWorldSnapID,
			"snap-id":      helloWorldSnapID,
		})

		io.WriteString(w, `{
  "results": [{
     "result": "refresh",
     "instance-key": "buPKUD3TKqCOgLEjjHx5kSiCpIs5cMuQ",
     "snap-id": "buPKUD3TKqCOgLEjjHx5kSiCpIs5cMuQ",
     "name": "hello-world",
     "snap": {
       "snap-id": "buPKUD3TKqCOgLEjjHx5kSiCpIs5cMuQ",
       "name": "hello-world",
       "revision": 26,
       "version": "6.1",
       "publisher": {
          "id": "canonical",
          "username": "canonical",
          "display-name": "Canonical"
       }
     }
  }]
}`)
	}))

	c.Assert(mockServer, NotNil)
	defer mockServer.Close()

	mockServerURL, _ := url.Parse(mockServer.URL)
	cfg := Config{
		StoreBaseURL: mockServerURL,
	}
	authContext := &testAuthContext{c: c, device: s.device}
	sto := New(&cfg, authContext)

	results, err := sto.SnapAction(context.TODO(), []*CurrentSnap{
		{
			InstanceName:    "hello-world",
			SnapID:          helloWorldSnapID,
			TrackingChannel: "beta",
			Revision:        snap.R(1),
			RefreshedDate:   helloRefreshedDate,
		},
	}, []*SnapAction{
		{
			Action:       "refresh",
			SnapID:       helloWorldSnapID,
			InstanceName: "hello-world",
		},
	}, nil, nil)
	c.Assert(err, IsNil)
	c.Assert(results, HasLen, 1)
	c.Assert(results[0].InstanceName(), Equals, "hello-world")
	c.Assert(results[0].Revision, Equals, snap.R(26))
	c.Assert(results[0].Version, Equals, "6.1")
	c.Assert(results[0].SnapID, Equals, helloWorldSnapID)
	c.Assert(results[0].Publisher.ID, Equals, helloWorldDeveloperID)
	c.Assert(results[0].Deltas, HasLen, 0)
}

func (s *storeTestSuite) TestSnapActionNoResults(c *C) {
	restore := release.MockOnClassic(false)
	defer restore()

	mockServer := httptest.NewServer(http.HandlerFunc(func(w http.ResponseWriter, r *http.Request) {
		assertRequest(c, r, "POST", snapActionPath)
		// check device authorization is set, implicitly checking doRequest was used
		c.Check(r.Header.Get("Snap-Device-Authorization"), Equals, `Macaroon root="device-macaroon"`)

		jsonReq, err := ioutil.ReadAll(r.Body)
		c.Assert(err, IsNil)
		var req struct {
			Context []map[string]interface{} `json:"context"`
			Actions []map[string]interface{} `json:"actions"`
		}

		err = json.Unmarshal(jsonReq, &req)
		c.Assert(err, IsNil)

		c.Assert(req.Context, HasLen, 1)
		c.Assert(req.Context[0], DeepEquals, map[string]interface{}{
			"snap-id":          helloWorldSnapID,
			"instance-key":     helloWorldSnapID,
			"revision":         float64(1),
			"tracking-channel": "beta",
			"refreshed-date":   helloRefreshedDateStr,
		})
		c.Assert(req.Actions, HasLen, 0)
		io.WriteString(w, `{
  "results": []
}`)
	}))

	c.Assert(mockServer, NotNil)
	defer mockServer.Close()

	mockServerURL, _ := url.Parse(mockServer.URL)
	cfg := Config{
		StoreBaseURL: mockServerURL,
	}
	authContext := &testAuthContext{c: c, device: s.device}
	sto := New(&cfg, authContext)

	results, err := sto.SnapAction(context.TODO(), []*CurrentSnap{
		{
			InstanceName:    "hello-world",
			SnapID:          helloWorldSnapID,
			TrackingChannel: "beta",
			Revision:        snap.R(1),
			RefreshedDate:   helloRefreshedDate,
		},
	}, nil, nil, nil)
	c.Check(results, HasLen, 0)
	c.Check(err, DeepEquals, &SnapActionError{NoResults: true})

	// local no-op
	results, err = sto.SnapAction(context.TODO(), nil, nil, nil, nil)
	c.Check(results, HasLen, 0)
	c.Check(err, DeepEquals, &SnapActionError{NoResults: true})

	c.Check(err.Error(), Equals, "no install/refresh information results from the store")
}

func (s *storeTestSuite) TestSnapActionRefreshedDateIsOptional(c *C) {
	restore := release.MockOnClassic(false)
	defer restore()

	mockServer := httptest.NewServer(http.HandlerFunc(func(w http.ResponseWriter, r *http.Request) {
		assertRequest(c, r, "POST", snapActionPath)
		// check device authorization is set, implicitly checking doRequest was used
		c.Check(r.Header.Get("Snap-Device-Authorization"), Equals, `Macaroon root="device-macaroon"`)

		jsonReq, err := ioutil.ReadAll(r.Body)
		c.Assert(err, IsNil)
		var req struct {
			Context []map[string]interface{} `json:"context"`
			Actions []map[string]interface{} `json:"actions"`
		}

		err = json.Unmarshal(jsonReq, &req)
		c.Assert(err, IsNil)

		c.Assert(req.Context, HasLen, 1)
		c.Assert(req.Context[0], DeepEquals, map[string]interface{}{
			"snap-id":      helloWorldSnapID,
			"instance-key": helloWorldSnapID,

			"revision":         float64(1),
			"tracking-channel": "beta",
		})
		c.Assert(req.Actions, HasLen, 0)
		io.WriteString(w, `{
  "results": []
}`)
	}))

	c.Assert(mockServer, NotNil)
	defer mockServer.Close()

	mockServerURL, _ := url.Parse(mockServer.URL)
	cfg := Config{
		StoreBaseURL: mockServerURL,
	}
	authContext := &testAuthContext{c: c, device: s.device}
	sto := New(&cfg, authContext)

	results, err := sto.SnapAction(context.TODO(), []*CurrentSnap{
		{
			InstanceName:    "hello-world",
			SnapID:          helloWorldSnapID,
			TrackingChannel: "beta",
			Revision:        snap.R(1),
		},
	}, nil, nil, nil)
	c.Check(results, HasLen, 0)
	c.Check(err, DeepEquals, &SnapActionError{NoResults: true})
}

func (s *storeTestSuite) TestSnapActionSkipBlocked(c *C) {
	mockServer := httptest.NewServer(http.HandlerFunc(func(w http.ResponseWriter, r *http.Request) {
		assertRequest(c, r, "POST", snapActionPath)
		// check device authorization is set, implicitly checking doRequest was used
		c.Check(r.Header.Get("Snap-Device-Authorization"), Equals, `Macaroon root="device-macaroon"`)

		jsonReq, err := ioutil.ReadAll(r.Body)
		c.Assert(err, IsNil)
		var req struct {
			Context []map[string]interface{} `json:"context"`
			Actions []map[string]interface{} `json:"actions"`
		}

		err = json.Unmarshal(jsonReq, &req)
		c.Assert(err, IsNil)

		c.Assert(req.Context, HasLen, 1)
		c.Assert(req.Context[0], DeepEquals, map[string]interface{}{
			"snap-id":          helloWorldSnapID,
			"instance-key":     helloWorldSnapID,
			"revision":         float64(1),
			"tracking-channel": "stable",
			"refreshed-date":   helloRefreshedDateStr,
		})
		c.Assert(req.Actions, HasLen, 1)
		c.Assert(req.Actions[0], DeepEquals, map[string]interface{}{
			"action":       "refresh",
			"instance-key": helloWorldSnapID,
			"snap-id":      helloWorldSnapID,
			"channel":      "stable",
		})

		io.WriteString(w, `{
  "results": [{
     "result": "refresh",
     "instance-key": "buPKUD3TKqCOgLEjjHx5kSiCpIs5cMuQ",
     "snap-id": "buPKUD3TKqCOgLEjjHx5kSiCpIs5cMuQ",
     "name": "hello-world",
     "snap": {
       "snap-id": "buPKUD3TKqCOgLEjjHx5kSiCpIs5cMuQ",
       "name": "hello-world",
       "revision": 26,
       "version": "6.1",
       "publisher": {
          "id": "canonical",
          "username": "canonical",
          "display-name": "Canonical"
       }
     }
  }]
}`)
	}))

	c.Assert(mockServer, NotNil)
	defer mockServer.Close()

	mockServerURL, _ := url.Parse(mockServer.URL)
	cfg := Config{
		StoreBaseURL: mockServerURL,
	}
	authContext := &testAuthContext{c: c, device: s.device}
	sto := New(&cfg, authContext)

	results, err := sto.SnapAction(context.TODO(), []*CurrentSnap{
		{
			InstanceName:    "hello-world",
			SnapID:          helloWorldSnapID,
			TrackingChannel: "stable",
			Revision:        snap.R(1),
			RefreshedDate:   helloRefreshedDate,
			Block:           []snap.Revision{snap.R(26)},
		},
	}, []*SnapAction{
		{
			Action:       "refresh",
			SnapID:       helloWorldSnapID,
			InstanceName: "hello-world",
			Channel:      "stable",
		},
	}, nil, nil)
	c.Assert(results, HasLen, 0)
	c.Check(err, DeepEquals, &SnapActionError{
		Refresh: map[string]error{
			"hello-world": ErrNoUpdateAvailable,
		},
	})
}

func (s *storeTestSuite) TestSnapActionSkipCurrent(c *C) {
	mockServer := httptest.NewServer(http.HandlerFunc(func(w http.ResponseWriter, r *http.Request) {
		assertRequest(c, r, "POST", snapActionPath)
		// check device authorization is set, implicitly checking doRequest was used
		c.Check(r.Header.Get("Snap-Device-Authorization"), Equals, `Macaroon root="device-macaroon"`)

		jsonReq, err := ioutil.ReadAll(r.Body)
		c.Assert(err, IsNil)
		var req struct {
			Context []map[string]interface{} `json:"context"`
			Actions []map[string]interface{} `json:"actions"`
		}

		err = json.Unmarshal(jsonReq, &req)
		c.Assert(err, IsNil)

		c.Assert(req.Context, HasLen, 1)
		c.Assert(req.Context[0], DeepEquals, map[string]interface{}{
			"snap-id":          helloWorldSnapID,
			"instance-key":     helloWorldSnapID,
			"revision":         float64(26),
			"tracking-channel": "stable",
			"refreshed-date":   helloRefreshedDateStr,
		})
		c.Assert(req.Actions, HasLen, 1)
		c.Assert(req.Actions[0], DeepEquals, map[string]interface{}{
			"action":       "refresh",
			"instance-key": helloWorldSnapID,
			"snap-id":      helloWorldSnapID,
			"channel":      "stable",
		})

		io.WriteString(w, `{
  "results": [{
     "result": "refresh",
     "instance-key": "buPKUD3TKqCOgLEjjHx5kSiCpIs5cMuQ",
     "snap-id": "buPKUD3TKqCOgLEjjHx5kSiCpIs5cMuQ",
     "name": "hello-world",
     "snap": {
       "snap-id": "buPKUD3TKqCOgLEjjHx5kSiCpIs5cMuQ",
       "name": "hello-world",
       "revision": 26,
       "version": "6.1",
       "publisher": {
          "id": "canonical",
          "username": "canonical",
          "display-name": "Canonical"
       }
     }
  }]
}`)
	}))

	c.Assert(mockServer, NotNil)
	defer mockServer.Close()

	mockServerURL, _ := url.Parse(mockServer.URL)
	cfg := Config{
		StoreBaseURL: mockServerURL,
	}
	authContext := &testAuthContext{c: c, device: s.device}
	sto := New(&cfg, authContext)

	results, err := sto.SnapAction(context.TODO(), []*CurrentSnap{
		{
			InstanceName:    "hello-world",
			SnapID:          helloWorldSnapID,
			TrackingChannel: "stable",
			Revision:        snap.R(26),
			RefreshedDate:   helloRefreshedDate,
		},
	}, []*SnapAction{
		{
			Action:       "refresh",
			SnapID:       helloWorldSnapID,
			InstanceName: "hello-world",
			Channel:      "stable",
		},
	}, nil, nil)
	c.Assert(results, HasLen, 0)
	c.Check(err, DeepEquals, &SnapActionError{
		Refresh: map[string]error{
			"hello-world": ErrNoUpdateAvailable,
		},
	})
}

func (s *storeTestSuite) TestSnapActionRetryOnEOF(c *C) {
	n := 0
	var mockServer *httptest.Server
	mockServer = httptest.NewServer(http.HandlerFunc(func(w http.ResponseWriter, r *http.Request) {
		assertRequest(c, r, "POST", snapActionPath)
		n++
		if n < 4 {
			io.WriteString(w, "{")
			mockServer.CloseClientConnections()
			return
		}

		var req struct {
			Context []map[string]interface{} `json:"context"`
			Actions []map[string]interface{} `json:"actions"`
		}

		err := json.NewDecoder(r.Body).Decode(&req)
		c.Assert(err, IsNil)
		c.Assert(req.Context, HasLen, 1)
		c.Assert(req.Actions, HasLen, 1)
		io.WriteString(w, `{
  "results": [{
     "result": "refresh",
     "instance-key": "buPKUD3TKqCOgLEjjHx5kSiCpIs5cMuQ",
     "snap-id": "buPKUD3TKqCOgLEjjHx5kSiCpIs5cMuQ",
     "name": "hello-world",
     "snap": {
       "snap-id": "buPKUD3TKqCOgLEjjHx5kSiCpIs5cMuQ",
       "name": "hello-world",
       "revision": 26,
       "version": "6.1",
       "publisher": {
          "id": "canonical",
          "username": "canonical",
          "display-name": "Canonical"
       }
     }
  }]
}`)
	}))

	c.Assert(mockServer, NotNil)
	defer mockServer.Close()

	mockServerURL, _ := url.Parse(mockServer.URL)
	cfg := Config{
		StoreBaseURL: mockServerURL,
	}
	authContext := &testAuthContext{c: c, device: s.device}
	sto := New(&cfg, authContext)

	results, err := sto.SnapAction(context.TODO(), []*CurrentSnap{
		{
			InstanceName:    "hello-world",
			SnapID:          helloWorldSnapID,
			TrackingChannel: "stable",
			Revision:        snap.R(1),
		},
	}, []*SnapAction{
		{
			Action:       "refresh",
			SnapID:       helloWorldSnapID,
			InstanceName: "hello-world",
			Channel:      "stable",
		},
	}, nil, nil)
	c.Assert(err, IsNil)
	c.Assert(n, Equals, 4)
	c.Assert(results, HasLen, 1)
	c.Assert(results[0].InstanceName(), Equals, "hello-world")
}

func (s *storeTestSuite) TestSnapActionIgnoreValidation(c *C) {
	mockServer := httptest.NewServer(http.HandlerFunc(func(w http.ResponseWriter, r *http.Request) {
		assertRequest(c, r, "POST", snapActionPath)
		// check device authorization is set, implicitly checking doRequest was used
		c.Check(r.Header.Get("Snap-Device-Authorization"), Equals, `Macaroon root="device-macaroon"`)

		jsonReq, err := ioutil.ReadAll(r.Body)
		c.Assert(err, IsNil)
		var req struct {
			Context []map[string]interface{} `json:"context"`
			Actions []map[string]interface{} `json:"actions"`
		}

		err = json.Unmarshal(jsonReq, &req)
		c.Assert(err, IsNil)

		c.Assert(req.Context, HasLen, 1)
		c.Assert(req.Context[0], DeepEquals, map[string]interface{}{
			"snap-id":           helloWorldSnapID,
			"instance-key":      helloWorldSnapID,
			"revision":          float64(1),
			"tracking-channel":  "stable",
			"refreshed-date":    helloRefreshedDateStr,
			"ignore-validation": true,
		})
		c.Assert(req.Actions, HasLen, 1)
		c.Assert(req.Actions[0], DeepEquals, map[string]interface{}{
			"action":            "refresh",
			"instance-key":      helloWorldSnapID,
			"snap-id":           helloWorldSnapID,
			"channel":           "stable",
			"ignore-validation": false,
		})

		io.WriteString(w, `{
  "results": [{
     "result": "refresh",
     "instance-key": "buPKUD3TKqCOgLEjjHx5kSiCpIs5cMuQ",
     "snap-id": "buPKUD3TKqCOgLEjjHx5kSiCpIs5cMuQ",
     "name": "hello-world",
     "snap": {
       "snap-id": "buPKUD3TKqCOgLEjjHx5kSiCpIs5cMuQ",
       "name": "hello-world",
       "revision": 26,
       "version": "6.1",
       "publisher": {
          "id": "canonical",
          "username": "canonical",
          "display-name": "Canonical"
       }
     }
  }]
}`)
	}))

	c.Assert(mockServer, NotNil)
	defer mockServer.Close()

	mockServerURL, _ := url.Parse(mockServer.URL)
	cfg := Config{
		StoreBaseURL: mockServerURL,
	}
	authContext := &testAuthContext{c: c, device: s.device}
	sto := New(&cfg, authContext)

	results, err := sto.SnapAction(context.TODO(), []*CurrentSnap{
		{
			InstanceName:     "hello-world",
			SnapID:           helloWorldSnapID,
			TrackingChannel:  "stable",
			Revision:         snap.R(1),
			RefreshedDate:    helloRefreshedDate,
			IgnoreValidation: true,
		},
	}, []*SnapAction{
		{
			Action:       "refresh",
			SnapID:       helloWorldSnapID,
			InstanceName: "hello-world",
			Channel:      "stable",
			Flags:        SnapActionEnforceValidation,
		},
	}, nil, nil)
	c.Assert(err, IsNil)
	c.Assert(results, HasLen, 1)
	c.Assert(results[0].InstanceName(), Equals, "hello-world")
	c.Assert(results[0].Revision, Equals, snap.R(26))
}

func (s *storeTestSuite) TestInstallFallbackChannelIsStable(c *C) {
	mockServer := httptest.NewServer(http.HandlerFunc(func(w http.ResponseWriter, r *http.Request) {
		assertRequest(c, r, "POST", snapActionPath)
		// check device authorization is set, implicitly checking doRequest was used
		c.Check(r.Header.Get("Snap-Device-Authorization"), Equals, `Macaroon root="device-macaroon"`)

		jsonReq, err := ioutil.ReadAll(r.Body)
		c.Assert(err, IsNil)
		var req struct {
			Context []map[string]interface{} `json:"context"`
			Actions []map[string]interface{} `json:"actions"`
		}

		err = json.Unmarshal(jsonReq, &req)
		c.Assert(err, IsNil)

		c.Assert(req.Context, HasLen, 1)
		c.Assert(req.Context[0], DeepEquals, map[string]interface{}{
			"snap-id":          helloWorldSnapID,
			"instance-key":     helloWorldSnapID,
			"revision":         float64(1),
			"tracking-channel": "stable",
			"refreshed-date":   helloRefreshedDateStr,
		})
		c.Assert(req.Actions, HasLen, 1)
		c.Assert(req.Actions[0], DeepEquals, map[string]interface{}{
			"action":       "refresh",
			"instance-key": helloWorldSnapID,
			"snap-id":      helloWorldSnapID,
		})

		io.WriteString(w, `{
  "results": [{
     "result": "refresh",
     "instance-key": "buPKUD3TKqCOgLEjjHx5kSiCpIs5cMuQ",
     "snap-id": "buPKUD3TKqCOgLEjjHx5kSiCpIs5cMuQ",
     "name": "hello-world",
     "snap": {
       "snap-id": "buPKUD3TKqCOgLEjjHx5kSiCpIs5cMuQ",
       "name": "hello-world",
       "revision": 26,
       "version": "6.1",
       "publisher": {
          "id": "canonical",
          "username": "canonical",
          "display-name": "Canonical"
       }
     }
  }]
}`)
	}))

	c.Assert(mockServer, NotNil)
	defer mockServer.Close()

	mockServerURL, _ := url.Parse(mockServer.URL)
	cfg := Config{
		StoreBaseURL: mockServerURL,
	}
	authContext := &testAuthContext{c: c, device: s.device}
	sto := New(&cfg, authContext)

	results, err := sto.SnapAction(context.TODO(), []*CurrentSnap{
		{
			InstanceName:  "hello-world",
			SnapID:        helloWorldSnapID,
			RefreshedDate: helloRefreshedDate,
			Revision:      snap.R(1),
		},
	}, []*SnapAction{
		{
			Action:       "refresh",
			SnapID:       helloWorldSnapID,
			InstanceName: "hello-world",
		},
	}, nil, nil)
	c.Assert(err, IsNil)
	c.Assert(results, HasLen, 1)
	c.Assert(results[0].InstanceName(), Equals, "hello-world")
	c.Assert(results[0].Revision, Equals, snap.R(26))
	c.Assert(results[0].SnapID, Equals, helloWorldSnapID)
}

func (s *storeTestSuite) TestSnapActionNonDefaultsHeaders(c *C) {
	restore := release.MockOnClassic(true)
	defer restore()

	mockServer := httptest.NewServer(http.HandlerFunc(func(w http.ResponseWriter, r *http.Request) {
		assertRequest(c, r, "POST", snapActionPath)
		// check device authorization is set, implicitly checking doRequest was used
		c.Check(r.Header.Get("Snap-Device-Authorization"), Equals, `Macaroon root="device-macaroon"`)

		storeID := r.Header.Get("Snap-Device-Store")
		c.Check(storeID, Equals, "foo")

		c.Check(r.Header.Get("Snap-Device-Series"), Equals, "21")
		c.Check(r.Header.Get("Snap-Device-Architecture"), Equals, "archXYZ")
		c.Check(r.Header.Get("Snap-Classic"), Equals, "true")

		jsonReq, err := ioutil.ReadAll(r.Body)
		c.Assert(err, IsNil)
		var req struct {
			Context []map[string]interface{} `json:"context"`
			Actions []map[string]interface{} `json:"actions"`
		}

		err = json.Unmarshal(jsonReq, &req)
		c.Assert(err, IsNil)

		c.Assert(req.Context, HasLen, 1)
		c.Assert(req.Context[0], DeepEquals, map[string]interface{}{
			"snap-id":          helloWorldSnapID,
			"instance-key":     helloWorldSnapID,
			"revision":         float64(1),
			"tracking-channel": "beta",
			"refreshed-date":   helloRefreshedDateStr,
		})
		c.Assert(req.Actions, HasLen, 1)
		c.Assert(req.Actions[0], DeepEquals, map[string]interface{}{
			"action":       "refresh",
			"instance-key": helloWorldSnapID,
			"snap-id":      helloWorldSnapID,
		})

		io.WriteString(w, `{
  "results": [{
     "result": "refresh",
     "instance-key": "buPKUD3TKqCOgLEjjHx5kSiCpIs5cMuQ",
     "snap-id": "buPKUD3TKqCOgLEjjHx5kSiCpIs5cMuQ",
     "name": "hello-world",
     "snap": {
       "snap-id": "buPKUD3TKqCOgLEjjHx5kSiCpIs5cMuQ",
       "name": "hello-world",
       "revision": 26,
       "version": "6.1",
       "publisher": {
          "id": "canonical",
          "username": "canonical",
          "display-name": "Canonical"
       }
     }
  }]
}`)
	}))

	c.Assert(mockServer, NotNil)
	defer mockServer.Close()

	mockServerURL, _ := url.Parse(mockServer.URL)
	cfg := DefaultConfig()
	cfg.StoreBaseURL = mockServerURL
	cfg.Series = "21"
	cfg.Architecture = "archXYZ"
	cfg.StoreID = "foo"
	authContext := &testAuthContext{c: c, device: s.device}
	sto := New(cfg, authContext)

	results, err := sto.SnapAction(context.TODO(), []*CurrentSnap{
		{
			InstanceName:    "hello-world",
			SnapID:          helloWorldSnapID,
			TrackingChannel: "beta",
			RefreshedDate:   helloRefreshedDate,
			Revision:        snap.R(1),
		},
	}, []*SnapAction{
		{
			Action:       "refresh",
			SnapID:       helloWorldSnapID,
			InstanceName: "hello-world",
		},
	}, nil, nil)
	c.Assert(err, IsNil)
	c.Assert(results, HasLen, 1)
	c.Assert(results[0].InstanceName(), Equals, "hello-world")
	c.Assert(results[0].Revision, Equals, snap.R(26))
	c.Assert(results[0].Version, Equals, "6.1")
	c.Assert(results[0].SnapID, Equals, helloWorldSnapID)
	c.Assert(results[0].Publisher.ID, Equals, helloWorldDeveloperID)
	c.Assert(results[0].Deltas, HasLen, 0)
}

func (s *storeTestSuite) TestSnapActionWithDeltas(c *C) {
	origUseDeltas := os.Getenv("SNAPD_USE_DELTAS_EXPERIMENTAL")
	defer os.Setenv("SNAPD_USE_DELTAS_EXPERIMENTAL", origUseDeltas)
	c.Assert(os.Setenv("SNAPD_USE_DELTAS_EXPERIMENTAL", "1"), IsNil)

	mockServer := httptest.NewServer(http.HandlerFunc(func(w http.ResponseWriter, r *http.Request) {
		assertRequest(c, r, "POST", snapActionPath)
		// check device authorization is set, implicitly checking doRequest was used
		c.Check(r.Header.Get("Snap-Device-Authorization"), Equals, `Macaroon root="device-macaroon"`)

		c.Check(r.Header.Get("Snap-Accept-Delta-Format"), Equals, "xdelta3")
		jsonReq, err := ioutil.ReadAll(r.Body)
		c.Assert(err, IsNil)
		var req struct {
			Context []map[string]interface{} `json:"context"`
			Actions []map[string]interface{} `json:"actions"`
		}

		err = json.Unmarshal(jsonReq, &req)
		c.Assert(err, IsNil)

		c.Assert(req.Context, HasLen, 1)
		c.Assert(req.Context[0], DeepEquals, map[string]interface{}{
			"snap-id":          helloWorldSnapID,
			"instance-key":     helloWorldSnapID,
			"revision":         float64(1),
			"tracking-channel": "beta",
			"refreshed-date":   helloRefreshedDateStr,
		})
		c.Assert(req.Actions, HasLen, 1)
		c.Assert(req.Actions[0], DeepEquals, map[string]interface{}{
			"action":       "refresh",
			"instance-key": helloWorldSnapID,
			"snap-id":      helloWorldSnapID,
		})

		io.WriteString(w, `{
  "results": [{
     "result": "refresh",
     "instance-key": "buPKUD3TKqCOgLEjjHx5kSiCpIs5cMuQ",
     "snap-id": "buPKUD3TKqCOgLEjjHx5kSiCpIs5cMuQ",
     "name": "hello-world",
     "snap": {
       "snap-id": "buPKUD3TKqCOgLEjjHx5kSiCpIs5cMuQ",
       "name": "hello-world",
       "revision": 26,
       "version": "6.1",
       "publisher": {
          "id": "canonical",
          "username": "canonical",
          "display-name": "Canonical"
       }
     }
  }]
}`)
	}))

	c.Assert(mockServer, NotNil)
	defer mockServer.Close()

	mockServerURL, _ := url.Parse(mockServer.URL)
	cfg := Config{
		StoreBaseURL: mockServerURL,
	}
	authContext := &testAuthContext{c: c, device: s.device}
	sto := New(&cfg, authContext)

	results, err := sto.SnapAction(context.TODO(), []*CurrentSnap{
		{
			InstanceName:    "hello-world",
			SnapID:          helloWorldSnapID,
			TrackingChannel: "beta",
			Revision:        snap.R(1),
			RefreshedDate:   helloRefreshedDate,
		},
	}, []*SnapAction{
		{
			Action:       "refresh",
			SnapID:       helloWorldSnapID,
			InstanceName: "hello-world",
		},
	}, nil, nil)
	c.Assert(err, IsNil)
	c.Assert(results, HasLen, 1)
	c.Assert(results[0].InstanceName(), Equals, "hello-world")
	c.Assert(results[0].Revision, Equals, snap.R(26))
}

func (s *storeTestSuite) TestSnapActionOptions(c *C) {
	mockServer := httptest.NewServer(http.HandlerFunc(func(w http.ResponseWriter, r *http.Request) {
		assertRequest(c, r, "POST", snapActionPath)
		// check device authorization is set, implicitly checking doRequest was used
		c.Check(r.Header.Get("Snap-Device-Authorization"), Equals, `Macaroon root="device-macaroon"`)

		c.Check(r.Header.Get("Snap-Refresh-Managed"), Equals, "true")

		jsonReq, err := ioutil.ReadAll(r.Body)
		c.Assert(err, IsNil)
		var req struct {
			Context []map[string]interface{} `json:"context"`
			Actions []map[string]interface{} `json:"actions"`
		}

		err = json.Unmarshal(jsonReq, &req)
		c.Assert(err, IsNil)

		c.Assert(req.Context, HasLen, 1)
		c.Assert(req.Context[0], DeepEquals, map[string]interface{}{
			"snap-id":          helloWorldSnapID,
			"instance-key":     helloWorldSnapID,
			"revision":         float64(1),
			"tracking-channel": "stable",
			"refreshed-date":   helloRefreshedDateStr,
		})
		c.Assert(req.Actions, HasLen, 1)
		c.Assert(req.Actions[0], DeepEquals, map[string]interface{}{
			"action":       "refresh",
			"instance-key": helloWorldSnapID,
			"snap-id":      helloWorldSnapID,
			"channel":      "stable",
		})

		io.WriteString(w, `{
  "results": [{
     "result": "refresh",
     "instance-key": "buPKUD3TKqCOgLEjjHx5kSiCpIs5cMuQ",
     "snap-id": "buPKUD3TKqCOgLEjjHx5kSiCpIs5cMuQ",
     "name": "hello-world",
     "snap": {
       "snap-id": "buPKUD3TKqCOgLEjjHx5kSiCpIs5cMuQ",
       "name": "hello-world",
       "revision": 26,
       "version": "6.1",
       "publisher": {
          "id": "canonical",
          "username": "canonical",
          "display-name": "Canonical"
       }
     }
  }]
}`)
	}))

	c.Assert(mockServer, NotNil)
	defer mockServer.Close()

	mockServerURL, _ := url.Parse(mockServer.URL)
	cfg := Config{
		StoreBaseURL: mockServerURL,
	}
	authContext := &testAuthContext{c: c, device: s.device}
	sto := New(&cfg, authContext)

	results, err := sto.SnapAction(context.TODO(), []*CurrentSnap{
		{
			InstanceName:    "hello-world",
			SnapID:          helloWorldSnapID,
			TrackingChannel: "stable",
			Revision:        snap.R(1),
			RefreshedDate:   helloRefreshedDate,
		},
	}, []*SnapAction{
		{
			Action:       "refresh",
			SnapID:       helloWorldSnapID,
			InstanceName: "hello-world",
			Channel:      "stable",
		},
	}, nil, &RefreshOptions{RefreshManaged: true})
	c.Assert(err, IsNil)
	c.Assert(results, HasLen, 1)
	c.Assert(results[0].InstanceName(), Equals, "hello-world")
	c.Assert(results[0].Revision, Equals, snap.R(26))
}

func (s *storeTestSuite) TestSnapActionInstall(c *C) {
	s.testSnapActionGet("install", c)
}
func (s *storeTestSuite) TestSnapActionDownload(c *C) {
	s.testSnapActionGet("download", c)
}
func (s *storeTestSuite) testSnapActionGet(action string, c *C) {
	// action here is one of install or download
	restore := release.MockOnClassic(false)
	defer restore()

	mockServer := httptest.NewServer(http.HandlerFunc(func(w http.ResponseWriter, r *http.Request) {
		assertRequest(c, r, "POST", snapActionPath)
		// check device authorization is set, implicitly checking doRequest was used
		c.Check(r.Header.Get("Snap-Device-Authorization"), Equals, `Macaroon root="device-macaroon"`)

		c.Check(r.Header.Get("Snap-Refresh-Managed"), Equals, "")

		// no store ID by default
		storeID := r.Header.Get("Snap-Device-Store")
		c.Check(storeID, Equals, "")

		c.Check(r.Header.Get("Snap-Device-Series"), Equals, release.Series)
		c.Check(r.Header.Get("Snap-Device-Architecture"), Equals, arch.UbuntuArchitecture())
		c.Check(r.Header.Get("Snap-Classic"), Equals, "false")

		jsonReq, err := ioutil.ReadAll(r.Body)
		c.Assert(err, IsNil)
		var req struct {
			Context []map[string]interface{} `json:"context"`
			Actions []map[string]interface{} `json:"actions"`
		}

		err = json.Unmarshal(jsonReq, &req)
		c.Assert(err, IsNil)

		c.Assert(req.Context, HasLen, 0)
		c.Assert(req.Actions, HasLen, 1)
		c.Assert(req.Actions[0], DeepEquals, map[string]interface{}{
			"action":       action,
			"instance-key": action + "-1",
			"name":         "hello-world",
			"channel":      "beta",
		})

		fmt.Fprintf(w, `{
  "results": [{
     "result": "%s",
     "instance-key": "%[1]s-1",
     "snap-id": "buPKUD3TKqCOgLEjjHx5kSiCpIs5cMuQ",
     "name": "hello-world",
     "effective-channel": "candidate",
     "snap": {
       "snap-id": "buPKUD3TKqCOgLEjjHx5kSiCpIs5cMuQ",
       "name": "hello-world",
       "revision": 26,
       "version": "6.1",
       "publisher": {
          "id": "canonical",
          "username": "canonical",
          "display-name": "Canonical"
       }
     }
  }]
}`, action)
	}))

	c.Assert(mockServer, NotNil)
	defer mockServer.Close()

	mockServerURL, _ := url.Parse(mockServer.URL)
	cfg := Config{
		StoreBaseURL: mockServerURL,
	}
	authContext := &testAuthContext{c: c, device: s.device}
	sto := New(&cfg, authContext)

	results, err := sto.SnapAction(context.TODO(), nil,
		[]*SnapAction{
			{
				Action:       action,
				InstanceName: "hello-world",
				Channel:      "beta",
			},
		}, nil, nil)
	c.Assert(err, IsNil)
	c.Assert(results, HasLen, 1)
	c.Assert(results[0].InstanceName(), Equals, "hello-world")
	c.Assert(results[0].Revision, Equals, snap.R(26))
	c.Assert(results[0].Version, Equals, "6.1")
	c.Assert(results[0].SnapID, Equals, helloWorldSnapID)
	c.Assert(results[0].Publisher.ID, Equals, helloWorldDeveloperID)
	c.Assert(results[0].Deltas, HasLen, 0)
	// effective-channel
	c.Assert(results[0].Channel, Equals, "candidate")
}
func (s *storeTestSuite) TestSnapActionDownloadParallelInstanceKey(c *C) {
	// action here is one of install or download
	restore := release.MockOnClassic(false)
	defer restore()

	mockServer := httptest.NewServer(http.HandlerFunc(func(w http.ResponseWriter, r *http.Request) {
		c.Fatal("should not be reached")
	}))

	c.Assert(mockServer, NotNil)
	defer mockServer.Close()

	mockServerURL, _ := url.Parse(mockServer.URL)
	cfg := Config{
		StoreBaseURL: mockServerURL,
	}
	authContext := &testAuthContext{c: c, device: s.device}
	sto := New(&cfg, authContext)

	_, err := sto.SnapAction(context.TODO(), nil,
		[]*SnapAction{
			{
				Action:       "download",
				InstanceName: "hello-world_foo",
				Channel:      "beta",
			},
		}, nil, nil)
	c.Assert(err, ErrorMatches, `internal error: unsupported download with instance name "hello-world_foo"`)
}

func (s *storeTestSuite) TestSnapActionInstallWithRevision(c *C) {
	s.testSnapActionGetWithRevision("install", c)
}

func (s *storeTestSuite) TestSnapActionDownloadWithRevision(c *C) {
	s.testSnapActionGetWithRevision("download", c)
}

func (s *storeTestSuite) testSnapActionGetWithRevision(action string, c *C) {
	// action here is one of install or download
	restore := release.MockOnClassic(false)
	defer restore()

	mockServer := httptest.NewServer(http.HandlerFunc(func(w http.ResponseWriter, r *http.Request) {
		assertRequest(c, r, "POST", snapActionPath)
		// check device authorization is set, implicitly checking doRequest was used
		c.Check(r.Header.Get("Snap-Device-Authorization"), Equals, `Macaroon root="device-macaroon"`)

		c.Check(r.Header.Get("Snap-Refresh-Managed"), Equals, "")

		// no store ID by default
		storeID := r.Header.Get("Snap-Device-Store")
		c.Check(storeID, Equals, "")

		c.Check(r.Header.Get("Snap-Device-Series"), Equals, release.Series)
		c.Check(r.Header.Get("Snap-Device-Architecture"), Equals, arch.UbuntuArchitecture())
		c.Check(r.Header.Get("Snap-Classic"), Equals, "false")

		jsonReq, err := ioutil.ReadAll(r.Body)
		c.Assert(err, IsNil)
		var req struct {
			Context []map[string]interface{} `json:"context"`
			Actions []map[string]interface{} `json:"actions"`
		}

		err = json.Unmarshal(jsonReq, &req)
		c.Assert(err, IsNil)

		c.Assert(req.Context, HasLen, 0)
		c.Assert(req.Actions, HasLen, 1)
		c.Assert(req.Actions[0], DeepEquals, map[string]interface{}{
			"action":       action,
			"instance-key": action + "-1",
			"name":         "hello-world",
			"revision":     float64(28),
		})

		fmt.Fprintf(w, `{
  "results": [{
     "result": "%s",
     "instance-key": "%[1]s-1",
     "snap-id": "buPKUD3TKqCOgLEjjHx5kSiCpIs5cMuQ",
     "name": "hello-world",
     "snap": {
       "snap-id": "buPKUD3TKqCOgLEjjHx5kSiCpIs5cMuQ",
       "name": "hello-world",
       "revision": 28,
       "version": "6.1",
       "publisher": {
          "id": "canonical",
          "username": "canonical",
          "display-name": "Canonical"
       }
     }
  }]
}`, action)
	}))

	c.Assert(mockServer, NotNil)
	defer mockServer.Close()

	mockServerURL, _ := url.Parse(mockServer.URL)
	cfg := Config{
		StoreBaseURL: mockServerURL,
	}
	authContext := &testAuthContext{c: c, device: s.device}
	sto := New(&cfg, authContext)

	results, err := sto.SnapAction(context.TODO(), nil,
		[]*SnapAction{
			{
				Action:       action,
				InstanceName: "hello-world",
				Revision:     snap.R(28),
			},
		}, nil, nil)
	c.Assert(err, IsNil)
	c.Assert(results, HasLen, 1)
	c.Assert(results[0].InstanceName(), Equals, "hello-world")
	c.Assert(results[0].Revision, Equals, snap.R(28))
	c.Assert(results[0].Version, Equals, "6.1")
	c.Assert(results[0].SnapID, Equals, helloWorldSnapID)
	c.Assert(results[0].Publisher.ID, Equals, helloWorldDeveloperID)
	c.Assert(results[0].Deltas, HasLen, 0)
	// effective-channel is not set
	c.Assert(results[0].Channel, Equals, "")
}

func (s *storeTestSuite) TestSnapActionRevisionNotAvailable(c *C) {
	mockServer := httptest.NewServer(http.HandlerFunc(func(w http.ResponseWriter, r *http.Request) {
		assertRequest(c, r, "POST", snapActionPath)
		// check device authorization is set, implicitly checking doRequest was used
		c.Check(r.Header.Get("Snap-Device-Authorization"), Equals, `Macaroon root="device-macaroon"`)

		jsonReq, err := ioutil.ReadAll(r.Body)
		c.Assert(err, IsNil)
		var req struct {
			Context []map[string]interface{} `json:"context"`
			Actions []map[string]interface{} `json:"actions"`
		}

		err = json.Unmarshal(jsonReq, &req)
		c.Assert(err, IsNil)

		c.Assert(req.Context, HasLen, 2)
		c.Assert(req.Context[0], DeepEquals, map[string]interface{}{
			"snap-id":          helloWorldSnapID,
			"instance-key":     helloWorldSnapID,
			"revision":         float64(26),
			"tracking-channel": "stable",
			"refreshed-date":   helloRefreshedDateStr,
		})
		c.Assert(req.Context[1], DeepEquals, map[string]interface{}{
			"snap-id":          "snap2-id",
			"instance-key":     "snap2-id",
			"revision":         float64(2),
			"tracking-channel": "edge",
			"refreshed-date":   helloRefreshedDateStr,
		})
		c.Assert(req.Actions, HasLen, 4)
		c.Assert(req.Actions[0], DeepEquals, map[string]interface{}{
			"action":       "refresh",
			"instance-key": helloWorldSnapID,
			"snap-id":      helloWorldSnapID,
		})
		c.Assert(req.Actions[1], DeepEquals, map[string]interface{}{
			"action":       "refresh",
			"instance-key": "snap2-id",
			"snap-id":      "snap2-id",
			"channel":      "candidate",
		})
		c.Assert(req.Actions[2], DeepEquals, map[string]interface{}{
			"action":       "install",
			"instance-key": "install-1",
			"name":         "foo",
			"channel":      "stable",
		})
		c.Assert(req.Actions[3], DeepEquals, map[string]interface{}{
			"action":       "download",
			"instance-key": "download-1",
			"name":         "bar",
			"revision":     42.,
		})

		io.WriteString(w, `{
  "results": [{
     "result": "error",
     "instance-key": "buPKUD3TKqCOgLEjjHx5kSiCpIs5cMuQ",
     "snap-id": "buPKUD3TKqCOgLEjjHx5kSiCpIs5cMuQ",
     "name": "hello-world",
     "error": {
       "code": "revision-not-found",
       "message": "msg1"
     }
  }, {
     "result": "error",
     "instance-key": "snap2-id",
     "snap-id": "snap2-id",
     "name": "snap2",
     "error": {
       "code": "revision-not-found",
       "message": "msg1",
       "extra": {
         "releases": [{"architecture": "amd64", "channel": "beta"},
                      {"architecture": "arm64", "channel": "beta"}]
       }
     }
  }, {
     "result": "error",
     "instance-key": "install-1",
     "snap-id": "foo-id",
     "name": "foo",
     "error": {
       "code": "revision-not-found",
       "message": "msg2"
     }
  }, {
     "result": "error",
     "instance-key": "download-1",
     "snap-id": "bar-id",
     "name": "bar",
     "error": {
       "code": "revision-not-found",
       "message": "msg3"
     }
  }]
}`)
	}))

	c.Assert(mockServer, NotNil)
	defer mockServer.Close()

	mockServerURL, _ := url.Parse(mockServer.URL)
	cfg := Config{
		StoreBaseURL: mockServerURL,
	}
	authContext := &testAuthContext{c: c, device: s.device}
	sto := New(&cfg, authContext)

	results, err := sto.SnapAction(context.TODO(), []*CurrentSnap{
		{
			InstanceName:    "hello-world",
			SnapID:          helloWorldSnapID,
			TrackingChannel: "stable",
			Revision:        snap.R(26),
			RefreshedDate:   helloRefreshedDate,
		},
		{
			InstanceName:    "snap2",
			SnapID:          "snap2-id",
			TrackingChannel: "edge",
			Revision:        snap.R(2),
			RefreshedDate:   helloRefreshedDate,
		},
	}, []*SnapAction{
		{
			Action:       "refresh",
			InstanceName: "hello-world",
			SnapID:       helloWorldSnapID,
		}, {
			Action:       "refresh",
			InstanceName: "snap2",
			SnapID:       "snap2-id",
			Channel:      "candidate",
		}, {
			Action:       "install",
			InstanceName: "foo",
			Channel:      "stable",
		}, {
			Action:       "download",
			InstanceName: "bar",
			Revision:     snap.R(42),
		},
	}, nil, nil)
	c.Assert(results, HasLen, 0)
	c.Check(err, DeepEquals, &SnapActionError{
		Refresh: map[string]error{
			"hello-world": &RevisionNotAvailableError{
				Action:  "refresh",
				Channel: "stable",
			},
			"snap2": &RevisionNotAvailableError{
				Action:  "refresh",
				Channel: "candidate",
				Releases: []snap.Channel{
					snaptest.MustParseChannel("beta", "amd64"),
					snaptest.MustParseChannel("beta", "arm64"),
				},
			},
		},
		Install: map[string]error{
			"foo": &RevisionNotAvailableError{
				Action:  "install",
				Channel: "stable",
			},
		},
		Download: map[string]error{
			"bar": &RevisionNotAvailableError{
				Action:  "download",
				Channel: "",
			},
		},
	})
}

func (s *storeTestSuite) TestSnapActionSnapNotFound(c *C) {
	mockServer := httptest.NewServer(http.HandlerFunc(func(w http.ResponseWriter, r *http.Request) {
		assertRequest(c, r, "POST", snapActionPath)
		// check device authorization is set, implicitly checking doRequest was used
		c.Check(r.Header.Get("Snap-Device-Authorization"), Equals, `Macaroon root="device-macaroon"`)

		jsonReq, err := ioutil.ReadAll(r.Body)
		c.Assert(err, IsNil)
		var req struct {
			Context []map[string]interface{} `json:"context"`
			Actions []map[string]interface{} `json:"actions"`
		}

		err = json.Unmarshal(jsonReq, &req)
		c.Assert(err, IsNil)

		c.Assert(req.Context, HasLen, 1)
		c.Assert(req.Context[0], DeepEquals, map[string]interface{}{
			"snap-id":          helloWorldSnapID,
			"instance-key":     helloWorldSnapID,
			"revision":         float64(26),
			"tracking-channel": "stable",
			"refreshed-date":   helloRefreshedDateStr,
		})
		c.Assert(req.Actions, HasLen, 3)
		c.Assert(req.Actions[0], DeepEquals, map[string]interface{}{
			"action":       "refresh",
			"instance-key": helloWorldSnapID,
			"snap-id":      helloWorldSnapID,
			"channel":      "stable",
		})
		c.Assert(req.Actions[1], DeepEquals, map[string]interface{}{
			"action":       "install",
			"instance-key": "install-1",
			"name":         "foo",
			"channel":      "stable",
		})
		c.Assert(req.Actions[2], DeepEquals, map[string]interface{}{
			"action":       "download",
			"instance-key": "download-1",
			"name":         "bar",
			"revision":     42.,
		})

		io.WriteString(w, `{
  "results": [{
     "result": "error",
     "instance-key": "buPKUD3TKqCOgLEjjHx5kSiCpIs5cMuQ",
     "snap-id": "buPKUD3TKqCOgLEjjHx5kSiCpIs5cMuQ",
     "error": {
       "code": "id-not-found",
       "message": "msg1"
     }
  }, {
     "result": "error",
     "instance-key": "install-1",
     "name": "foo",
     "error": {
       "code": "name-not-found",
       "message": "msg2"
     }
  }, {
     "result": "error",
     "instance-key": "download-1",
     "name": "bar",
     "error": {
       "code": "name-not-found",
       "message": "msg3"
     }
  }]
}`)
	}))

	c.Assert(mockServer, NotNil)
	defer mockServer.Close()

	mockServerURL, _ := url.Parse(mockServer.URL)
	cfg := Config{
		StoreBaseURL: mockServerURL,
	}
	authContext := &testAuthContext{c: c, device: s.device}
	sto := New(&cfg, authContext)

	results, err := sto.SnapAction(context.TODO(), []*CurrentSnap{
		{
			InstanceName:    "hello-world",
			SnapID:          helloWorldSnapID,
			TrackingChannel: "stable",
			Revision:        snap.R(26),
			RefreshedDate:   helloRefreshedDate,
		},
	}, []*SnapAction{
		{
			Action:       "refresh",
			SnapID:       helloWorldSnapID,
			InstanceName: "hello-world",
			Channel:      "stable",
		}, {
			Action:       "install",
			InstanceName: "foo",
			Channel:      "stable",
		}, {
			Action:       "download",
			InstanceName: "bar",
			Revision:     snap.R(42),
		},
	}, nil, nil)
	c.Assert(results, HasLen, 0)
	c.Check(err, DeepEquals, &SnapActionError{
		Refresh: map[string]error{
			"hello-world": ErrSnapNotFound,
		},
		Install: map[string]error{
			"foo": ErrSnapNotFound,
		},
		Download: map[string]error{
			"bar": ErrSnapNotFound,
		},
	})
}

func (s *storeTestSuite) TestSnapActionOtherErrors(c *C) {
	mockServer := httptest.NewServer(http.HandlerFunc(func(w http.ResponseWriter, r *http.Request) {
		assertRequest(c, r, "POST", snapActionPath)
		// check device authorization is set, implicitly checking doRequest was used
		c.Check(r.Header.Get("Snap-Device-Authorization"), Equals, `Macaroon root="device-macaroon"`)

		jsonReq, err := ioutil.ReadAll(r.Body)
		c.Assert(err, IsNil)
		var req struct {
			Context []map[string]interface{} `json:"context"`
			Actions []map[string]interface{} `json:"actions"`
		}

		err = json.Unmarshal(jsonReq, &req)
		c.Assert(err, IsNil)

		c.Assert(req.Context, HasLen, 0)
		c.Assert(req.Actions, HasLen, 1)
		c.Assert(req.Actions[0], DeepEquals, map[string]interface{}{
			"action":       "install",
			"instance-key": "install-1",
			"name":         "foo",
			"channel":      "stable",
		})

		io.WriteString(w, `{
  "results": [{
     "result": "error",
     "error": {
       "code": "other1",
       "message": "other error one"
     }
  }],
  "error-list": [
     {"code": "global-error", "message": "global error"}
  ]
}`)
	}))

	c.Assert(mockServer, NotNil)
	defer mockServer.Close()

	mockServerURL, _ := url.Parse(mockServer.URL)
	cfg := Config{
		StoreBaseURL: mockServerURL,
	}
	authContext := &testAuthContext{c: c, device: s.device}
	sto := New(&cfg, authContext)

	results, err := sto.SnapAction(context.TODO(), nil, []*SnapAction{
		{
			Action:       "install",
			InstanceName: "foo",
			Channel:      "stable",
		},
	}, nil, nil)
	c.Assert(results, HasLen, 0)
	c.Check(err, DeepEquals, &SnapActionError{
		Other: []error{
			fmt.Errorf("other error one"),
			fmt.Errorf("global error"),
		},
	})
}

func (s *storeTestSuite) TestSnapActionUnknownAction(c *C) {
	restore := release.MockOnClassic(false)
	defer restore()

	mockServer := httptest.NewServer(http.HandlerFunc(func(w http.ResponseWriter, r *http.Request) {
		c.Fatal("should not have made it to the server")
	}))

	c.Assert(mockServer, NotNil)
	defer mockServer.Close()

	mockServerURL, _ := url.Parse(mockServer.URL)
	cfg := Config{
		StoreBaseURL: mockServerURL,
	}
	authContext := &testAuthContext{c: c, device: s.device}
	sto := New(&cfg, authContext)

	results, err := sto.SnapAction(context.TODO(), nil,
		[]*SnapAction{
			{
				Action:       "something unexpected",
				InstanceName: "hello-world",
			},
		}, nil, nil)
	c.Assert(err, ErrorMatches, `.* unsupported action .*`)
	c.Assert(results, IsNil)
}

func (s *storeTestSuite) TestSnapActionErrorError(c *C) {
	e := &SnapActionError{Refresh: map[string]error{
		"foo": fmt.Errorf("sad refresh"),
	}}
	c.Check(e.Error(), Equals, `cannot refresh snap "foo": sad refresh`)

	e = &SnapActionError{Refresh: map[string]error{
		"foo": fmt.Errorf("sad refresh 1"),
		"bar": fmt.Errorf("sad refresh 2"),
	}}
	errMsg := e.Error()
	c.Check(strings.HasPrefix(errMsg, "cannot refresh:"), Equals, true)
	c.Check(errMsg, testutil.Contains, "\nsad refresh 1: \"foo\"")
	c.Check(errMsg, testutil.Contains, "\nsad refresh 2: \"bar\"")

	e = &SnapActionError{Install: map[string]error{
		"foo": fmt.Errorf("sad install"),
	}}
	c.Check(e.Error(), Equals, `cannot install snap "foo": sad install`)

	e = &SnapActionError{Install: map[string]error{
		"foo": fmt.Errorf("sad install 1"),
		"bar": fmt.Errorf("sad install 2"),
	}}
	errMsg = e.Error()
	c.Check(strings.HasPrefix(errMsg, "cannot install:\n"), Equals, true)
	c.Check(errMsg, testutil.Contains, "\nsad install 1: \"foo\"")
	c.Check(errMsg, testutil.Contains, "\nsad install 2: \"bar\"")

	e = &SnapActionError{Download: map[string]error{
		"foo": fmt.Errorf("sad download"),
	}}
	c.Check(e.Error(), Equals, `cannot download snap "foo": sad download`)

	e = &SnapActionError{Download: map[string]error{
		"foo": fmt.Errorf("sad download 1"),
		"bar": fmt.Errorf("sad download 2"),
	}}
	errMsg = e.Error()
	c.Check(strings.HasPrefix(errMsg, "cannot download:\n"), Equals, true)
	c.Check(errMsg, testutil.Contains, "\nsad download 1: \"foo\"")
	c.Check(errMsg, testutil.Contains, "\nsad download 2: \"bar\"")

	e = &SnapActionError{Refresh: map[string]error{
		"foo": fmt.Errorf("sad refresh 1"),
	},
		Install: map[string]error{
			"bar": fmt.Errorf("sad install 2"),
		}}
	c.Check(e.Error(), Equals, `cannot refresh or install:
sad refresh 1: "foo"
sad install 2: "bar"`)

	e = &SnapActionError{Refresh: map[string]error{
		"foo": fmt.Errorf("sad refresh 1"),
	},
		Download: map[string]error{
			"bar": fmt.Errorf("sad download 2"),
		}}
	c.Check(e.Error(), Equals, `cannot refresh or download:
sad refresh 1: "foo"
sad download 2: "bar"`)

	e = &SnapActionError{Install: map[string]error{
		"foo": fmt.Errorf("sad install 1"),
	},
		Download: map[string]error{
			"bar": fmt.Errorf("sad download 2"),
		}}
	c.Check(e.Error(), Equals, `cannot install or download:
sad install 1: "foo"
sad download 2: "bar"`)

	e = &SnapActionError{Refresh: map[string]error{
		"foo": fmt.Errorf("sad refresh 1"),
	},
		Install: map[string]error{
			"bar": fmt.Errorf("sad install 2"),
		},
		Download: map[string]error{
			"baz": fmt.Errorf("sad download 3"),
		}}
	c.Check(e.Error(), Equals, `cannot refresh, install, or download:
sad refresh 1: "foo"
sad install 2: "bar"
sad download 3: "baz"`)

	e = &SnapActionError{
		NoResults: true,
		Other:     []error{fmt.Errorf("other error")},
	}
	c.Check(e.Error(), Equals, `cannot refresh, install, or download: other error`)

	e = &SnapActionError{
		Other: []error{fmt.Errorf("other error 1"), fmt.Errorf("other error 2")},
	}
	c.Check(e.Error(), Equals, `cannot refresh, install, or download:
other error 1
other error 2`)

	e = &SnapActionError{
		Install: map[string]error{
			"bar": fmt.Errorf("sad install"),
		},
		Other: []error{fmt.Errorf("other error 1"), fmt.Errorf("other error 2")},
	}
	c.Check(e.Error(), Equals, `cannot refresh, install, or download:
sad install: "bar"
other error 1
other error 2`)

	e = &SnapActionError{
		NoResults: true,
	}
	c.Check(e.Error(), Equals, "no install/refresh information results from the store")
}

func (s *storeTestSuite) TestSnapActionRefreshesBothAuths(c *C) {
	// snap action (install/refresh) has is its own custom way to
	// signal macaroon refreshes that allows to do a best effort
	// with the available results

	refresh, err := makeTestRefreshDischargeResponse()
	c.Assert(err, IsNil)
	c.Check(s.user.StoreDischarges[0], Not(Equals), refresh)

	// mock refresh response
	refreshDischargeEndpointHit := false
	mockSSOServer := httptest.NewServer(http.HandlerFunc(func(w http.ResponseWriter, r *http.Request) {
		io.WriteString(w, fmt.Sprintf(`{"discharge_macaroon": "%s"}`, refresh))
		refreshDischargeEndpointHit = true
	}))
	defer mockSSOServer.Close()
	UbuntuoneRefreshDischargeAPI = mockSSOServer.URL + "/tokens/refresh"

	refreshSessionRequested := false
	expiredAuth := `Macaroon root="expired-session-macaroon"`
	n := 0
	// mock store response
	mockServer := httptest.NewServer(http.HandlerFunc(func(w http.ResponseWriter, r *http.Request) {
		c.Check(r.UserAgent(), Equals, userAgent)

		switch r.URL.Path {
		case snapActionPath:
			n++
			type errObj struct {
				Code    string `json:"code"`
				Message string `json:"message"`
			}
			var errors []errObj

			authorization := r.Header.Get("Authorization")
			c.Check(authorization, Equals, s.expectedAuthorization(c, s.user))
			if s.user.StoreDischarges[0] != refresh {
				errors = append(errors, errObj{Code: "user-authorization-needs-refresh"})
			}

			devAuthorization := r.Header.Get("Snap-Device-Authorization")
			if devAuthorization == "" {
				c.Fatalf("device authentication missing")
			} else if devAuthorization == expiredAuth {
				errors = append(errors, errObj{Code: "device-authorization-needs-refresh"})
			} else {
				c.Check(devAuthorization, Equals, `Macaroon root="refreshed-session-macaroon"`)
			}

			errorsJSON, err := json.Marshal(errors)
			c.Assert(err, IsNil)

			io.WriteString(w, fmt.Sprintf(`{
  "results": [{
     "result": "refresh",
     "instance-key": "buPKUD3TKqCOgLEjjHx5kSiCpIs5cMuQ",
     "snap-id": "buPKUD3TKqCOgLEjjHx5kSiCpIs5cMuQ",
     "name": "hello-world",
     "snap": {
       "snap-id": "buPKUD3TKqCOgLEjjHx5kSiCpIs5cMuQ",
       "name": "hello-world",
       "revision": 26,
       "version": "6.1",
       "publisher": {
          "id": "canonical",
          "name": "canonical",
          "title": "Canonical"
       }
     }
  }],
  "error-list": %s
}`, errorsJSON))
		case authNoncesPath:
			io.WriteString(w, `{"nonce": "1234567890:9876543210"}`)
		case authSessionPath:
			// sanity of request
			jsonReq, err := ioutil.ReadAll(r.Body)
			c.Assert(err, IsNil)
			var req map[string]string
			err = json.Unmarshal(jsonReq, &req)
			c.Assert(err, IsNil)
			c.Check(strings.HasPrefix(req["device-session-request"], "type: device-session-request\n"), Equals, true)
			c.Check(strings.HasPrefix(req["serial-assertion"], "type: serial\n"), Equals, true)
			c.Check(strings.HasPrefix(req["model-assertion"], "type: model\n"), Equals, true)

			authorization := r.Header.Get("X-Device-Authorization")
			if authorization == "" {
				c.Fatalf("expecting only refresh")
			} else {
				c.Check(authorization, Equals, expiredAuth)
				io.WriteString(w, `{"macaroon": "refreshed-session-macaroon"}`)
				refreshSessionRequested = true
			}
		default:
			c.Fatalf("unexpected path %q", r.URL.Path)
		}
	}))
	c.Assert(mockServer, NotNil)
	defer mockServer.Close()

	mockServerURL, _ := url.Parse(mockServer.URL)

	// make sure device session is expired
	s.device.SessionMacaroon = "expired-session-macaroon"
	authContext := &testAuthContext{c: c, device: s.device, user: s.user}
	sto := New(&Config{
		StoreBaseURL: mockServerURL,
	}, authContext)

	results, err := sto.SnapAction(context.TODO(), []*CurrentSnap{
		{
			InstanceName:    "hello-world",
			SnapID:          helloWorldSnapID,
			TrackingChannel: "beta",
			Revision:        snap.R(1),
			RefreshedDate:   helloRefreshedDate,
		},
	}, []*SnapAction{
		{
			Action:       "refresh",
			SnapID:       helloWorldSnapID,
			InstanceName: "hello-world",
		},
	}, s.user, nil)
	c.Assert(err, IsNil)
	c.Assert(results, HasLen, 1)
	c.Assert(results[0].InstanceName(), Equals, "hello-world")
	c.Check(refreshDischargeEndpointHit, Equals, true)
	c.Check(refreshSessionRequested, Equals, true)
	c.Check(n, Equals, 2)
}

func (s *storeTestSuite) TestConnectivityCheckHappy(c *C) {
	seenPaths := make(map[string]int, 2)
	var mockServerURL *url.URL
	mockServer := httptest.NewServer(http.HandlerFunc(func(w http.ResponseWriter, r *http.Request) {
		switch r.URL.Path {
		case "/v2/snaps/info/core":
			c.Check(r.Method, Equals, "GET")
			c.Check(r.URL.Query(), DeepEquals, url.Values{"fields": {"download"}, "architecture": {arch.UbuntuArchitecture()}})
			u, err := url.Parse("/download/core")
			c.Assert(err, IsNil)
			io.WriteString(w,
				fmt.Sprintf(`{"channel-map": [{"download": {"url": %q}}, {"download": {"url": %q}}, {"download": {"url": %q}}]}`,
					mockServerURL.ResolveReference(u).String(),
					mockServerURL.String()+"/bogus1/",
					mockServerURL.String()+"/bogus2/",
				))
		case "/download/core":
			c.Check(r.Method, Equals, "HEAD")
			w.WriteHeader(200)
		default:
			c.Fatalf("unexpected request: %s", r.URL.String())
			return
		}
		seenPaths[r.URL.Path]++
	}))
	c.Assert(mockServer, NotNil)
	defer mockServer.Close()
	mockServerURL, _ = url.Parse(mockServer.URL)

	sto := New(&Config{
		StoreBaseURL: mockServerURL,
	}, nil)
	connectivity, err := sto.ConnectivityCheck()
	c.Assert(err, IsNil)
	// everything is the test server, here
	c.Check(connectivity, DeepEquals, map[string]bool{
		mockServerURL.Host: true,
	})
	c.Check(seenPaths, DeepEquals, map[string]int{
		"/v2/snaps/info/core": 1,
		"/download/core":      1,
	})
}

func (s *storeTestSuite) TestConnectivityCheckUnhappy(c *C) {
	seenPaths := make(map[string]int, 2)
	var mockServerURL *url.URL
	mockServer := httptest.NewServer(http.HandlerFunc(func(w http.ResponseWriter, r *http.Request) {
		switch r.URL.Path {
		case "/v2/snaps/info/core":
			w.WriteHeader(500)
		default:
			c.Fatalf("unexpected request: %s", r.URL.String())
			return
		}
		seenPaths[r.URL.Path]++
	}))
	c.Assert(mockServer, NotNil)
	defer mockServer.Close()
	mockServerURL, _ = url.Parse(mockServer.URL)

	sto := New(&Config{
		StoreBaseURL: mockServerURL,
	}, nil)
	connectivity, err := sto.ConnectivityCheck()
	c.Assert(err, IsNil)
	// everything is the test server, here
	c.Check(connectivity, DeepEquals, map[string]bool{
		mockServerURL.Host: false,
	})
	// three because retries
	c.Check(seenPaths, DeepEquals, map[string]int{
		"/v2/snaps/info/core": 3,
	})
}

func (s *storeTestSuite) TestSnapActionRefreshParallelInstall(c *C) {
	mockServer := httptest.NewServer(http.HandlerFunc(func(w http.ResponseWriter, r *http.Request) {
		assertRequest(c, r, "POST", snapActionPath)
		// check device authorization is set, implicitly checking doRequest was used
		c.Check(r.Header.Get("Snap-Device-Authorization"), Equals, `Macaroon root="device-macaroon"`)

		jsonReq, err := ioutil.ReadAll(r.Body)
		c.Assert(err, IsNil)
		var req struct {
			Context []map[string]interface{} `json:"context"`
			Actions []map[string]interface{} `json:"actions"`
		}

		err = json.Unmarshal(jsonReq, &req)
		c.Assert(err, IsNil)

		c.Assert(req.Context, HasLen, 2)
		c.Assert(req.Context[0], DeepEquals, map[string]interface{}{
			"snap-id":          helloWorldSnapID,
			"instance-key":     helloWorldSnapID,
			"revision":         float64(26),
			"tracking-channel": "stable",
			"refreshed-date":   helloRefreshedDateStr,
		})
		c.Assert(req.Context[1], DeepEquals, map[string]interface{}{
			"snap-id":          helloWorldSnapID,
			"instance-key":     helloWorldFooInstanceKey,
			"revision":         float64(2),
			"tracking-channel": "stable",
			"refreshed-date":   helloRefreshedDateStr,
		})
		c.Assert(req.Actions, HasLen, 1)
		c.Assert(req.Actions[0], DeepEquals, map[string]interface{}{
			"action":       "refresh",
			"instance-key": helloWorldFooInstanceKey,
			"snap-id":      helloWorldSnapID,
			"channel":      "stable",
		})

		io.WriteString(w, `{
  "results": [{
     "result": "refresh",
<<<<<<< HEAD
     "instance-key": "buPKUD3TKqCOgLEjjHx5kSiCpIs5cMuQ-40624f87d2a064043b83fae44b4d1d9ff2d2f93e9a78869d56",
=======
     "instance-key": "buPKUD3TKqCOgLEjjHx5kSiCpIs5cMuQ-xYG2Y7Ml4KXZZZ2vVrSKBqQ",
>>>>>>> 9757fe03
     "snap-id": "buPKUD3TKqCOgLEjjHx5kSiCpIs5cMuQ",
     "name": "hello-world",
     "snap": {
       "snap-id": "buPKUD3TKqCOgLEjjHx5kSiCpIs5cMuQ",
       "name": "hello-world",
       "revision": 26,
       "version": "6.1",
       "publisher": {
          "id": "canonical",
          "username": "canonical",
          "display-name": "Canonical"
       }
     }
  }]
}`)
	}))

	c.Assert(mockServer, NotNil)
	defer mockServer.Close()

	mockServerURL, _ := url.Parse(mockServer.URL)
	cfg := Config{
		StoreBaseURL: mockServerURL,
	}
	authContext := &testAuthContext{c: c, device: s.device}
	sto := New(&cfg, authContext)

	results, err := sto.SnapAction(context.TODO(), []*CurrentSnap{
		{
			InstanceName:    "hello-world",
			SnapID:          helloWorldSnapID,
			TrackingChannel: "stable",
			Revision:        snap.R(26),
			RefreshedDate:   helloRefreshedDate,
		}, {
			InstanceName:    "hello-world_foo",
			SnapID:          helloWorldSnapID,
			TrackingChannel: "stable",
			Revision:        snap.R(2),
			RefreshedDate:   helloRefreshedDate,
		},
	}, []*SnapAction{
		{
			Action:       "refresh",
			SnapID:       helloWorldSnapID,
			Channel:      "stable",
			InstanceName: "hello-world_foo",
		},
	}, nil, nil)
	c.Assert(err, IsNil)
	c.Assert(results, HasLen, 1)
	c.Assert(results[0].SnapName(), Equals, "hello-world")
	c.Assert(results[0].InstanceName(), Equals, "hello-world_foo")
	c.Assert(results[0].Revision, Equals, snap.R(26))
}

func (s *storeTestSuite) TestSnapActionRefreshStableInstanceKey(c *C) {
<<<<<<< HEAD
	helloWorldFooInstanceKeyWithSeed := helloWorldSnapID + "-a2e406b6fec0531dbf7f134387dfb72b7871aa20925d2fd24e"
=======
	helloWorldFooInstanceKeyWithSeed := helloWorldSnapID + "-V-7FVG7hLGs4M5zsraZU5tk"
>>>>>>> 9757fe03
	mockServer := httptest.NewServer(http.HandlerFunc(func(w http.ResponseWriter, r *http.Request) {
		assertRequest(c, r, "POST", snapActionPath)
		// check device authorization is set, implicitly checking doRequest was used
		c.Check(r.Header.Get("Snap-Device-Authorization"), Equals, `Macaroon root="device-macaroon"`)

		jsonReq, err := ioutil.ReadAll(r.Body)
		c.Assert(err, IsNil)
		var req struct {
			Context []map[string]interface{} `json:"context"`
			Actions []map[string]interface{} `json:"actions"`
		}

		err = json.Unmarshal(jsonReq, &req)
		c.Assert(err, IsNil)

		c.Assert(req.Context, HasLen, 2)
		c.Assert(req.Context[0], DeepEquals, map[string]interface{}{
			"snap-id":          helloWorldSnapID,
			"instance-key":     helloWorldSnapID,
			"revision":         float64(26),
			"tracking-channel": "stable",
			"refreshed-date":   helloRefreshedDateStr,
		})
		c.Assert(req.Context[1], DeepEquals, map[string]interface{}{
			"snap-id":          helloWorldSnapID,
			"instance-key":     helloWorldFooInstanceKeyWithSeed,
			"revision":         float64(2),
			"tracking-channel": "stable",
			"refreshed-date":   helloRefreshedDateStr,
		})
		c.Assert(req.Actions, HasLen, 1)
		c.Assert(req.Actions[0], DeepEquals, map[string]interface{}{
			"action":       "refresh",
			"instance-key": helloWorldFooInstanceKeyWithSeed,
			"snap-id":      helloWorldSnapID,
			"channel":      "stable",
		})

		io.WriteString(w, `{
  "results": [{
     "result": "refresh",
<<<<<<< HEAD
     "instance-key": "buPKUD3TKqCOgLEjjHx5kSiCpIs5cMuQ-a2e406b6fec0531dbf7f134387dfb72b7871aa20925d2fd24e",
=======
     "instance-key": "buPKUD3TKqCOgLEjjHx5kSiCpIs5cMuQ-V-7FVG7hLGs4M5zsraZU5tk",
>>>>>>> 9757fe03
     "snap-id": "buPKUD3TKqCOgLEjjHx5kSiCpIs5cMuQ",
     "name": "hello-world",
     "snap": {
       "snap-id": "buPKUD3TKqCOgLEjjHx5kSiCpIs5cMuQ",
       "name": "hello-world",
       "revision": 26,
       "version": "6.1",
       "publisher": {
          "id": "canonical",
          "username": "canonical",
          "display-name": "Canonical"
       }
     }
  }]
}`)
	}))

	c.Assert(mockServer, NotNil)
	defer mockServer.Close()

	mockServerURL, _ := url.Parse(mockServer.URL)
	cfg := Config{
		StoreBaseURL: mockServerURL,
	}
	authContext := &testAuthContext{c: c, device: s.device}
	sto := New(&cfg, authContext)

<<<<<<< HEAD
=======
	opts := &RefreshOptions{
		RequestSeed: "123",
	}
>>>>>>> 9757fe03
	currentSnaps := []*CurrentSnap{
		{
			InstanceName:    "hello-world",
			SnapID:          helloWorldSnapID,
			TrackingChannel: "stable",
			Revision:        snap.R(26),
			RefreshedDate:   helloRefreshedDate,
<<<<<<< HEAD
			RequestSeed:     "123",
=======
>>>>>>> 9757fe03
		}, {
			InstanceName:    "hello-world_foo",
			SnapID:          helloWorldSnapID,
			TrackingChannel: "stable",
			Revision:        snap.R(2),
			RefreshedDate:   helloRefreshedDate,
<<<<<<< HEAD
			RequestSeed:     "123",
=======
>>>>>>> 9757fe03
		},
	}
	action := []*SnapAction{
		{
			Action:       "refresh",
			SnapID:       helloWorldSnapID,
			Channel:      "stable",
			InstanceName: "hello-world_foo",
		},
	}
<<<<<<< HEAD
	results, err := sto.SnapAction(context.TODO(), currentSnaps, action, nil, nil)
=======
	results, err := sto.SnapAction(context.TODO(), currentSnaps, action, nil, opts)
>>>>>>> 9757fe03
	c.Assert(err, IsNil)
	c.Assert(results, HasLen, 1)
	c.Assert(results[0].SnapName(), Equals, "hello-world")
	c.Assert(results[0].InstanceName(), Equals, "hello-world_foo")
	c.Assert(results[0].Revision, Equals, snap.R(26))

	// another request with the same seed, gives same result
<<<<<<< HEAD
	resultsAgain, err := sto.SnapAction(context.TODO(), currentSnaps, action, nil, nil)
=======
	resultsAgain, err := sto.SnapAction(context.TODO(), currentSnaps, action, nil, opts)
>>>>>>> 9757fe03
	c.Assert(err, IsNil)
	c.Assert(resultsAgain, DeepEquals, results)
}

func (s *storeTestSuite) TestSnapActionRevisionNotAvailableParallelInstall(c *C) {
	mockServer := httptest.NewServer(http.HandlerFunc(func(w http.ResponseWriter, r *http.Request) {
		assertRequest(c, r, "POST", snapActionPath)
		// check device authorization is set, implicitly checking doRequest was used
		c.Check(r.Header.Get("Snap-Device-Authorization"), Equals, `Macaroon root="device-macaroon"`)

		jsonReq, err := ioutil.ReadAll(r.Body)
		c.Assert(err, IsNil)
		var req struct {
			Context []map[string]interface{} `json:"context"`
			Actions []map[string]interface{} `json:"actions"`
		}

		err = json.Unmarshal(jsonReq, &req)
		c.Assert(err, IsNil)

		c.Assert(req.Context, HasLen, 2)
		c.Assert(req.Context[0], DeepEquals, map[string]interface{}{
			"snap-id":          helloWorldSnapID,
			"instance-key":     helloWorldSnapID,
			"revision":         float64(26),
			"tracking-channel": "stable",
			"refreshed-date":   helloRefreshedDateStr,
		})
		c.Assert(req.Context[1], DeepEquals, map[string]interface{}{
			"snap-id":          helloWorldSnapID,
			"instance-key":     helloWorldFooInstanceKey,
			"revision":         float64(2),
			"tracking-channel": "edge",
			"refreshed-date":   helloRefreshedDateStr,
		})
		c.Assert(req.Actions, HasLen, 3)
		c.Assert(req.Actions[0], DeepEquals, map[string]interface{}{
			"action":       "refresh",
			"instance-key": helloWorldSnapID,
			"snap-id":      helloWorldSnapID,
		})
		c.Assert(req.Actions[1], DeepEquals, map[string]interface{}{
			"action":       "refresh",
			"instance-key": helloWorldFooInstanceKey,
			"snap-id":      helloWorldSnapID,
		})
		c.Assert(req.Actions[2], DeepEquals, map[string]interface{}{
			"action":       "install",
			"instance-key": "install-1",
			"name":         "other",
			"channel":      "stable",
		})

		io.WriteString(w, `{
  "results": [{
     "result": "error",
     "instance-key": "buPKUD3TKqCOgLEjjHx5kSiCpIs5cMuQ",
     "snap-id": "buPKUD3TKqCOgLEjjHx5kSiCpIs5cMuQ",
     "name": "hello-world",
     "error": {
       "code": "revision-not-found",
       "message": "msg1"
     }
  }, {
     "result": "error",
<<<<<<< HEAD
     "instance-key": "buPKUD3TKqCOgLEjjHx5kSiCpIs5cMuQ-40624f87d2a064043b83fae44b4d1d9ff2d2f93e9a78869d56",
=======
     "instance-key": "buPKUD3TKqCOgLEjjHx5kSiCpIs5cMuQ-xYG2Y7Ml4KXZZZ2vVrSKBqQ",
>>>>>>> 9757fe03
     "snap-id": "buPKUD3TKqCOgLEjjHx5kSiCpIs5cMuQ",
     "name": "hello-world",
     "error": {
       "code": "revision-not-found",
       "message": "msg2"
     }
  },  {
     "result": "error",
     "instance-key": "install-1",
     "snap-id": "foo-id",
     "name": "other",
     "error": {
       "code": "revision-not-found",
       "message": "msg3"
     }
  }
  ]
}`)
	}))

	c.Assert(mockServer, NotNil)
	defer mockServer.Close()

	mockServerURL, _ := url.Parse(mockServer.URL)
	cfg := Config{
		StoreBaseURL: mockServerURL,
	}
	authContext := &testAuthContext{c: c, device: s.device}
	sto := New(&cfg, authContext)

	results, err := sto.SnapAction(context.TODO(), []*CurrentSnap{
		{
			InstanceName:    "hello-world",
			SnapID:          helloWorldSnapID,
			TrackingChannel: "stable",
			Revision:        snap.R(26),
			RefreshedDate:   helloRefreshedDate,
		},
		{
			InstanceName:    "hello-world_foo",
			SnapID:          helloWorldSnapID,
			TrackingChannel: "edge",
			Revision:        snap.R(2),
			RefreshedDate:   helloRefreshedDate,
		},
	}, []*SnapAction{
		{
			Action:       "refresh",
			InstanceName: "hello-world",
			SnapID:       helloWorldSnapID,
		}, {
			Action:       "refresh",
			InstanceName: "hello-world_foo",
			SnapID:       helloWorldSnapID,
		}, {
			Action:       "install",
			InstanceName: "other_foo",
			Channel:      "stable",
		},
	}, nil, nil)
	c.Assert(results, HasLen, 0)
	c.Check(err, DeepEquals, &SnapActionError{
		Refresh: map[string]error{
			"hello-world": &RevisionNotAvailableError{
				Action:  "refresh",
				Channel: "stable",
			},
			"hello-world_foo": &RevisionNotAvailableError{
				Action:  "refresh",
				Channel: "edge",
			},
		},
		Install: map[string]error{
			"other_foo": &RevisionNotAvailableError{
				Action:  "install",
				Channel: "stable",
			},
		},
	})
}

func (s *storeTestSuite) TestSnapActionInstallParallelInstall(c *C) {
	mockServer := httptest.NewServer(http.HandlerFunc(func(w http.ResponseWriter, r *http.Request) {
		assertRequest(c, r, "POST", snapActionPath)
		// check device authorization is set, implicitly checking doRequest was used
		c.Check(r.Header.Get("Snap-Device-Authorization"), Equals, `Macaroon root="device-macaroon"`)

		jsonReq, err := ioutil.ReadAll(r.Body)
		c.Assert(err, IsNil)
		var req struct {
			Context []map[string]interface{} `json:"context"`
			Actions []map[string]interface{} `json:"actions"`
		}

		err = json.Unmarshal(jsonReq, &req)
		c.Assert(err, IsNil)

		c.Assert(req.Context, HasLen, 1)
		c.Assert(req.Context[0], DeepEquals, map[string]interface{}{
			"snap-id":          helloWorldSnapID,
			"instance-key":     helloWorldSnapID,
			"revision":         float64(26),
			"tracking-channel": "stable",
			"refreshed-date":   helloRefreshedDateStr,
		})
		c.Assert(req.Actions, HasLen, 1)
		c.Assert(req.Actions[0], DeepEquals, map[string]interface{}{
			"action":       "install",
			"instance-key": "install-1",
			"name":         "hello-world",
			"channel":      "stable",
		})

		io.WriteString(w, `{
  "results": [{
     "result": "install",
     "instance-key": "install-1",
     "snap-id": "buPKUD3TKqCOgLEjjHx5kSiCpIs5cMuQ",
     "name": "hello-world",
     "snap": {
       "snap-id": "buPKUD3TKqCOgLEjjHx5kSiCpIs5cMuQ",
       "name": "hello-world",
       "revision": 28,
       "version": "6.1",
       "publisher": {
          "id": "canonical",
          "username": "canonical",
          "display-name": "Canonical"
       }
     }
  }]
}`)
	}))

	c.Assert(mockServer, NotNil)
	defer mockServer.Close()

	mockServerURL, _ := url.Parse(mockServer.URL)
	cfg := Config{
		StoreBaseURL: mockServerURL,
	}
	authContext := &testAuthContext{c: c, device: s.device}
	sto := New(&cfg, authContext)

	results, err := sto.SnapAction(context.TODO(), []*CurrentSnap{
		{
			InstanceName:    "hello-world",
			SnapID:          helloWorldSnapID,
			TrackingChannel: "stable",
			Revision:        snap.R(26),
			RefreshedDate:   helloRefreshedDate,
		},
	}, []*SnapAction{
		{
			Action:       "install",
			InstanceName: "hello-world_foo",
			Channel:      "stable",
		},
	}, nil, nil)
	c.Assert(err, IsNil)
	c.Assert(results, HasLen, 1)
	c.Assert(results[0].InstanceName(), Equals, "hello-world_foo")
	c.Assert(results[0].SnapName(), Equals, "hello-world")
	c.Assert(results[0].Revision, Equals, snap.R(28))
	c.Assert(results[0].Version, Equals, "6.1")
	c.Assert(results[0].SnapID, Equals, helloWorldSnapID)
	c.Assert(results[0].Deltas, HasLen, 0)
	// effective-channel is not set
	c.Assert(results[0].Channel, Equals, "")
}

func (s *storeTestSuite) TestSnapActionErrorsWhenNoInstanceName(c *C) {
	authContext := &testAuthContext{c: c, device: s.device}
	sto := New(&Config{}, authContext)

	results, err := sto.SnapAction(context.TODO(), []*CurrentSnap{
		{
			InstanceName:    "hello-world",
			SnapID:          helloWorldSnapID,
			TrackingChannel: "stable",
			Revision:        snap.R(26),
			RefreshedDate:   helloRefreshedDate,
		},
	}, []*SnapAction{
		{
			Action:  "install",
			Channel: "stable",
		},
	}, nil, nil)
	c.Assert(err, ErrorMatches, "internal error: action without instance name")
	c.Assert(results, IsNil)
}

func (s *storeTestSuite) TestSnapActionInstallUnexpectedInstallKey(c *C) {
	mockServer := httptest.NewServer(http.HandlerFunc(func(w http.ResponseWriter, r *http.Request) {
		assertRequest(c, r, "POST", snapActionPath)
		// check device authorization is set, implicitly checking doRequest was used
		c.Check(r.Header.Get("Snap-Device-Authorization"), Equals, `Macaroon root="device-macaroon"`)

		jsonReq, err := ioutil.ReadAll(r.Body)
		c.Assert(err, IsNil)
		var req struct {
			Context []map[string]interface{} `json:"context"`
			Actions []map[string]interface{} `json:"actions"`
		}

		err = json.Unmarshal(jsonReq, &req)
		c.Assert(err, IsNil)

		c.Assert(req.Context, HasLen, 1)
		c.Assert(req.Context[0], DeepEquals, map[string]interface{}{
			"snap-id":          helloWorldSnapID,
			"instance-key":     helloWorldSnapID,
			"revision":         float64(26),
			"tracking-channel": "stable",
			"refreshed-date":   helloRefreshedDateStr,
		})
		c.Assert(req.Actions, HasLen, 1)
		c.Assert(req.Actions[0], DeepEquals, map[string]interface{}{
			"action":       "install",
			"instance-key": "install-1",
			"name":         "hello-world",
			"channel":      "stable",
		})

		io.WriteString(w, `{
  "results": [{
     "result": "install",
     "instance-key": "foo-2",
     "snap-id": "buPKUD3TKqCOgLEjjHx5kSiCpIs5cMuQ",
     "name": "hello-world",
     "snap": {
       "snap-id": "buPKUD3TKqCOgLEjjHx5kSiCpIs5cMuQ",
       "name": "hello-world",
       "revision": 28,
       "version": "6.1",
       "publisher": {
          "id": "canonical",
          "username": "canonical",
          "display-name": "Canonical"
       }
     }
  }]
}`)
	}))

	c.Assert(mockServer, NotNil)
	defer mockServer.Close()

	mockServerURL, _ := url.Parse(mockServer.URL)
	cfg := Config{
		StoreBaseURL: mockServerURL,
	}
	authContext := &testAuthContext{c: c, device: s.device}
	sto := New(&cfg, authContext)

	results, err := sto.SnapAction(context.TODO(), []*CurrentSnap{
		{
			InstanceName:    "hello-world",
			SnapID:          helloWorldSnapID,
			TrackingChannel: "stable",
			Revision:        snap.R(26),
			RefreshedDate:   helloRefreshedDate,
		},
	}, []*SnapAction{
		{
			Action:       "install",
			InstanceName: "hello-world_foo",
			Channel:      "stable",
		},
	}, nil, nil)
	c.Assert(err, ErrorMatches, `unexpected invalid install/refresh API result: unexpected instance-key "foo-2"`)
	c.Assert(results, IsNil)
}

func (s *storeTestSuite) TestSnapActionRefreshUnexpectedInstanceKey(c *C) {
	mockServer := httptest.NewServer(http.HandlerFunc(func(w http.ResponseWriter, r *http.Request) {
		assertRequest(c, r, "POST", snapActionPath)
		// check device authorization is set, implicitly checking doRequest was used
		c.Check(r.Header.Get("Snap-Device-Authorization"), Equals, `Macaroon root="device-macaroon"`)

		jsonReq, err := ioutil.ReadAll(r.Body)
		c.Assert(err, IsNil)
		var req struct {
			Context []map[string]interface{} `json:"context"`
			Actions []map[string]interface{} `json:"actions"`
		}

		err = json.Unmarshal(jsonReq, &req)
		c.Assert(err, IsNil)

		c.Assert(req.Context, HasLen, 1)
		c.Assert(req.Context[0], DeepEquals, map[string]interface{}{
			"snap-id":          helloWorldSnapID,
			"instance-key":     helloWorldSnapID,
			"revision":         float64(26),
			"tracking-channel": "stable",
			"refreshed-date":   helloRefreshedDateStr,
		})
		c.Assert(req.Actions, HasLen, 1)
		c.Assert(req.Actions[0], DeepEquals, map[string]interface{}{
			"action":       "refresh",
			"instance-key": helloWorldSnapID,
			"snap-id":      helloWorldSnapID,
			"channel":      "stable",
		})

		io.WriteString(w, `{
  "results": [{
     "result": "refresh",
     "instance-key": "foo-5",
     "snap-id": "buPKUD3TKqCOgLEjjHx5kSiCpIs5cMuQ",
     "name": "hello-world",
     "snap": {
       "snap-id": "buPKUD3TKqCOgLEjjHx5kSiCpIs5cMuQ",
       "name": "hello-world",
       "revision": 26,
       "version": "6.1",
       "publisher": {
          "id": "canonical",
          "username": "canonical",
          "display-name": "Canonical"
       }
     }
  }]
}`)
	}))

	c.Assert(mockServer, NotNil)
	defer mockServer.Close()

	mockServerURL, _ := url.Parse(mockServer.URL)
	cfg := Config{
		StoreBaseURL: mockServerURL,
	}
	authContext := &testAuthContext{c: c, device: s.device}
	sto := New(&cfg, authContext)

	results, err := sto.SnapAction(context.TODO(), []*CurrentSnap{
		{
			InstanceName:    "hello-world",
			SnapID:          helloWorldSnapID,
			TrackingChannel: "stable",
			Revision:        snap.R(26),
			RefreshedDate:   helloRefreshedDate,
		},
	}, []*SnapAction{
		{
			Action:       "refresh",
			SnapID:       helloWorldSnapID,
			Channel:      "stable",
			InstanceName: "hello-world",
		},
	}, nil, nil)
	c.Assert(err, ErrorMatches, `unexpected invalid install/refresh API result: unexpected refresh`)
	c.Assert(results, IsNil)
}<|MERGE_RESOLUTION|>--- conflicted
+++ resolved
@@ -1907,11 +1907,7 @@
 
 	helloWorldSnapID = "buPKUD3TKqCOgLEjjHx5kSiCpIs5cMuQ"
 	// instance key used in refresh action of snap hello-world_foo
-<<<<<<< HEAD
-	helloWorldFooInstanceKey = helloWorldSnapID + "-40624f87d2a064043b83fae44b4d1d9ff2d2f93e9a78869d56"
-=======
 	helloWorldFooInstanceKey = helloWorldSnapID + "-xYG2Y7Ml4KXZZZ2vVrSKBqQ"
->>>>>>> 9757fe03
 	helloWorldDeveloperID    = "canonical"
 )
 
@@ -6429,11 +6425,7 @@
 		io.WriteString(w, `{
   "results": [{
      "result": "refresh",
-<<<<<<< HEAD
-     "instance-key": "buPKUD3TKqCOgLEjjHx5kSiCpIs5cMuQ-40624f87d2a064043b83fae44b4d1d9ff2d2f93e9a78869d56",
-=======
      "instance-key": "buPKUD3TKqCOgLEjjHx5kSiCpIs5cMuQ-xYG2Y7Ml4KXZZZ2vVrSKBqQ",
->>>>>>> 9757fe03
      "snap-id": "buPKUD3TKqCOgLEjjHx5kSiCpIs5cMuQ",
      "name": "hello-world",
      "snap": {
@@ -6491,11 +6483,7 @@
 }
 
 func (s *storeTestSuite) TestSnapActionRefreshStableInstanceKey(c *C) {
-<<<<<<< HEAD
-	helloWorldFooInstanceKeyWithSeed := helloWorldSnapID + "-a2e406b6fec0531dbf7f134387dfb72b7871aa20925d2fd24e"
-=======
 	helloWorldFooInstanceKeyWithSeed := helloWorldSnapID + "-V-7FVG7hLGs4M5zsraZU5tk"
->>>>>>> 9757fe03
 	mockServer := httptest.NewServer(http.HandlerFunc(func(w http.ResponseWriter, r *http.Request) {
 		assertRequest(c, r, "POST", snapActionPath)
 		// check device authorization is set, implicitly checking doRequest was used
@@ -6537,11 +6525,7 @@
 		io.WriteString(w, `{
   "results": [{
      "result": "refresh",
-<<<<<<< HEAD
-     "instance-key": "buPKUD3TKqCOgLEjjHx5kSiCpIs5cMuQ-a2e406b6fec0531dbf7f134387dfb72b7871aa20925d2fd24e",
-=======
      "instance-key": "buPKUD3TKqCOgLEjjHx5kSiCpIs5cMuQ-V-7FVG7hLGs4M5zsraZU5tk",
->>>>>>> 9757fe03
      "snap-id": "buPKUD3TKqCOgLEjjHx5kSiCpIs5cMuQ",
      "name": "hello-world",
      "snap": {
@@ -6569,12 +6553,9 @@
 	authContext := &testAuthContext{c: c, device: s.device}
 	sto := New(&cfg, authContext)
 
-<<<<<<< HEAD
-=======
 	opts := &RefreshOptions{
 		RequestSeed: "123",
 	}
->>>>>>> 9757fe03
 	currentSnaps := []*CurrentSnap{
 		{
 			InstanceName:    "hello-world",
@@ -6582,20 +6563,12 @@
 			TrackingChannel: "stable",
 			Revision:        snap.R(26),
 			RefreshedDate:   helloRefreshedDate,
-<<<<<<< HEAD
-			RequestSeed:     "123",
-=======
->>>>>>> 9757fe03
 		}, {
 			InstanceName:    "hello-world_foo",
 			SnapID:          helloWorldSnapID,
 			TrackingChannel: "stable",
 			Revision:        snap.R(2),
 			RefreshedDate:   helloRefreshedDate,
-<<<<<<< HEAD
-			RequestSeed:     "123",
-=======
->>>>>>> 9757fe03
 		},
 	}
 	action := []*SnapAction{
@@ -6606,11 +6579,7 @@
 			InstanceName: "hello-world_foo",
 		},
 	}
-<<<<<<< HEAD
-	results, err := sto.SnapAction(context.TODO(), currentSnaps, action, nil, nil)
-=======
 	results, err := sto.SnapAction(context.TODO(), currentSnaps, action, nil, opts)
->>>>>>> 9757fe03
 	c.Assert(err, IsNil)
 	c.Assert(results, HasLen, 1)
 	c.Assert(results[0].SnapName(), Equals, "hello-world")
@@ -6618,11 +6587,7 @@
 	c.Assert(results[0].Revision, Equals, snap.R(26))
 
 	// another request with the same seed, gives same result
-<<<<<<< HEAD
-	resultsAgain, err := sto.SnapAction(context.TODO(), currentSnaps, action, nil, nil)
-=======
 	resultsAgain, err := sto.SnapAction(context.TODO(), currentSnaps, action, nil, opts)
->>>>>>> 9757fe03
 	c.Assert(err, IsNil)
 	c.Assert(resultsAgain, DeepEquals, results)
 }
@@ -6688,11 +6653,7 @@
      }
   }, {
      "result": "error",
-<<<<<<< HEAD
-     "instance-key": "buPKUD3TKqCOgLEjjHx5kSiCpIs5cMuQ-40624f87d2a064043b83fae44b4d1d9ff2d2f93e9a78869d56",
-=======
      "instance-key": "buPKUD3TKqCOgLEjjHx5kSiCpIs5cMuQ-xYG2Y7Ml4KXZZZ2vVrSKBqQ",
->>>>>>> 9757fe03
      "snap-id": "buPKUD3TKqCOgLEjjHx5kSiCpIs5cMuQ",
      "name": "hello-world",
      "error": {
