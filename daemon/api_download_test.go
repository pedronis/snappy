--- conflicted
+++ resolved
@@ -77,18 +77,14 @@
 	action := actions[0]
 	switch action.InstanceName {
 	case "bar":
-<<<<<<< HEAD
 		if action.Channel != "" {
 			panic(fmt.Sprintf("unexpected channel %q for bar snap", action.Channel))
 		}
 		return []*snap.Info{{
-=======
-		return &snap.Info{
 			SideInfo: snap.SideInfo{
 				RealName: "bar",
 				Revision: snap.R(1),
 			},
->>>>>>> 8fadd36d
 			DownloadInfo: snap.DownloadInfo{
 				Size:            int64(len(content)),
 				AnonDownloadURL: "http://localhost/bar",
@@ -99,6 +95,10 @@
 			panic(fmt.Sprintf("unexpected channel %q for edge-bar snap", action.Channel))
 		}
 		return []*snap.Info{{
+			SideInfo: snap.SideInfo{
+				RealName: "edge-bar",
+				Revision: snap.R(1),
+			},
 			DownloadInfo: snap.DownloadInfo{
 				Size:            int64(len(content)),
 				AnonDownloadURL: "http://localhost/edge-bar",
@@ -231,11 +231,7 @@
 			c.Assert(w.Code, check.Equals, s.status)
 			c.Assert(w.Header().Get("Content-Length"), check.Equals, expectedLength)
 			c.Assert(w.Header().Get("Content-Type"), check.Equals, "application/octet-stream")
-<<<<<<< HEAD
-			c.Assert(w.Header().Get("Content-Disposition"), check.Equals, fmt.Sprintf("attachment; filename=%s", s.snapName))
-=======
-			c.Assert(w.Header().Get("Content-Disposition"), check.Equals, "attachment; filename=bar_1.snap")
->>>>>>> 8fadd36d
+			c.Assert(w.Header().Get("Content-Disposition"), check.Equals, fmt.Sprintf("attachment; filename=%s_1.snap", s.snapName))
 			c.Assert(w.Body.String(), check.Equals, "SNAP")
 		}
 	}
