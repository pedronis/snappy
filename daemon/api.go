// -*- Mode: Go; indent-tabs-mode: t -*-

/*
 * Copyright (C) 2015-2016 Canonical Ltd
 *
 * This program is free software: you can redistribute it and/or modify
 * it under the terms of the GNU General Public License version 3 as
 * published by the Free Software Foundation.
 *
 * This program is distributed in the hope that it will be useful,
 * but WITHOUT ANY WARRANTY; without even the implied warranty of
 * MERCHANTABILITY or FITNESS FOR A PARTICULAR PURPOSE.  See the
 * GNU General Public License for more details.
 *
 * You should have received a copy of the GNU General Public License
 * along with this program.  If not, see <http://www.gnu.org/licenses/>.
 *
 */

package daemon

import (
	"encoding/json"
	"errors"
	"fmt"
	"io"
	"io/ioutil"
	"mime"
	"mime/multipart"
	"net/http"
	"os"
	"os/user"
	"path/filepath"
	"regexp"
	"strconv"
	"strings"
	"time"

	"github.com/gorilla/mux"
	"github.com/jessevdk/go-flags"

	"github.com/snapcore/snapd/asserts"
	"github.com/snapcore/snapd/asserts/snapasserts"
	"github.com/snapcore/snapd/client"
	"github.com/snapcore/snapd/dirs"
	"github.com/snapcore/snapd/i18n/dumb"
	"github.com/snapcore/snapd/interfaces"
	"github.com/snapcore/snapd/logger"
	"github.com/snapcore/snapd/osutil"
	"github.com/snapcore/snapd/overlord/assertstate"
	"github.com/snapcore/snapd/overlord/auth"
	"github.com/snapcore/snapd/overlord/configstate"
	"github.com/snapcore/snapd/overlord/configstate/config"
	"github.com/snapcore/snapd/overlord/devicestate"
	"github.com/snapcore/snapd/overlord/hookstate/ctlcmd"
	"github.com/snapcore/snapd/overlord/ifacestate"
	"github.com/snapcore/snapd/overlord/snapstate"
	"github.com/snapcore/snapd/overlord/state"
	"github.com/snapcore/snapd/progress"
	"github.com/snapcore/snapd/release"
	"github.com/snapcore/snapd/snap"
	"github.com/snapcore/snapd/store"
	"github.com/snapcore/snapd/strutil"
)

var api = []*Command{
	rootCmd,
	sysInfoCmd,
	loginCmd,
	logoutCmd,
	appIconCmd,
	findCmd,
	snapsCmd,
	snapCmd,
	snapConfCmd,
	interfacesCmd,
	assertsCmd,
	assertsFindManyCmd,
	stateChangeCmd,
	stateChangesCmd,
	createUserCmd,
	buyCmd,
	readyToBuyCmd,
	snapctlCmd,
	usersCmd,
	sectionsCmd,
	aliasesCmd,
	debugCmd,
}

var (
	rootCmd = &Command{
		Path:    "/",
		GuestOK: true,
		GET:     tbd,
	}

	sysInfoCmd = &Command{
		Path:    "/v2/system-info",
		GuestOK: true,
		GET:     sysInfo,
	}

	loginCmd = &Command{
		Path: "/v2/login",
		POST: loginUser,
	}

	logoutCmd = &Command{
		Path:   "/v2/logout",
		POST:   logoutUser,
		UserOK: true,
	}

	appIconCmd = &Command{
		Path:   "/v2/icons/{name}/icon",
		UserOK: true,
		GET:    appIconGet,
	}

	findCmd = &Command{
		Path:   "/v2/find",
		UserOK: true,
		GET:    searchStore,
	}

	snapsCmd = &Command{
		Path:   "/v2/snaps",
		UserOK: true,
		GET:    getSnapsInfo,
		POST:   postSnaps,
	}

	snapCmd = &Command{
		Path:   "/v2/snaps/{name}",
		UserOK: true,
		GET:    getSnapInfo,
		POST:   postSnap,
	}

	snapConfCmd = &Command{
		Path: "/v2/snaps/{name}/conf",
		GET:  getSnapConf,
		PUT:  setSnapConf,
	}

	interfacesCmd = &Command{
		Path:   "/v2/interfaces",
		UserOK: true,
		GET:    getInterfaces,
		POST:   changeInterfaces,
	}

	// TODO: allow to post assertions for UserOK? they are verified anyway
	assertsCmd = &Command{
		Path: "/v2/assertions",
		POST: doAssert,
	}

	assertsFindManyCmd = &Command{
		Path:   "/v2/assertions/{assertType}",
		UserOK: true,
		GET:    assertsFindMany,
	}

	stateChangeCmd = &Command{
		Path:   "/v2/changes/{id}",
		UserOK: true,
		GET:    getChange,
		POST:   abortChange,
	}

	stateChangesCmd = &Command{
		Path:   "/v2/changes",
		UserOK: true,
		GET:    getChanges,
	}

	debugCmd = &Command{
		Path: "/v2/debug",
		POST: postDebug,
	}

	createUserCmd = &Command{
		Path:   "/v2/create-user",
		UserOK: false,
		POST:   postCreateUser,
	}

	buyCmd = &Command{
		Path:   "/v2/buy",
		UserOK: false,
		POST:   postBuy,
	}

	readyToBuyCmd = &Command{
		Path:   "/v2/buy/ready",
		UserOK: false,
		GET:    readyToBuy,
	}

	snapctlCmd = &Command{
		Path:   "/v2/snapctl",
		SnapOK: true,
		POST:   runSnapctl,
	}

	usersCmd = &Command{
		Path:   "/v2/users",
		UserOK: false,
		GET:    getUsers,
	}

	sectionsCmd = &Command{
		Path:   "/v2/sections",
		UserOK: true,
		GET:    getSections,
	}

	aliasesCmd = &Command{
		Path:   "/v2/aliases",
		UserOK: true,
		GET:    getAliases,
		POST:   changeAliases,
	}
)

func tbd(c *Command, r *http.Request, user *auth.UserState) Response {
	return SyncResponse([]string{"TBD"}, nil)
}

func sysInfo(c *Command, r *http.Request, user *auth.UserState) Response {
	st := c.d.overlord.State()
	st.Lock()
	users, err := auth.Users(st)
	st.Unlock()
	if err != nil && err != state.ErrNoState {
		return InternalError("cannot get user auth data: %s", err)
	}

	m := map[string]interface{}{
		"series":         release.Series,
		"version":        c.d.Version,
		"os-release":     release.ReleaseInfo,
		"on-classic":     release.OnClassic,
		"managed":        len(users) > 0,
		"kernel-version": release.KernelVersion(),
		"locations": map[string]interface{}{
			"snap-mount-dir": dirs.SnapMountDir,
			"snap-bin-dir":   dirs.SnapBinariesDir,
		},
	}

	// TODO: set the store-id here from the model information
	if storeID := os.Getenv("UBUNTU_STORE_ID"); storeID != "" {
		m["store"] = storeID
	}

	return SyncResponse(m, nil)
}

// userResponseData contains the data releated to user creation/login/query
type userResponseData struct {
	ID       int      `json:"id,omitempty"`
	Username string   `json:"username,omitempty"`
	Email    string   `json:"email,omitempty"`
	SSHKeys  []string `json:"ssh-keys,omitempty"`

	Macaroon   string   `json:"macaroon,omitempty"`
	Discharges []string `json:"discharges,omitempty"`
}

var isEmailish = regexp.MustCompile(`.@.*\..`).MatchString

func loginUser(c *Command, r *http.Request, user *auth.UserState) Response {
	var loginData struct {
		Username string `json:"username"`
		Email    string `json:"email"`
		Password string `json:"password"`
		Otp      string `json:"otp"`
	}

	decoder := json.NewDecoder(r.Body)
	if err := decoder.Decode(&loginData); err != nil {
		return BadRequest("cannot decode login data from request body: %v", err)
	}

	if loginData.Email == "" && isEmailish(loginData.Username) {
		// for backwards compatibility, if no email is provided assume username is the email
		loginData.Email = loginData.Username
		loginData.Username = ""
	}

	if loginData.Email == "" && user != nil && user.Email != "" {
		loginData.Email = user.Email
	}

	// the "username" needs to look a lot like an email address
	if !isEmailish(loginData.Email) {
		return SyncResponse(&resp{
			Type: ResponseTypeError,
			Result: &errorResult{
				Message: "please use a valid email address.",
				Kind:    errorKindInvalidAuthData,
				Value:   map[string][]string{"email": {"invalid"}},
			},
			Status: http.StatusBadRequest,
		}, nil)
	}

	macaroon, discharge, err := store.LoginUser(loginData.Email, loginData.Password, loginData.Otp)
	switch err {
	case store.ErrAuthenticationNeeds2fa:
		return SyncResponse(&resp{
			Type: ResponseTypeError,
			Result: &errorResult{
				Kind:    errorKindTwoFactorRequired,
				Message: err.Error(),
			},
			Status: http.StatusUnauthorized,
		}, nil)
	case store.Err2faFailed:
		return SyncResponse(&resp{
			Type: ResponseTypeError,
			Result: &errorResult{
				Kind:    errorKindTwoFactorFailed,
				Message: err.Error(),
			},
			Status: http.StatusUnauthorized,
		}, nil)
	default:
		if err, ok := err.(store.ErrInvalidAuthData); ok {
			return SyncResponse(&resp{
				Type: ResponseTypeError,
				Result: &errorResult{
					Message: err.Error(),
					Kind:    errorKindInvalidAuthData,
					Value:   err,
				},
				Status: http.StatusBadRequest,
			}, nil)
		}
		return Unauthorized(err.Error())
	case nil:
		// continue
	}
	overlord := c.d.overlord
	state := overlord.State()
	state.Lock()
	if user != nil {
		// local user logged-in, set its store macaroons
		user.StoreMacaroon = macaroon
		user.StoreDischarges = []string{discharge}
		err = auth.UpdateUser(state, user)
	} else {
		user, err = auth.NewUser(state, loginData.Username, loginData.Email, macaroon, []string{discharge})
	}
	state.Unlock()
	if err != nil {
		return InternalError("cannot persist authentication details: %v", err)
	}

	result := userResponseData{
		ID:         user.ID,
		Username:   user.Username,
		Email:      user.Email,
		Macaroon:   user.Macaroon,
		Discharges: user.Discharges,
	}
	return SyncResponse(result, nil)
}

func logoutUser(c *Command, r *http.Request, user *auth.UserState) Response {
	state := c.d.overlord.State()
	state.Lock()
	defer state.Unlock()

	if user == nil {
		return BadRequest("not logged in")
	}
	err := auth.RemoveUser(state, user.ID)
	if err != nil {
		return InternalError(err.Error())
	}

	return SyncResponse(nil, nil)
}

// UserFromRequest extracts user information from request and return the respective user in state, if valid
// It requires the state to be locked
func UserFromRequest(st *state.State, req *http.Request) (*auth.UserState, error) {
	// extract macaroons data from request
	header := req.Header.Get("Authorization")
	if header == "" {
		return nil, auth.ErrInvalidAuth
	}

	authorizationData := strings.SplitN(header, " ", 2)
	if len(authorizationData) != 2 || authorizationData[0] != "Macaroon" {
		return nil, fmt.Errorf("authorization header misses Macaroon prefix")
	}

	var macaroon string
	var discharges []string
	for _, field := range strings.Split(authorizationData[1], ",") {
		field := strings.TrimSpace(field)
		if strings.HasPrefix(field, `root="`) {
			macaroon = strings.TrimSuffix(field[6:], `"`)
		}
		if strings.HasPrefix(field, `discharge="`) {
			discharges = append(discharges, strings.TrimSuffix(field[11:], `"`))
		}
	}

	if macaroon == "" {
		return nil, fmt.Errorf("invalid authorization header")
	}

	user, err := auth.CheckMacaroon(st, macaroon, discharges)
	return user, err
}

var muxVars = mux.Vars

func getSnapInfo(c *Command, r *http.Request, user *auth.UserState) Response {
	vars := muxVars(r)
	name := vars["name"]

	about, err := localSnapInfo(c.d.overlord.State(), name)
	if err != nil {
		if err == errNoSnap {
			return NotFound("cannot find %q snap", name)
		}

		return InternalError("%v", err)
	}

	route := c.d.router.Get(c.Path)
	if route == nil {
		return InternalError("cannot find route for %q snap", name)
	}

	url, err := route.URL("name", name)
	if err != nil {
		return InternalError("cannot build URL for %q snap: %v", name, err)
	}

	result := webify(mapLocal(about), url.String())

	return SyncResponse(result, nil)
}

func webify(result map[string]interface{}, resource string) map[string]interface{} {
	result["resource"] = resource

	icon, ok := result["icon"].(string)
	if !ok || icon == "" || strings.HasPrefix(icon, "http") {
		return result
	}
	result["icon"] = ""

	route := appIconCmd.d.router.Get(appIconCmd.Path)
	if route != nil {
		name, _ := result["name"].(string)
		url, err := route.URL("name", name)
		if err == nil {
			result["icon"] = url.String()
		}
	}

	return result
}

func getStore(c *Command) snapstate.StoreService {
	st := c.d.overlord.State()
	st.Lock()
	defer st.Unlock()

	return snapstate.Store(st)
}

func getSections(c *Command, r *http.Request, user *auth.UserState) Response {
	route := c.d.router.Get(snapCmd.Path)
	if route == nil {
		return InternalError("cannot find route for snaps")
	}

	theStore := getStore(c)

	sections, err := theStore.Sections(user)
	switch err {
	case nil:
		// pass
	case store.ErrEmptyQuery, store.ErrBadQuery:
		return BadRequest("%v", err)
	case store.ErrUnauthenticated:
		return Unauthorized("%v", err)
	default:
		return InternalError("%v", err)
	}

	return SyncResponse(sections, &Meta{})
}

func searchStore(c *Command, r *http.Request, user *auth.UserState) Response {
	route := c.d.router.Get(snapCmd.Path)
	if route == nil {
		return InternalError("cannot find route for snaps")
	}
	query := r.URL.Query()
	q := query.Get("q")
	section := query.Get("section")
	name := query.Get("name")
	private := false
	prefix := false

	if name != "" {
		if q != "" {
			return BadRequest("cannot use 'q' and 'name' together")
		}

		if name[len(name)-1] != '*' {
			return findOne(c, r, user, name)
		}

		prefix = true
		q = name[:len(name)-1]
	}

	if sel := query.Get("select"); sel != "" {
		switch sel {
		case "refresh":
			if prefix {
				return BadRequest("cannot use 'name' with 'select=refresh'")
			}
			if q != "" {
				return BadRequest("cannot use 'q' with 'select=refresh'")
			}
			return storeUpdates(c, r, user)
		case "private":
			private = true
		}
	}

	theStore := getStore(c)
	found, err := theStore.Find(&store.Search{
		Query:   q,
		Section: section,
		Private: private,
		Prefix:  prefix,
	}, user)
	switch err {
	case nil:
		// pass
	case store.ErrEmptyQuery, store.ErrBadQuery:
		return BadRequest("%v", err)
	case store.ErrUnauthenticated:
		return Unauthorized(err.Error())
	default:
		return InternalError("%v", err)
	}

	meta := &Meta{
		SuggestedCurrency: theStore.SuggestedCurrency(),
		Sources:           []string{"store"},
	}

	return sendStorePackages(route, meta, found)
}

func findOne(c *Command, r *http.Request, user *auth.UserState, name string) Response {
	if err := snap.ValidateName(name); err != nil {
		return BadRequest(err.Error())
	}

	theStore := getStore(c)
	spec := store.SnapSpec{
		Name:     name,
		Channel:  "",
		Revision: snap.R(0),
	}
	snapInfo, err := theStore.SnapInfo(spec, user)
	if err != nil {
		if err == store.ErrSnapNotFound {
			return NotFound(err.Error())
		}
		return InternalError("%v", err)
	}

	meta := &Meta{
		SuggestedCurrency: theStore.SuggestedCurrency(),
		Sources:           []string{"store"},
	}

	results := make([]*json.RawMessage, 1)
	data, err := json.Marshal(webify(mapRemote(snapInfo), r.URL.String()))
	if err != nil {
		return InternalError(err.Error())
	}
	results[0] = (*json.RawMessage)(&data)
	return SyncResponse(results, meta)
}

func shouldSearchStore(r *http.Request) bool {
	// we should jump to the old behaviour iff q is given, or if
	// sources is given and either empty or contains the word
	// 'store'.  Otherwise, local results only.

	query := r.URL.Query()

	if _, ok := query["q"]; ok {
		logger.Debugf("use of obsolete \"q\" parameter: %q", r.URL)
		return true
	}

	if src, ok := query["sources"]; ok {
		logger.Debugf("use of obsolete \"sources\" parameter: %q", r.URL)
		if len(src) == 0 || strings.Contains(src[0], "store") {
			return true
		}
	}

	return false
}

func storeUpdates(c *Command, r *http.Request, user *auth.UserState) Response {
	route := c.d.router.Get(snapCmd.Path)
	if route == nil {
		return InternalError("cannot find route for snaps")
	}

	state := c.d.overlord.State()
	state.Lock()
	updates, err := snapstateRefreshCandidates(state, user)
	state.Unlock()
	if err != nil {
		return InternalError("cannot list updates: %v", err)
	}

	return sendStorePackages(route, nil, updates)
}

func sendStorePackages(route *mux.Route, meta *Meta, found []*snap.Info) Response {
	results := make([]*json.RawMessage, 0, len(found))
	for _, x := range found {
		url, err := route.URL("name", x.Name())
		if err != nil {
			logger.Noticef("Cannot build URL for snap %q revision %s: %v", x.Name(), x.Revision, err)
			continue
		}

		data, err := json.Marshal(webify(mapRemote(x), url.String()))
		if err != nil {
			return InternalError("%v", err)
		}
		raw := json.RawMessage(data)
		results = append(results, &raw)
	}

	return SyncResponse(results, meta)
}

// plural!
func getSnapsInfo(c *Command, r *http.Request, user *auth.UserState) Response {

	if shouldSearchStore(r) {
		logger.Noticef("Jumping to \"find\" to better support legacy request %q", r.URL)
		return searchStore(c, r, user)
	}

	route := c.d.router.Get(snapCmd.Path)
	if route == nil {
		return InternalError("cannot find route for snaps")
	}

	query := r.URL.Query()
	var all bool
	sel := query.Get("select")
	switch sel {
	case "all":
		all = true
	case "enabled", "":
		all = false
	default:
		return BadRequest("invalid select parameter: %q", sel)
	}
	var wanted map[string]bool
	if ns := query.Get("snaps"); len(ns) > 0 {
		nsl := strings.Split(ns, ",")
		wanted = make(map[string]bool, len(nsl))
		for _, name := range nsl {
			name = strings.TrimSpace(name)
			if len(name) > 0 {
				wanted[name] = true
			}
		}
	}

	found, err := allLocalSnapInfos(c.d.overlord.State(), all, wanted)
	if err != nil {
		return InternalError("cannot list local snaps! %v", err)
	}

	results := make([]*json.RawMessage, len(found))

	for i, x := range found {
		name := x.info.Name()
		rev := x.info.Revision

		url, err := route.URL("name", name)
		if err != nil {
			logger.Noticef("Cannot build URL for snap %q revision %s: %v", name, rev, err)
			continue
		}

		data, err := json.Marshal(webify(mapLocal(x), url.String()))
		if err != nil {
			return InternalError("cannot serialize snap %q revision %s: %v", name, rev, err)
		}
		raw := json.RawMessage(data)
		results[i] = &raw
	}

	return SyncResponse(results, &Meta{Sources: []string{"local"}})
}

func resultHasType(r map[string]interface{}, allowedTypes []string) bool {
	for _, t := range allowedTypes {
		if r["type"] == t {
			return true
		}
	}
	return false
}

// licenseData holds details about the snap license, and may be
// marshaled back as an error when the license agreement is pending,
// and is expected as input to accept (or not) that license
// agreement. As such, its field names are part of the API.
type licenseData struct {
	Intro   string `json:"intro"`
	License string `json:"license"`
	Agreed  bool   `json:"agreed"`
}

func (*licenseData) Error() string {
	return "license agreement required"
}

type snapInstruction struct {
	progress.NullProgress
	Action           string        `json:"action"`
	Channel          string        `json:"channel"`
	Revision         snap.Revision `json:"revision"`
	DevMode          bool          `json:"devmode"`
	JailMode         bool          `json:"jailmode"`
	Classic          bool          `json:"classic"`
	IgnoreValidation bool          `json:"ignore-validation"`
	// dropping support temporarely until flag confusion is sorted,
	// this isn't supported by client atm anyway
	LeaveOld bool         `json:"temp-dropped-leave-old"`
	License  *licenseData `json:"license"`
	Snaps    []string     `json:"snaps"`

	// The fields below should not be unmarshalled into. Do not export them.
	userID int
}

func (inst *snapInstruction) modeFlags() (snapstate.Flags, error) {
	return modeFlags(inst.DevMode, inst.JailMode, inst.Classic)
}

var (
	snapstateCoreInfo          = snapstate.CoreInfo
	snapstateInstall           = snapstate.Install
	snapstateInstallPath       = snapstate.InstallPath
	snapstateRefreshCandidates = snapstate.RefreshCandidates
	snapstateTryPath           = snapstate.TryPath
	snapstateUpdate            = snapstate.Update
	snapstateUpdateMany        = snapstate.UpdateMany
	snapstateInstallMany       = snapstate.InstallMany
	snapstateRemoveMany        = snapstate.RemoveMany
	snapstateRevert            = snapstate.Revert
	snapstateRevertToRevision  = snapstate.RevertToRevision

	assertstateRefreshSnapDeclarations = assertstate.RefreshSnapDeclarations
)

func ensureStateSoonImpl(st *state.State) {
	st.EnsureBefore(0)
}

var ensureStateSoon = ensureStateSoonImpl

var errNothingToInstall = errors.New("nothing to install")

const oldDefaultSnapCoreName = "ubuntu-core"
const defaultCoreSnapName = "core"

func ensureUbuntuCore(st *state.State, targetSnap string, userID int) (*state.TaskSet, error) {
	if targetSnap == defaultCoreSnapName || targetSnap == oldDefaultSnapCoreName {
		return nil, errNothingToInstall
	}

	_, err := snapstateCoreInfo(st)
	if err != state.ErrNoState {
		return nil, err
	}

	return snapstateInstall(st, defaultCoreSnapName, "stable", snap.R(0), userID, snapstate.Flags{})
}

func withEnsureUbuntuCore(st *state.State, targetSnap string, userID int, install func() (*state.TaskSet, error)) ([]*state.TaskSet, error) {
	ubuCoreTs, err := ensureUbuntuCore(st, targetSnap, userID)
	if err != nil && err != errNothingToInstall {
		return nil, err
	}

	ts, err := install()
	if err != nil {
		return nil, err
	}

	// ensure main install waits on ubuntu core install
	if ubuCoreTs != nil {
		ts.WaitAll(ubuCoreTs)
		return []*state.TaskSet{ubuCoreTs, ts}, nil
	}

	return []*state.TaskSet{ts}, nil
}

var errDevJailModeConflict = errors.New("cannot use devmode and jailmode flags together")
var errClassicDevmodeConflict = errors.New("cannot use classic and devmode flags together")
var errNoJailMode = errors.New("this system cannot honour the jailmode flag")

func modeFlags(devMode, jailMode, classic bool) (snapstate.Flags, error) {
	flags := snapstate.Flags{}
	devModeOS := release.ReleaseInfo.ForceDevMode()
	switch {
	case jailMode && devModeOS:
		return flags, errNoJailMode
	case jailMode && devMode:
		return flags, errDevJailModeConflict
	case devMode && classic:
		return flags, errClassicDevmodeConflict
	}
	// NOTE: jailmode and classic are allowed together. In that setting,
	// jailmode overrides classic and the app gets regular (non-classic)
	// confinement.
	flags.JailMode = jailMode
	flags.Classic = classic
	flags.DevMode = devMode
	return flags, nil
}

func snapUpdateMany(inst *snapInstruction, st *state.State) (msg string, updated []string, tasksets []*state.TaskSet, err error) {
	// we need refreshed snap-declarations to enforce refresh-control as best as we can, this also ensures that snap-declarations and their prerequisite assertions are updated regularly
	if err := assertstateRefreshSnapDeclarations(st, inst.userID); err != nil {
		return "", nil, nil, err
	}

	updated, tasksets, err = snapstateUpdateMany(st, inst.Snaps, inst.userID)
	if err != nil {
		return "", nil, nil, err
	}

	switch len(updated) {
	case 0:
		if len(inst.Snaps) != 0 {
			// TRANSLATORS: the %s is a comma-separated list of quoted snap names
			msg = fmt.Sprintf(i18n.G("Refresh snaps %s: no updates"), strutil.Quoted(inst.Snaps))
		} else {
			msg = fmt.Sprintf(i18n.G("Refresh all snaps: no updates"))
		}
	case 1:
		msg = fmt.Sprintf(i18n.G("Refresh snap %q"), updated[0])
	default:
		quoted := strutil.Quoted(updated)
		// TRANSLATORS: the %s is a comma-separated list of quoted snap names
		msg = fmt.Sprintf(i18n.G("Refresh snaps %s"), quoted)
	}

	return msg, updated, tasksets, nil
}

func snapInstallMany(inst *snapInstruction, st *state.State) (msg string, installed []string, tasksets []*state.TaskSet, err error) {
	installed, tasksets, err = snapstateInstallMany(st, inst.Snaps, inst.userID)
	if err != nil {
		return "", nil, nil, err
	}

	switch len(inst.Snaps) {
	case 0:
		return "", nil, nil, fmt.Errorf("cannot install zero snaps")
	case 1:
		msg = fmt.Sprintf(i18n.G("Install snap %q"), inst.Snaps[0])
	default:
		quoted := strutil.Quoted(inst.Snaps)
		// TRANSLATORS: the %s is a comma-separated list of quoted snap names
		msg = fmt.Sprintf(i18n.G("Install snaps %s"), quoted)
	}

	return msg, installed, tasksets, nil
}

func snapInstall(inst *snapInstruction, st *state.State) (string, []*state.TaskSet, error) {
	flags, err := inst.modeFlags()
	if err != nil {
		return "", nil, err
	}

	logger.Noticef("Installing snap %q revision %s", inst.Snaps[0], inst.Revision)

	tsets, err := withEnsureUbuntuCore(st, inst.Snaps[0], inst.userID,
		func() (*state.TaskSet, error) {
			return snapstateInstall(st, inst.Snaps[0], inst.Channel, inst.Revision, inst.userID, flags)
		},
	)
	if err != nil {
		return "", nil, err
	}

	msg := fmt.Sprintf(i18n.G("Install %q snap"), inst.Snaps[0])
	if inst.Channel != "stable" && inst.Channel != "" {
		msg = fmt.Sprintf(i18n.G("Install %q snap from %q channel"), inst.Snaps[0], inst.Channel)
	}
	return msg, tsets, nil
}

func snapUpdate(inst *snapInstruction, st *state.State) (string, []*state.TaskSet, error) {
	// TODO: bail if revision is given (and != current?), *or* behave as with install --revision?
	flags, err := inst.modeFlags()
	if err != nil {
		return "", nil, err
	}
	if inst.IgnoreValidation {
		flags.IgnoreValidation = true
	}

	// we need refreshed snap-declarations to enforce refresh-control as best as we can
	if err = assertstateRefreshSnapDeclarations(st, inst.userID); err != nil {
		return "", nil, err
	}

	ts, err := snapstateUpdate(st, inst.Snaps[0], inst.Channel, inst.Revision, inst.userID, flags)
	if err != nil {
		return "", nil, err
	}

	msg := fmt.Sprintf(i18n.G("Refresh %q snap"), inst.Snaps[0])
	if inst.Channel != "stable" && inst.Channel != "" {
		msg = fmt.Sprintf(i18n.G("Refresh %q snap from %q channel"), inst.Snaps[0], inst.Channel)
	}

	return msg, []*state.TaskSet{ts}, nil
}

func snapRemoveMany(inst *snapInstruction, st *state.State) (msg string, removed []string, tasksets []*state.TaskSet, err error) {
	removed, tasksets, err = snapstateRemoveMany(st, inst.Snaps)
	if err != nil {
		return "", nil, nil, err
	}

	switch len(inst.Snaps) {
	case 0:
		return "", nil, nil, fmt.Errorf("cannot remove zero snaps")
	case 1:
		msg = fmt.Sprintf(i18n.G("Remove snap %q"), inst.Snaps[0])
	default:
		quoted := strutil.Quoted(inst.Snaps)
		// TRANSLATORS: the %s is a comma-separated list of quoted snap names
		msg = fmt.Sprintf(i18n.G("Remove snaps %s"), quoted)
	}

	return msg, removed, tasksets, nil
}

func snapRemove(inst *snapInstruction, st *state.State) (string, []*state.TaskSet, error) {
	ts, err := snapstate.Remove(st, inst.Snaps[0], inst.Revision)
	if err != nil {
		return "", nil, err
	}

	msg := fmt.Sprintf(i18n.G("Remove %q snap"), inst.Snaps[0])
	return msg, []*state.TaskSet{ts}, nil
}

func snapRevert(inst *snapInstruction, st *state.State) (string, []*state.TaskSet, error) {
	var ts *state.TaskSet

	flags, err := inst.modeFlags()
	if err != nil {
		return "", nil, err
	}

	if inst.Revision.Unset() {
		ts, err = snapstateRevert(st, inst.Snaps[0], flags)
	} else {
		ts, err = snapstateRevertToRevision(st, inst.Snaps[0], inst.Revision, flags)
	}
	if err != nil {
		return "", nil, err
	}

	msg := fmt.Sprintf(i18n.G("Revert %q snap"), inst.Snaps[0])
	return msg, []*state.TaskSet{ts}, nil
}

func snapEnable(inst *snapInstruction, st *state.State) (string, []*state.TaskSet, error) {
	if !inst.Revision.Unset() {
		return "", nil, errors.New("enable takes no revision")
	}
	ts, err := snapstate.Enable(st, inst.Snaps[0])
	if err != nil {
		return "", nil, err
	}

	msg := fmt.Sprintf(i18n.G("Enable %q snap"), inst.Snaps[0])
	return msg, []*state.TaskSet{ts}, nil
}

func snapDisable(inst *snapInstruction, st *state.State) (string, []*state.TaskSet, error) {
	if !inst.Revision.Unset() {
		return "", nil, errors.New("disable takes no revision")
	}
	ts, err := snapstate.Disable(st, inst.Snaps[0])
	if err != nil {
		return "", nil, err
	}

	msg := fmt.Sprintf(i18n.G("Disable %q snap"), inst.Snaps[0])
	return msg, []*state.TaskSet{ts}, nil
}

type snapActionFunc func(*snapInstruction, *state.State) (string, []*state.TaskSet, error)

var snapInstructionDispTable = map[string]snapActionFunc{
	"install": snapInstall,
	"refresh": snapUpdate,
	"remove":  snapRemove,
	"revert":  snapRevert,
	"enable":  snapEnable,
	"disable": snapDisable,
}

func (inst *snapInstruction) dispatch() snapActionFunc {
	if len(inst.Snaps) != 1 {
		logger.Panicf("dispatch only handles single-snap ops; got %d", len(inst.Snaps))
	}
	return snapInstructionDispTable[inst.Action]
}

func (inst *snapInstruction) errToResponse(err error) Response {
	result := &errorResult{Message: err.Error()}

	switch err := err.(type) {
	case *snap.AlreadyInstalledError:
		result.Kind = errorKindSnapAlreadyInstalled
	case *snap.NotInstalledError:
		result.Kind = errorKindSnapNotInstalled
	case *snap.NoUpdateAvailableError:
		result.Kind = errorKindSnapNoUpdateAvailable
	case *snapstate.ErrSnapNeedsMode:
		result.Kind = errorKindSnapNeedsMode
		result.Value = err.Mode
	case *snapstate.ErrSnapNeedsClassicSystem:
		result.Kind = errorKindSnapNeedsClassicSystem
	default:
		return BadRequest("cannot %s %q: %v", inst.Action, inst.Snaps[0], err)
	}

	return SyncResponse(&resp{
		Type:   ResponseTypeError,
		Result: result,
		Status: http.StatusBadRequest,
	}, nil)
}

func postSnap(c *Command, r *http.Request, user *auth.UserState) Response {
	route := c.d.router.Get(stateChangeCmd.Path)
	if route == nil {
		return InternalError("cannot find route for change")
	}

	decoder := json.NewDecoder(r.Body)
	var inst snapInstruction
	if err := decoder.Decode(&inst); err != nil {
		return BadRequest("cannot decode request body into snap instruction: %v", err)
	}

	state := c.d.overlord.State()
	state.Lock()
	defer state.Unlock()

	if user != nil {
		inst.userID = user.ID
	}

	vars := muxVars(r)
	inst.Snaps = []string{vars["name"]}

	impl := inst.dispatch()
	if impl == nil {
		return BadRequest("unknown action %s", inst.Action)
	}

	msg, tsets, err := impl(&inst, state)
	if err != nil {
		return inst.errToResponse(err)
	}

	chg := newChange(state, inst.Action+"-snap", msg, tsets, inst.Snaps)

	ensureStateSoon(state)

	return AsyncResponse(nil, &Meta{Change: chg.ID()})
}

func newChange(st *state.State, kind, summary string, tsets []*state.TaskSet, snapNames []string) *state.Change {
	chg := st.NewChange(kind, summary)
	for _, ts := range tsets {
		chg.AddAll(ts)
	}
	if snapNames != nil {
		chg.Set("snap-names", snapNames)
	}
	return chg
}

const maxReadBuflen = 1024 * 1024

func trySnap(c *Command, r *http.Request, user *auth.UserState, trydir string, flags snapstate.Flags) Response {
	st := c.d.overlord.State()
	st.Lock()
	defer st.Unlock()

	if !filepath.IsAbs(trydir) {
		return BadRequest("cannot try %q: need an absolute path", trydir)
	}
	if !osutil.IsDirectory(trydir) {
		return BadRequest("cannot try %q: not a snap directory", trydir)
	}

	// the developer asked us to do this with a trusted snap dir
	info, err := unsafeReadSnapInfo(trydir)
	if _, ok := err.(snap.NotSnapError); ok {
		return SyncResponse(&resp{
			Type: ResponseTypeError,
			Result: &errorResult{
				Message: err.Error(),
				Kind:    errorKindNotSnap,
			},
			Status: http.StatusBadRequest,
		}, nil)
	}
	if err != nil {
		return BadRequest("cannot read snap info for %s: %s", trydir, err)
	}

	var userID int
	if user != nil {
		userID = user.ID
	}
	tsets, err := withEnsureUbuntuCore(st, info.Name(), userID,
		func() (*state.TaskSet, error) {
			return snapstateTryPath(st, info.Name(), trydir, flags)
		},
	)
	if err != nil {
		return BadRequest("cannot try %s: %s", trydir, err)
	}

	msg := fmt.Sprintf(i18n.G("Try %q snap from %s"), info.Name(), trydir)
	chg := newChange(st, "try-snap", msg, tsets, []string{info.Name()})
	chg.Set("api-data", map[string]string{"snap-name": info.Name()})

	ensureStateSoon(st)

	return AsyncResponse(nil, &Meta{Change: chg.ID()})
}

func isTrue(form *multipart.Form, key string) bool {
	value := form.Value[key]
	if len(value) == 0 {
		return false
	}
	b, err := strconv.ParseBool(value[0])
	if err != nil {
		return false
	}

	return b
}

func snapsOp(c *Command, r *http.Request, user *auth.UserState) Response {
	route := c.d.router.Get(stateChangeCmd.Path)
	if route == nil {
		return InternalError("cannot find route for change")
	}

	decoder := json.NewDecoder(r.Body)
	var inst snapInstruction
	if err := decoder.Decode(&inst); err != nil {
		return BadRequest("cannot decode request body into snap instruction: %v", err)
	}

	if inst.Channel != "" || !inst.Revision.Unset() || inst.DevMode || inst.JailMode {
		return BadRequest("unsupported option provided for multi-snap operation")
	}

	st := c.d.overlord.State()
	st.Lock()
	defer st.Unlock()

	if user != nil {
		inst.userID = user.ID
	}

	var msg string
	var affected []string
	var tsets []*state.TaskSet
	var err error
	switch inst.Action {
	case "refresh":
		msg, affected, tsets, err = snapUpdateMany(&inst, st)
	case "install":
		msg, affected, tsets, err = snapInstallMany(&inst, st)
	case "remove":
		msg, affected, tsets, err = snapRemoveMany(&inst, st)
	default:
		return BadRequest("unsupported multi-snap operation %q", inst.Action)
	}
	if err != nil {
		return InternalError("cannot %s %q: %v", inst.Action, inst.Snaps, err)
	}

	var chg *state.Change
	if len(tsets) == 0 {
		chg = st.NewChange(inst.Action+"-snap", msg)
		chg.SetStatus(state.DoneStatus)
	} else {
		chg = newChange(st, inst.Action+"-snap", msg, tsets, affected)
		ensureStateSoon(st)
	}
	chg.Set("api-data", map[string]interface{}{"snap-names": affected})

	return AsyncResponse(nil, &Meta{Change: chg.ID()})
}

func postSnaps(c *Command, r *http.Request, user *auth.UserState) Response {
	contentType := r.Header.Get("Content-Type")

	if contentType == "application/json" {
		return snapsOp(c, r, user)
	}

	if !strings.HasPrefix(contentType, "multipart/") {
		return BadRequest("unknown content type: %s", contentType)
	}

	route := c.d.router.Get(stateChangeCmd.Path)
	if route == nil {
		return InternalError("cannot find route for change")
	}

	// POSTs to sideload snaps must be a multipart/form-data file upload.
	_, params, err := mime.ParseMediaType(contentType)
	if err != nil {
		return BadRequest("cannot parse POST body: %v", err)
	}

	form, err := multipart.NewReader(r.Body, params["boundary"]).ReadForm(maxReadBuflen)
	if err != nil {
		return BadRequest("cannot read POST form: %v", err)
	}

	dangerousOK := isTrue(form, "dangerous")
	flags, err := modeFlags(isTrue(form, "devmode"), isTrue(form, "jailmode"), isTrue(form, "classic"))
	if err != nil {
		return BadRequest(err.Error())
	}

	if len(form.Value["action"]) > 0 && form.Value["action"][0] == "try" {
		if len(form.Value["snap-path"]) == 0 {
			return BadRequest("need 'snap-path' value in form")
		}
		return trySnap(c, r, user, form.Value["snap-path"][0], flags)
	}
	flags.RemoveSnapPath = true

	// find the file for the "snap" form field
	var snapBody multipart.File
	var origPath string
out:
	for name, fheaders := range form.File {
		if name != "snap" {
			continue
		}
		for _, fheader := range fheaders {
			snapBody, err = fheader.Open()
			origPath = fheader.Filename
			if err != nil {
				return BadRequest(`cannot open uploaded "snap" file: %v`, err)
			}
			defer snapBody.Close()

			break out
		}
	}
	defer form.RemoveAll()

	if snapBody == nil {
		return BadRequest(`cannot find "snap" file field in provided multipart/form-data payload`)
	}

	// we are in charge of the tempfile life cycle until we hand it off to the change
	changeTriggered := false
	// if you change this prefix, look for it in the tests
	tmpf, err := ioutil.TempFile("", "snapd-sideload-pkg-")
	if err != nil {
		return InternalError("cannot create temporary file: %v", err)
	}

	tempPath := tmpf.Name()

	defer func() {
		if !changeTriggered {
			os.Remove(tempPath)
		}
	}()

	if _, err := io.Copy(tmpf, snapBody); err != nil {
		return InternalError("cannot copy request into temporary file: %v", err)
	}
	tmpf.Sync()

	if len(form.Value["snap-path"]) > 0 {
		origPath = form.Value["snap-path"][0]
	}

	st := c.d.overlord.State()
	st.Lock()
	defer st.Unlock()

	var snapName string
	var sideInfo *snap.SideInfo

	if !dangerousOK {
		si, err := snapasserts.DeriveSideInfo(tempPath, assertstate.DB(st))
		switch err {
		case nil:
			snapName = si.RealName
			sideInfo = si
		case asserts.ErrNotFound:
			// with devmode we try to find assertions but it's ok
			// if they are not there (implies --dangerous)
			if !isTrue(form, "devmode") {
				msg := "cannot find signatures with metadata for snap"
				if origPath != "" {
					msg = fmt.Sprintf("%s %q", msg, origPath)
				}
				return BadRequest(msg)
			}
			// TODO: set a warning if devmode
		default:
			return BadRequest(err.Error())
		}
	}

	if snapName == "" {
		// potentially dangerous but dangerous or devmode params were set
		info, err := unsafeReadSnapInfo(tempPath)
		if err != nil {
			return BadRequest("cannot read snap file: %v", err)
		}
		snapName = info.Name()
		sideInfo = &snap.SideInfo{RealName: snapName}
	}

	msg := fmt.Sprintf(i18n.G("Install %q snap from file"), snapName)
	if origPath != "" {
		msg = fmt.Sprintf(i18n.G("Install %q snap from file %q"), snapName, origPath)
	}

	var userID int
	if user != nil {
		userID = user.ID
	}

	tsets, err := withEnsureUbuntuCore(st, snapName, userID,
		func() (*state.TaskSet, error) {
			return snapstateInstallPath(st, sideInfo, tempPath, "", flags)
		},
	)
	if err != nil {
		return InternalError("cannot install snap file: %v", err)
	}

	chg := newChange(st, "install-snap", msg, tsets, []string{snapName})
	chg.Set("api-data", map[string]string{"snap-name": snapName})

	ensureStateSoon(st)

	// only when the unlock succeeds (as opposed to panicing) is the handoff done
	// but this is good enough
	changeTriggered = true

	return AsyncResponse(nil, &Meta{Change: chg.ID()})
}

func unsafeReadSnapInfoImpl(snapPath string) (*snap.Info, error) {
	// Condider using DeriveSideInfo before falling back to this!
	snapf, err := snap.Open(snapPath)
	if err != nil {
		return nil, err
	}
	return snap.ReadInfoFromSnapFile(snapf, nil)
}

var unsafeReadSnapInfo = unsafeReadSnapInfoImpl

func iconGet(st *state.State, name string) Response {
	about, err := localSnapInfo(st, name)
	if err != nil {
		if err == errNoSnap {
			return NotFound("cannot find snap %q", name)
		}
		return InternalError("%v", err)
	}

	path := filepath.Clean(snapIcon(about.info))
	if !strings.HasPrefix(path, dirs.SnapMountDir) {
		// XXX: how could this happen?
		return BadRequest("requested icon is not in snap path")
	}

	return FileResponse(path)
}

func appIconGet(c *Command, r *http.Request, user *auth.UserState) Response {
	vars := muxVars(r)
	name := vars["name"]

	return iconGet(c.d.overlord.State(), name)
}

func getSnapConf(c *Command, r *http.Request, user *auth.UserState) Response {
	vars := muxVars(r)
	snapName := vars["name"]

	keys := strings.Split(r.URL.Query().Get("keys"), ",")
	if len(keys) == 0 {
		return BadRequest("cannot obtain configuration: no keys supplied")
	}

	s := c.d.overlord.State()
	s.Lock()
	tr := config.NewTransaction(s)
	s.Unlock()

	currentConfValues := make(map[string]interface{})
	for _, key := range keys {
		var value interface{}
		if err := tr.Get(snapName, key, &value); err != nil {
			return BadRequest("%s", err)
		}

		currentConfValues[key] = value
	}

	return SyncResponse(currentConfValues, nil)
}

func setSnapConf(c *Command, r *http.Request, user *auth.UserState) Response {
	vars := muxVars(r)
	snapName := vars["name"]

	var patchValues map[string]interface{}
	decoder := json.NewDecoder(r.Body)
	if err := decoder.Decode(&patchValues); err != nil {
		return BadRequest("cannot decode request body into patch values: %v", err)
	}

	st := c.d.overlord.State()
	st.Lock()
	defer st.Unlock()

	var snapst snapstate.SnapState
	if err := snapstate.Get(st, snapName, &snapst); err == state.ErrNoState {
		return NotFound("cannot find %q snap", snapName)
	} else if err != nil {
		return InternalError("%v", err)
	}

	taskset := configstate.Configure(st, snapName, patchValues, 0)

	summary := fmt.Sprintf("Change configuration of %q snap", snapName)
	change := newChange(st, "configure-snap", summary, []*state.TaskSet{taskset}, []string{snapName})

	st.EnsureBefore(0)

	return AsyncResponse(nil, &Meta{Change: change.ID()})
}

// getInterfaces returns all plugs and slots.
func getInterfaces(c *Command, r *http.Request, user *auth.UserState) Response {
	repo := c.d.overlord.InterfaceManager().Repository()
	return SyncResponse(repo.Interfaces(), nil)
}

// plugJSON aids in marshaling Plug into JSON.
type plugJSON struct {
	Snap        string                 `json:"snap"`
	Name        string                 `json:"plug"`
	Interface   string                 `json:"interface"`
	Attrs       map[string]interface{} `json:"attrs,omitempty"`
	Apps        []string               `json:"apps,omitempty"`
	Label       string                 `json:"label"`
	Connections []interfaces.SlotRef   `json:"connections,omitempty"`
}

// slotJSON aids in marshaling Slot into JSON.
type slotJSON struct {
	Snap        string                 `json:"snap"`
	Name        string                 `json:"slot"`
	Interface   string                 `json:"interface"`
	Attrs       map[string]interface{} `json:"attrs,omitempty"`
	Apps        []string               `json:"apps,omitempty"`
	Label       string                 `json:"label"`
	Connections []interfaces.PlugRef   `json:"connections,omitempty"`
}

// interfaceAction is an action performed on the interface system.
type interfaceAction struct {
	Action string     `json:"action"`
	Plugs  []plugJSON `json:"plugs,omitempty"`
	Slots  []slotJSON `json:"slots,omitempty"`
}

// changeInterfaces controls the interfaces system.
// Plugs can be connected to and disconnected from slots.
// When enableInternalInterfaceActions is true plugs and slots can also be
// explicitly added and removed.
func changeInterfaces(c *Command, r *http.Request, user *auth.UserState) Response {
	var a interfaceAction
	decoder := json.NewDecoder(r.Body)
	if err := decoder.Decode(&a); err != nil {
		return BadRequest("cannot decode request body into an interface action: %v", err)
	}
	if a.Action == "" {
		return BadRequest("interface action not specified")
	}
	if !c.d.enableInternalInterfaceActions && a.Action != "connect" && a.Action != "disconnect" {
		return BadRequest("internal interface actions are disabled")
	}
	if len(a.Plugs) > 1 || len(a.Slots) > 1 {
		return NotImplemented("many-to-many operations are not implemented")
	}
	if a.Action != "connect" && a.Action != "disconnect" {
		return BadRequest("unsupported interface action: %q", a.Action)
	}
	if len(a.Plugs) == 0 || len(a.Slots) == 0 {
		return BadRequest("at least one plug and slot is required")
	}

	var summary string
	var taskset *state.TaskSet
	var err error

	state := c.d.overlord.State()
	state.Lock()
	defer state.Unlock()

	switch a.Action {
	case "connect":
		var connRef interfaces.ConnRef
		repo := c.d.overlord.InterfaceManager().Repository()
		connRef, err = repo.ResolveConnect(a.Plugs[0].Snap, a.Plugs[0].Name, a.Slots[0].Snap, a.Slots[0].Name)
		if err == nil {
			summary = fmt.Sprintf("Connect %s:%s to %s:%s", connRef.PlugRef.Snap, connRef.PlugRef.Name, connRef.SlotRef.Snap, connRef.SlotRef.Name)
			taskset, err = ifacestate.Connect(state, connRef.PlugRef.Snap, connRef.PlugRef.Name, connRef.SlotRef.Snap, connRef.SlotRef.Name)
		}
	case "disconnect":
		summary = fmt.Sprintf("Disconnect %s:%s from %s:%s", a.Plugs[0].Snap, a.Plugs[0].Name, a.Slots[0].Snap, a.Slots[0].Name)
		taskset, err = ifacestate.Disconnect(state, a.Plugs[0].Snap, a.Plugs[0].Name, a.Slots[0].Snap, a.Slots[0].Name)
	}
	if err != nil {
		return BadRequest("%v", err)
	}

	change := state.NewChange(a.Action+"-snap", summary)
	change.Set("snap-names", []string{a.Plugs[0].Snap, a.Slots[0].Snap})
	change.AddAll(taskset)

	state.EnsureBefore(0)

	return AsyncResponse(nil, &Meta{Change: change.ID()})
}

func doAssert(c *Command, r *http.Request, user *auth.UserState) Response {
	batch := assertstate.NewBatch()
	_, err := batch.AddStream(r.Body)
	if err != nil {
		return BadRequest("cannot decode request body into assertions: %v", err)
	}

	state := c.d.overlord.State()
	state.Lock()
	defer state.Unlock()

	if err := batch.Commit(state); err != nil {
		return BadRequest("assert failed: %v", err)
	}
	// TODO: what more info do we want to return on success?
	return &resp{
		Type:   ResponseTypeSync,
		Status: http.StatusOK,
	}
}

func assertsFindMany(c *Command, r *http.Request, user *auth.UserState) Response {
	assertTypeName := muxVars(r)["assertType"]
	assertType := asserts.Type(assertTypeName)
	if assertType == nil {
		return BadRequest("invalid assert type: %q", assertTypeName)
	}
	headers := map[string]string{}
	q := r.URL.Query()
	for k := range q {
		headers[k] = q.Get(k)
	}

	state := c.d.overlord.State()
	state.Lock()
	db := assertstate.DB(state)
	state.Unlock()

	assertions, err := db.FindMany(assertType, headers)
	if err == asserts.ErrNotFound {
		return AssertResponse(nil, true)
	} else if err != nil {
		return InternalError("searching assertions failed: %v", err)
	}
	return AssertResponse(assertions, true)
}

type changeInfo struct {
	ID      string      `json:"id"`
	Kind    string      `json:"kind"`
	Summary string      `json:"summary"`
	Status  string      `json:"status"`
	Tasks   []*taskInfo `json:"tasks,omitempty"`
	Ready   bool        `json:"ready"`
	Err     string      `json:"err,omitempty"`

	SpawnTime time.Time  `json:"spawn-time,omitempty"`
	ReadyTime *time.Time `json:"ready-time,omitempty"`

	Data map[string]*json.RawMessage `json:"data,omitempty"`
}

type taskInfo struct {
	ID       string           `json:"id"`
	Kind     string           `json:"kind"`
	Summary  string           `json:"summary"`
	Status   string           `json:"status"`
	Log      []string         `json:"log,omitempty"`
	Progress taskInfoProgress `json:"progress"`

	SpawnTime time.Time  `json:"spawn-time,omitempty"`
	ReadyTime *time.Time `json:"ready-time,omitempty"`
}

type taskInfoProgress struct {
	Label string `json:"label"`
	Done  int    `json:"done"`
	Total int    `json:"total"`
}

func change2changeInfo(chg *state.Change) *changeInfo {
	status := chg.Status()
	chgInfo := &changeInfo{
		ID:      chg.ID(),
		Kind:    chg.Kind(),
		Summary: chg.Summary(),
		Status:  status.String(),
		Ready:   status.Ready(),

		SpawnTime: chg.SpawnTime(),
	}
	readyTime := chg.ReadyTime()
	if !readyTime.IsZero() {
		chgInfo.ReadyTime = &readyTime
	}
	if err := chg.Err(); err != nil {
		chgInfo.Err = err.Error()
	}

	tasks := chg.Tasks()
	taskInfos := make([]*taskInfo, len(tasks))
	for j, t := range tasks {
		label, done, total := t.Progress()

		taskInfo := &taskInfo{
			ID:      t.ID(),
			Kind:    t.Kind(),
			Summary: t.Summary(),
			Status:  t.Status().String(),
			Log:     t.Log(),
			Progress: taskInfoProgress{
				Label: label,
				Done:  done,
				Total: total,
			},
			SpawnTime: t.SpawnTime(),
		}
		readyTime := t.ReadyTime()
		if !readyTime.IsZero() {
			taskInfo.ReadyTime = &readyTime
		}
		taskInfos[j] = taskInfo
	}
	chgInfo.Tasks = taskInfos

	var data map[string]*json.RawMessage
	if chg.Get("api-data", &data) == nil {
		chgInfo.Data = data
	}

	return chgInfo
}

func getChange(c *Command, r *http.Request, user *auth.UserState) Response {
	chID := muxVars(r)["id"]
	state := c.d.overlord.State()
	state.Lock()
	defer state.Unlock()
	chg := state.Change(chID)
	if chg == nil {
		return NotFound("cannot find change with id %q", chID)
	}

	return SyncResponse(change2changeInfo(chg), nil)
}

func getChanges(c *Command, r *http.Request, user *auth.UserState) Response {
	query := r.URL.Query()
	qselect := query.Get("select")
	if qselect == "" {
		qselect = "in-progress"
	}
	var filter func(*state.Change) bool
	switch qselect {
	case "all":
		filter = func(*state.Change) bool { return true }
	case "in-progress":
		filter = func(chg *state.Change) bool { return !chg.Status().Ready() }
	case "ready":
		filter = func(chg *state.Change) bool { return chg.Status().Ready() }
	default:
		return BadRequest("select should be one of: all,in-progress,ready")
	}

	if wantedName := query.Get("for"); wantedName != "" {
		outerFilter := filter
		filter = func(chg *state.Change) bool {
			if !outerFilter(chg) {
				return false
			}

			var snapNames []string
			if err := chg.Get("snap-names", &snapNames); err != nil {
				logger.Noticef("Cannot get snap-name for change %v", chg.ID())
				return false
			}

			for _, snapName := range snapNames {
				if snapName == wantedName {
					return true
				}
			}

			return false
		}
	}

	state := c.d.overlord.State()
	state.Lock()
	defer state.Unlock()
	chgs := state.Changes()
	chgInfos := make([]*changeInfo, 0, len(chgs))
	for _, chg := range chgs {
		if !filter(chg) {
			continue
		}
		chgInfos = append(chgInfos, change2changeInfo(chg))
	}
	return SyncResponse(chgInfos, nil)
}

func abortChange(c *Command, r *http.Request, user *auth.UserState) Response {
	chID := muxVars(r)["id"]
	state := c.d.overlord.State()
	state.Lock()
	defer state.Unlock()
	chg := state.Change(chID)
	if chg == nil {
		return NotFound("cannot find change with id %q", chID)
	}

	var reqData struct {
		Action string `json:"action"`
	}

	decoder := json.NewDecoder(r.Body)
	if err := decoder.Decode(&reqData); err != nil {
		return BadRequest("cannot decode data from request body: %v", err)
	}

	if reqData.Action != "abort" {
		return BadRequest("change action %q is unsupported", reqData.Action)
	}

	if chg.Status().Ready() {
		return BadRequest("cannot abort change %s with nothing pending", chID)
	}

	// flag the change
	chg.Abort()

	// actually ask to proceed with the abort
	ensureStateSoon(state)

	return SyncResponse(change2changeInfo(chg), nil)
}

var (
	postCreateUserUcrednetGetUID = ucrednetGetUID
	storeUserInfo                = store.UserInfo
	osutilAddUser                = osutil.AddUser
)

func getUserDetailsFromStore(email string) (string, *osutil.AddUserOptions, error) {
	v, err := storeUserInfo(email)
	if err != nil {
		return "", nil, fmt.Errorf("cannot create user %q: %s", email, err)
	}
	if len(v.SSHKeys) == 0 {
		return "", nil, fmt.Errorf("cannot create user for %q: no ssh keys found", email)
	}

	gecos := fmt.Sprintf("%s,%s", email, v.OpenIDIdentifier)
	opts := &osutil.AddUserOptions{
		SSHKeys: v.SSHKeys,
		Gecos:   gecos,
	}
	return v.Username, opts, nil
}

func createAllKnownSystemUsers(st *state.State, createData *postUserCreateData) Response {
	var createdUsers []userResponseData

	st.Lock()
	db := assertstate.DB(st)
	modelAs, err := devicestate.Model(st)
	st.Unlock()
	if err != nil {
		return InternalError("cannot get model assertion")
	}

	headers := map[string]string{
		"brand-id": modelAs.BrandID(),
	}
	st.Lock()
	assertions, err := db.FindMany(asserts.SystemUserType, headers)
	st.Unlock()
	if err != nil && err != asserts.ErrNotFound {
		return BadRequest("cannot find system-user assertion: %s", err)
	}

	for _, as := range assertions {
		email := as.(*asserts.SystemUser).Email()
		// we need to use getUserDetailsFromAssertion as this verifies
		// the assertion against the current brand/model/time
		username, opts, err := getUserDetailsFromAssertion(st, email)
		if err != nil {
			logger.Noticef("ignoring system-user assertion for %q: %s", email, err)
			continue
		}
		// ignore already existing users
		if _, err := user.Lookup(username); err == nil {
			continue
		}

		// FIXME: duplicated code
		opts.Sudoer = createData.Sudoer
		opts.ExtraUsers = !release.OnClassic

		if err := osutilAddUser(username, opts); err != nil {
			return InternalError("cannot add user %q: %s", username, err)
		}
		if err := setupLocalUser(st, username, email); err != nil {
			return InternalError("%s", err)
		}
		createdUsers = append(createdUsers, userResponseData{
			Username: username,
			SSHKeys:  opts.SSHKeys,
		})
	}

	return SyncResponse(createdUsers, nil)
}

func getUserDetailsFromAssertion(st *state.State, email string) (string, *osutil.AddUserOptions, error) {
	errorPrefix := fmt.Sprintf("cannot add system-user %q: ", email)

	st.Lock()
	db := assertstate.DB(st)
	modelAs, err := devicestate.Model(st)
	st.Unlock()
	if err != nil {
		return "", nil, fmt.Errorf(errorPrefix+"cannot get model assertion: %s", err)
	}

	brandID := modelAs.BrandID()
	series := modelAs.Series()
	model := modelAs.Model()

	a, err := db.Find(asserts.SystemUserType, map[string]string{
		"brand-id": brandID,
		"email":    email,
	})
	if err != nil {
		return "", nil, fmt.Errorf(errorPrefix+"%v", err)
	}
	// the asserts package guarantees that this cast will work
	su := a.(*asserts.SystemUser)

	// cross check that the assertion is valid for the given series/model
	contains := func(needle string, haystack []string) bool {
		for _, s := range haystack {
			if needle == s {
				return true
			}
		}
		return false
	}
	// check that the signer of the assertion is one of the accepted ones
	sysUserAuths := modelAs.SystemUserAuthority()
	if len(sysUserAuths) > 0 && !contains(su.AuthorityID(), sysUserAuths) {
		return "", nil, fmt.Errorf(errorPrefix+"%q not in accepted authorities %q", email, su.AuthorityID(), sysUserAuths)
	}
	if len(su.Series()) > 0 && !contains(series, su.Series()) {
		return "", nil, fmt.Errorf(errorPrefix+"%q not in series %q", email, series, su.Series())
	}
	if len(su.Models()) > 0 && !contains(model, su.Models()) {
		return "", nil, fmt.Errorf(errorPrefix+"%q not in models %q", model, su.Models())
	}
	if !su.ValidAt(time.Now()) {
		return "", nil, fmt.Errorf(errorPrefix + "assertion not valid anymore")
	}

	gecos := fmt.Sprintf("%s,%s", email, su.Name())
	opts := &osutil.AddUserOptions{
		SSHKeys:  su.SSHKeys(),
		Gecos:    gecos,
		Password: su.Password(),
	}
	return su.Username(), opts, nil
}

type postUserCreateData struct {
	Email        string `json:"email"`
	Sudoer       bool   `json:"sudoer"`
	Known        bool   `json:"known"`
	ForceManaged bool   `json:"force-managed"`
}

var userLookup = user.Lookup

func setupLocalUser(st *state.State, username, email string) error {
	user, err := userLookup(username)
	if err != nil {
		return fmt.Errorf("cannot lookup user %q: %s", username, err)
	}
	uid, err := strconv.Atoi(user.Uid)
	if err != nil {
		return fmt.Errorf("cannot get uid of user %q: %s", username, err)
	}
	gid, err := strconv.Atoi(user.Gid)
	if err != nil {
		return fmt.Errorf("cannot get gid of user %q: %s", username, err)
	}
	authDataFn := filepath.Join(user.HomeDir, ".snap", "auth.json")
	if err := osutil.MkdirAllChown(filepath.Dir(authDataFn), 0700, uid, gid); err != nil {
		return err
	}

	// setup new user, local-only
	st.Lock()
	authUser, err := auth.NewUser(st, username, email, "", nil)
	st.Unlock()
	if err != nil {
		return fmt.Errorf("cannot persist authentication details: %v", err)
	}
	// store macaroon auth in auth.json in the new users home dir
	outStr, err := json.Marshal(struct {
		Macaroon string `json:"macaroon"`
	}{
		Macaroon: authUser.Macaroon,
	})
	if err != nil {
		return fmt.Errorf("cannot marshal auth data: %s", err)
	}
	if err := osutil.AtomicWriteFileChown(authDataFn, []byte(outStr), 0600, 0, uid, gid); err != nil {
		return fmt.Errorf("cannot write auth file %q: %s", authDataFn, err)
	}

	return nil
}

func postCreateUser(c *Command, r *http.Request, user *auth.UserState) Response {
	uid, err := postCreateUserUcrednetGetUID(r.RemoteAddr)
	if err != nil {
		return BadRequest("cannot get ucrednet uid: %v", err)
	}
	if uid != 0 {
		return BadRequest("cannot use create-user as non-root")
	}

	var createData postUserCreateData

	decoder := json.NewDecoder(r.Body)
	if err := decoder.Decode(&createData); err != nil {
		return BadRequest("cannot decode create-user data from request body: %v", err)
	}

	// verify request
	st := c.d.overlord.State()
	st.Lock()
	users, err := auth.Users(st)
	st.Unlock()
	if err != nil {
		return InternalError("cannot get user count: %s", err)
	}

	if !createData.ForceManaged {
		if len(users) > 0 {
			return BadRequest("cannot create user: device already managed")
		}
		if release.OnClassic {
			return BadRequest("cannot create user: device is a classic system")
		}
	}

	// special case: the user requested the creation of all known
	// system-users
	if createData.Email == "" && createData.Known {
		return createAllKnownSystemUsers(c.d.overlord.State(), &createData)
	}
	if createData.Email == "" {
		return BadRequest("cannot create user: 'email' field is empty")
	}

	var username string
	var opts *osutil.AddUserOptions
	if createData.Known {
		username, opts, err = getUserDetailsFromAssertion(st, createData.Email)
	} else {
		username, opts, err = getUserDetailsFromStore(createData.Email)
	}
	if err != nil {
		return BadRequest("%s", err)
	}

	// FIXME: duplicated code
	opts.Sudoer = createData.Sudoer
	opts.ExtraUsers = !release.OnClassic

	if err := osutilAddUser(username, opts); err != nil {
		return BadRequest("cannot create user %s: %s", username, err)
	}

	if err := setupLocalUser(c.d.overlord.State(), username, createData.Email); err != nil {
		return InternalError("%s", err)
	}

	return SyncResponse(&userResponseData{
		Username: username,
		SSHKeys:  opts.SSHKeys,
	}, nil)
}

func convertBuyError(err error) Response {
	switch err {
	case nil:
		return nil
	case store.ErrInvalidCredentials:
		return Unauthorized(err.Error())
	case store.ErrUnauthenticated:
		return SyncResponse(&resp{
			Type: ResponseTypeError,
			Result: &errorResult{
				Message: err.Error(),
				Kind:    errorKindLoginRequired,
			},
			Status: http.StatusBadRequest,
		}, nil)
	case store.ErrTOSNotAccepted:
		return SyncResponse(&resp{
			Type: ResponseTypeError,
			Result: &errorResult{
				Message: err.Error(),
				Kind:    errorKindTermsNotAccepted,
			},
			Status: http.StatusBadRequest,
		}, nil)
	case store.ErrNoPaymentMethods:
		return SyncResponse(&resp{
			Type: ResponseTypeError,
			Result: &errorResult{
				Message: err.Error(),
				Kind:    errorKindNoPaymentMethods,
			},
			Status: http.StatusBadRequest,
		}, nil)
	case store.ErrPaymentDeclined:
		return SyncResponse(&resp{
			Type: ResponseTypeError,
			Result: &errorResult{
				Message: err.Error(),
				Kind:    errorKindPaymentDeclined,
			},
			Status: http.StatusBadRequest,
		}, nil)
	default:
		return InternalError("%v", err)
	}
}

type debugAction struct {
	Action string `json:"action"`
}

func postDebug(c *Command, r *http.Request, user *auth.UserState) Response {
	var a debugAction
	decoder := json.NewDecoder(r.Body)
	if err := decoder.Decode(&a); err != nil {
		return BadRequest("cannot decode request body into a debug action: %v", err)
	}

	switch a.Action {
	case "ensure-state-soon":
		st := c.d.overlord.State()
		st.Lock()
		defer st.Unlock()
		ensureStateSoon(st)
	default:
		return BadRequest("unknown debug action: %v", a.Action)
	}

	return SyncResponse(true, nil)
}

func postBuy(c *Command, r *http.Request, user *auth.UserState) Response {
	var opts store.BuyOptions

	decoder := json.NewDecoder(r.Body)
	err := decoder.Decode(&opts)
	if err != nil {
		return BadRequest("cannot decode buy options from request body: %v", err)
	}

	s := getStore(c)

	buyResult, err := s.Buy(&opts, user)

	if resp := convertBuyError(err); resp != nil {
		return resp
	}

	return SyncResponse(buyResult, nil)
}

func readyToBuy(c *Command, r *http.Request, user *auth.UserState) Response {
	s := getStore(c)

	if resp := convertBuyError(s.ReadyToBuy(user)); resp != nil {
		return resp
	}

	return SyncResponse(true, nil)
}

func runSnapctl(c *Command, r *http.Request, user *auth.UserState) Response {
	var snapctlOptions client.SnapCtlOptions
	decoder := json.NewDecoder(r.Body)
	if err := decoder.Decode(&snapctlOptions); err != nil {
		return BadRequest("cannot decode snapctl request: %s", err)
	}

	if len(snapctlOptions.Args) == 0 {
		return BadRequest("snapctl cannot run without args")
	}

	// Right now snapctl is only used for hooks. If at some point it grows
	// beyond that, this probably shouldn't go straight to the HookManager.
	context, _ := c.d.overlord.HookManager().Context(snapctlOptions.ContextID)
	stdout, stderr, err := ctlcmd.Run(context, snapctlOptions.Args)
	if err != nil {
		if e, ok := err.(*flags.Error); ok && e.Type == flags.ErrHelp {
			stdout = []byte(e.Error())
		} else {
			return BadRequest("error running snapctl: %s", err)
		}
	}

	result := map[string]string{
		"stdout": string(stdout),
		"stderr": string(stderr),
	}

	return SyncResponse(result, nil)
}

func getUsers(c *Command, r *http.Request, user *auth.UserState) Response {
	uid, err := postCreateUserUcrednetGetUID(r.RemoteAddr)
	if err != nil {
		return BadRequest("cannot get ucrednet uid: %v", err)
	}
	if uid != 0 {
		return BadRequest("cannot get users as non-root")
	}

	st := c.d.overlord.State()
	st.Lock()
	users, err := auth.Users(st)
	st.Unlock()
	if err != nil {
		return InternalError("cannot get users: %s", err)
	}

	resp := make([]userResponseData, len(users))
	for i, u := range users {
		resp[i] = userResponseData{
			Username: u.Username,
			Email:    u.Email,
			ID:       u.ID,
		}
	}
	return SyncResponse(resp, nil)
}

// aliasAction is an action performed on aliases
type aliasAction struct {
	Action string `json:"action"`
	Snap   string `json:"snap"`
	App    string `json:"app"`
	Alias  string `json:"alias"`
	// old now unsupported api
	Aliases []string `json:"aliases"`
}

func changeAliases(c *Command, r *http.Request, user *auth.UserState) Response {
	var a aliasAction
	decoder := json.NewDecoder(r.Body)
	if err := decoder.Decode(&a); err != nil {
		return BadRequest("cannot decode request body into an alias action: %v", err)
	}
	if len(a.Aliases) != 0 {
		return BadRequest("cannot interpret request, snaps can no longer be expected to declare their aliases")
	}

	var taskset *state.TaskSet
	var err error

	state := c.d.overlord.State()
	state.Lock()
	defer state.Unlock()

	switch a.Action {
	default:
		return BadRequest("unsupported alias action: %q", a.Action)
	case "alias":
<<<<<<< HEAD
		taskset, err = snapstate.Alias(state, a.Snap, a.Target, a.Alias)
=======
		summary = fmt.Sprintf(i18n.G("Setup alias %q => %q for snap %q"), a.Alias, a.App, a.Snap)
		taskset, err = snapstate.Alias(state, a.Snap, a.App, a.Alias)
>>>>>>> 2f0d29de
	case "unalias":
		if a.Alias == "" {
			a.Alias = a.Snap
		}
		taskset, a.Snap, err = snapstate.Unalias(state, a.Alias)
	}
	if err != nil {
		return BadRequest("%v", err)
	}

	var summary string
	switch a.Action {
	case "alias":
		summary = fmt.Sprintf(i18n.G("Setup alias %q => %q for snap %q"), a.Alias, a.Target, a.Snap)
	case "unalias":
		if a.Alias == a.Snap {
			summary = fmt.Sprintf(i18n.G("Unalias snap %q"), a.Snap)
		} else {
			summary = fmt.Sprintf(i18n.G("Tear down alias %q for snap %q"), a.Alias, a.Snap)
		}
	}

	change := state.NewChange(a.Action, summary)
	change.Set("snap-names", []string{a.Snap})
	change.AddAll(taskset)

	state.EnsureBefore(0)

	return AsyncResponse(nil, &Meta{Change: change.ID()})
}

type aliasStatus struct {
	App    string `json:"app,omitempty"`
	Status string `json:"status,omitempty"`
}

// getAliases produces a response with a map snap -> alias -> aliasStatus
func getAliases(c *Command, r *http.Request, user *auth.UserState) Response {
	state := c.d.overlord.State()
	state.Lock()
	defer state.Unlock()

	res := make(map[string]map[string]aliasStatus)

	allStates, err := snapstate.All(state)
	if err != nil {
		return InternalError("cannot list local snaps: %v", err)
	}

	allAliases, err := snapstate.Aliases(state)
	if err != nil {
		return InternalError("cannot list aliases: %v", err)
	}

	for snapName, snapst := range allStates {
		info, err := snapst.CurrentInfo()
		if err != nil {
			return InternalError("cannot retrieve info for snap %q: %v", snapName, err)
		}
		if len(info.Aliases) != 0 {
			snapAliases := make(map[string]aliasStatus)
			res[snapName] = snapAliases
			for alias, aliasApp := range info.Aliases {
				snapAliases[alias] = aliasStatus{
					App: filepath.Base(aliasApp.WrapperPath()),
				}
			}
		}
	}

	for snapName, aliasStatuses := range allAliases {
		snapAliases := res[snapName]
		if snapAliases == nil {
			snapAliases = make(map[string]aliasStatus)
			res[snapName] = snapAliases
		}
		for alias, status := range aliasStatuses {
			entry := snapAliases[alias]
			entry.Status = status
			snapAliases[alias] = entry
		}
	}

	return SyncResponse(res, nil)
}<|MERGE_RESOLUTION|>--- conflicted
+++ resolved
@@ -2258,6 +2258,8 @@
 	Snap   string `json:"snap"`
 	App    string `json:"app"`
 	Alias  string `json:"alias"`
+	// AliasOrSnap triggers unalias Do-What-I-Mean logic
+	AliasOrSnap string `json:"alias-or-snap"`
 	// old now unsupported api
 	Aliases []string `json:"aliases"`
 }
@@ -2275,25 +2277,34 @@
 	var taskset *state.TaskSet
 	var err error
 
-	state := c.d.overlord.State()
-	state.Lock()
-	defer state.Unlock()
+	st := c.d.overlord.State()
+	st.Lock()
+	defer st.Unlock()
 
 	switch a.Action {
 	default:
 		return BadRequest("unsupported alias action: %q", a.Action)
 	case "alias":
-<<<<<<< HEAD
-		taskset, err = snapstate.Alias(state, a.Snap, a.Target, a.Alias)
-=======
-		summary = fmt.Sprintf(i18n.G("Setup alias %q => %q for snap %q"), a.Alias, a.App, a.Snap)
-		taskset, err = snapstate.Alias(state, a.Snap, a.App, a.Alias)
->>>>>>> 2f0d29de
+		taskset, err = snapstate.Alias(st, a.Snap, a.App, a.Alias)
 	case "unalias":
-		if a.Alias == "" {
-			a.Alias = a.Snap
-		}
-		taskset, a.Snap, err = snapstate.Unalias(state, a.Alias)
+		if a.AliasOrSnap != "" { // Do What I Mean
+			var snapst snapstate.SnapState
+			err := snapstate.Get(st, a.AliasOrSnap, &snapst)
+			if err != nil && err != state.ErrNoState {
+				return InternalError("%v", err)
+			}
+			if err == nil { // found a matching snap
+				a.Snap = a.AliasOrSnap
+			} else {
+				a.Alias = a.AliasOrSnap
+			}
+		}
+		if a.Snap != "" {
+			a.Alias = ""
+			taskset, err = snapstate.DisableAllAliases(st, a.Snap)
+		} else {
+			taskset, a.Snap, err = snapstate.RemoveManualAlias(st, a.Alias)
+		}
 	}
 	if err != nil {
 		return BadRequest("%v", err)
@@ -2302,20 +2313,20 @@
 	var summary string
 	switch a.Action {
 	case "alias":
-		summary = fmt.Sprintf(i18n.G("Setup alias %q => %q for snap %q"), a.Alias, a.Target, a.Snap)
+		summary = fmt.Sprintf(i18n.G("Setup alias %q => %q for snap %q"), a.Alias, a.App, a.Snap)
 	case "unalias":
-		if a.Alias == a.Snap {
-			summary = fmt.Sprintf(i18n.G("Unalias snap %q"), a.Snap)
+		if a.Alias != "" {
+			summary = fmt.Sprintf(i18n.G("Remove manual alias %q for snap %q"), a.Alias, a.Snap)
 		} else {
-			summary = fmt.Sprintf(i18n.G("Tear down alias %q for snap %q"), a.Alias, a.Snap)
-		}
-	}
-
-	change := state.NewChange(a.Action, summary)
+			summary = fmt.Sprintf(i18n.G("Disable all aliases for snap %q"), a.Snap)
+		}
+	}
+
+	change := st.NewChange(a.Action, summary)
 	change.Set("snap-names", []string{a.Snap})
 	change.AddAll(taskset)
 
-	state.EnsureBefore(0)
+	st.EnsureBefore(0)
 
 	return AsyncResponse(nil, &Meta{Change: change.ID()})
 }
