--- conflicted
+++ resolved
@@ -37,22 +37,8 @@
 
 var _ = check.Suite(&apiSuite{})
 
-<<<<<<< HEAD
-func (s *apiSuite) TestUsersOnlyRoot(c *check.C) {
-	for _, cmd := range api {
-		if strings.Contains(cmd.Path, "user") {
-			if cmd.ReadAccess != nil {
-				c.Check(cmd.ReadAccess, check.Equals, rootAccess{}, check.Commentf(cmd.Path))
-			}
-			if cmd.WriteAccess != nil {
-				c.Check(cmd.WriteAccess, check.Equals, rootAccess{}, check.Commentf(cmd.Path))
-			}
-		}
-	}
-=======
 func (s *apiSuite) SetUpTest(c *check.C) {
 	s.st = state.New(nil)
->>>>>>> faf460b4
 }
 
 func (s *apiSuite) TestListIncludesAll(c *check.C) {
