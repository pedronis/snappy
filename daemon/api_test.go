--- conflicted
+++ resolved
@@ -417,14 +417,8 @@
 	c.Check(snaps, check.HasLen, len(ddirs))
 
 	for i := range ddirs {
-<<<<<<< HEAD
-		qn, version := ddirs[i][0], ddirs[i][1]
-		idx := strings.LastIndex(qn, ".")
-		name, developer := qn[:idx], qn[idx+1:]
-=======
-		name, origin, version := ddirs[i][0], ddirs[i][1], ddirs[i][2]
-		qn := name + "." + origin
->>>>>>> b9c31821
+		name, developer, version := ddirs[i][0], ddirs[i][1], ddirs[i][2]
+		qn := name + "." + developer
 		got := snaps[qn]
 		c.Assert(got, check.NotNil, check.Commentf(qn))
 		c.Check(got["name"], check.Equals, name)
