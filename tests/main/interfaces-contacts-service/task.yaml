--- conflicted
+++ resolved
@@ -1,16 +1,5 @@
 summary: Ensure that the contacts-service interface works
 
-<<<<<<< HEAD
-# Only test on classic systems.  Don't test on Ubuntu 14.04, which
-# does not ship a new enough evolution-data-server.
-# amazon: no need to run this on amazon
-# ubuntu-19.10+: test-snapd-eds is incompatible with eds shipped with the distro
-# arch-linux: test-snapd-eds is incompatible with eds version shipped with the distro
-# opensuse-tumbleweed: test-snapd-eds is incompatible with eds version shipped with the distro
-# fedora-31: test-snapd-eds is incompatible with eds version shipped with the distro
-# fedora-32: test-snapd-eds is incompatible with eds version shipped with the distro
-systems: [-ubuntu-core-*, -ubuntu-14.04-*, -amazon-*, -centos-*, -ubuntu-19.10-*, -ubuntu-20.04-*, -arch-linux-*, -debian-sid-*, -opensuse-tumbleweed-*, -fedora-31-*, -fedora-32-*]
-=======
 # TODO: teach snapd about host's EDS support so that the interface can be
 # genuinely unsupported or versioned and tested appropriately.
 systems:
@@ -19,12 +8,12 @@
     - -centos-*
     - -debian-sid-*
     - -fedora-31-*  # test-snapd-eds is incompatible with eds version shipped with the distro
+      -fedora-32-*  # test-snapd-eds is incompatible with eds version shipped with the distro
     - -opensuse-tumbleweed-*  # test-snapd-eds is incompatible with eds version shipped with the distro
     - -ubuntu-14.04-*  # no session-tool support, eds is too old
     - -ubuntu-19.10-*  # test-snapd-eds is incompatible with eds shipped with the distro
     - -ubuntu-20.04-*
     - -ubuntu-core-*  # EDS is unsupported on core systems
->>>>>>> 47359863
 
 # fails in autopkgtest environment with:
 # [Wed Aug 15 16:08:23 2018] audit: type=1400
