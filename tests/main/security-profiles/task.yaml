--- conflicted
+++ resolved
@@ -1,11 +1,5 @@
 summary: Check security profile generation for apps and hooks.
 
-<<<<<<< HEAD
-# Disabled for Fedora and openSUSE until test case is properly ported
-systems: [-fedora-*, -opensuse-*]
-
-=======
->>>>>>> cbc5c63f
 prepare: |
     snapbuild $TESTSLIB/snaps/basic-hooks .
 restore: |
