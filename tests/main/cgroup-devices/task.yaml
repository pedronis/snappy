--- conflicted
+++ resolved
@@ -1,12 +1,7 @@
 summary: measuring basic properties of device cgroup
 
-<<<<<<< HEAD
-# fedora-32, fedora-33, debian-sid, arch use cgroupv2, which we don't support
-systems: [ -fedora-32-*, -fedora-33-*, -debian-sid-*, -arch-* ]
-=======
 # fedora-32, fedora-33, fedora-34, debian-sid, arch, opensuse TW use cgroupv2, which we
 # don't support
 systems: [ -fedora-32-*, -fedora-33-*, -fedora-34-*, -debian-sid-*, -arch-*, -opensuse-tumbleweed-*]
->>>>>>> dda30e53
 
 execute: ./task.sh