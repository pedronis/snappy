summary: Ensure that lxd works

# only run this on ubuntu 16+, lxd will not work on !ubuntu systems
# currently nor on ubuntu 14.04
#systems: [ubuntu-16*, ubuntu-core-*]

# FIXME LXD has some issue on Google images.
systems: [ubuntu-16.04-32, ubuntu-core-*]

# autopkgtest run only a subset of tests that deals with the integration
# with the distro
backends: [-autopkgtest]
<<<<<<< HEAD

# autopkgtest run only a subset of tests that deals with the integration
# with the distro
backends: [-autopkgtest]
=======
>>>>>>> 304d3a72

# lxd downloads can be quite slow
kill-timeout: 25m

restore: |
    if  [[ $(ls -1 "$GOHOME"/snapd_*.deb | wc -l || echo 0) -eq 0 ]]; then
        exit
    fi

    lxd.lxc stop my-ubuntu
    lxd.lxc delete my-ubuntu

debug: |
    # debug output from lxd
    journalctl -u snap.lxd.daemon.service

execute: |
    if  [[ $(ls -1 "$GOHOME"/snapd_*.deb | wc -l || echo 0) -eq 0 ]]; then
        echo "No run lxd test when there are not .deb files built"
        exit
    fi

    wait_for_lxd(){
        while ! printf "GET / HTTP/1.0\n\n" | nc -U /var/snap/lxd/common/lxd/unix.socket | MATCH "200 OK"; do sleep 1; done
    }

    echo "Install lxd"
    snap install lxd

    echo "Create a trivial container using the lxd snap"
    wait_for_lxd
    lxd init --auto

    echo "Setting up proxy for lxc"
    if [ -n "${http_proxy:-}" ]; then
        lxd.lxc config set core.proxy_http $http_proxy
    fi
    if [ -n "${https_proxy:-}" ]; then
        lxd.lxc config set core.proxy_https $http_proxy
    fi

    lxd.lxc launch ubuntu:16.04 my-ubuntu

    echo "Ensure we can run things inside"
    lxd.lxc exec my-ubuntu echo hello | MATCH hello

    echo "Ensure we can get network"
    lxd.lxc network create testbr0
    lxd.lxc network attach testbr0 my-ubuntu eth0
    lxd.lxc exec my-ubuntu dhclient eth0

    echo "Cleanup container"
    lxd.lxc exec my-ubuntu -- apt autoremove --purge -y snapd ubuntu-core-launcher

    echo "Install snapd"
    lxd.lxc exec my-ubuntu -- mkdir -p "$GOHOME"
    lxd.lxc file push "$GOHOME"/snapd_*.deb my-ubuntu/$GOPATH/
    lxd.lxc exec my-ubuntu -- dpkg -i "$GOHOME"/snapd_*.deb

    echo "Setting up proxy *inside* the container"
    if [ -n "${http_proxy:-}" ]; then
        lxd.lxc exec my-ubuntu -- sh -c "echo http_proxy=$http_proxy >> /etc/environment"
    fi
    if [ -n "${https_proxy:-}" ]; then
        lxd.lxc exec my-ubuntu -- sh -c "echo https_proxy=$https_proxy >> /etc/environment"
    fi
    lxd.lxc exec my-ubuntu -- systemctl daemon-reload
    lxd.lxc exec my-ubuntu -- systemctl restart snapd.service
    lxd.lxc exec my-ubuntu -- cat /etc/environment

    # FIXME: ensure that the kernel running is recent enough, this
    #        will only work with an up-to-date xenial kernel (4.4.0-78+)

    echo "Ensure we can use snapd inside lxd"
    lxd.lxc exec my-ubuntu snap install test-snapd-tools
    echo "And we can run snaps as regular users"
    lxd.lxc exec my-ubuntu -- su -c "/snap/bin/test-snapd-tools.echo from-the-inside" ubuntu | MATCH from-the-inside
    echo "And as root"
    lxd.lxc exec my-ubuntu -- test-snapd-tools.echo from-the-inside | MATCH from-the-inside
    echo "We can also remove snaps successfully"
    lxd.lxc exec my-ubuntu -- snap remove test-snapd-tools

    echo "Install lxd-demo server to exercise the lxd interface"
    snap install lxd-demo-server
    snap connect lxd-demo-server:lxd lxd:lxd<|MERGE_RESOLUTION|>--- conflicted
+++ resolved
@@ -10,13 +10,6 @@
 # autopkgtest run only a subset of tests that deals with the integration
 # with the distro
 backends: [-autopkgtest]
-<<<<<<< HEAD
-
-# autopkgtest run only a subset of tests that deals with the integration
-# with the distro
-backends: [-autopkgtest]
-=======
->>>>>>> 304d3a72
 
 # lxd downloads can be quite slow
 kill-timeout: 25m
