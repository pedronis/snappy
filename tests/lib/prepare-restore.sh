#!/bin/bash
set -x
# NOTE: We must set -e so that any failures coming out of the various
# statements we execute stops the build. The code is not (yet) written to
# handle errors in general.
set -e
# Set pipefail option so that "foo | bar" behaves with fewer surprises by
# failing if foo fails, not just if bar fails.
set -o pipefail

# shellcheck source=tests/lib/quiet.sh
. "$TESTSLIB/quiet.sh"

# XXX: boot.sh has side-effects
# shellcheck source=tests/lib/boot.sh
. "$TESTSLIB/boot.sh"

# XXX: dirs.sh has side-effects
# shellcheck source=tests/lib/dirs.sh
. "$TESTSLIB/dirs.sh"

# shellcheck source=tests/lib/pkgdb.sh
. "$TESTSLIB/pkgdb.sh"

# shellcheck source=tests/lib/random.sh
. "$TESTSLIB/random.sh"

# shellcheck source=tests/lib/spread-funcs.sh
. "$TESTSLIB/spread-funcs.sh"

# shellcheck source=tests/lib/journalctl.sh
. "$TESTSLIB/journalctl.sh"

# shellcheck source=tests/lib/state.sh
. "$TESTSLIB/state.sh"

# shellcheck source=tests/lib/systems.sh
. "$TESTSLIB/systems.sh"

# shellcheck source=tests/lib/reset.sh
. "$TESTSLIB/reset.sh"

###
### Utility functions reused below.
###

create_test_user(){
   if ! id test >& /dev/null; then
        quiet groupadd --gid 12345 test
        case "$SPREAD_SYSTEM" in
            ubuntu-*)
                # manually setting the UID and GID to 12345 because we need to
                # know the numbers match for when we set up the user inside
                # the all-snap, which has its own user & group database.
                # Nothing special about 12345 beyond it being high enough it's
                # unlikely to ever clash with anything, and easy to remember.
                quiet adduser --uid 12345 --gid 12345 --disabled-password --gecos '' test
                ;;
            debian-*|fedora-*|opensuse-*|arch-*|amazon-*|centos-*)
                quiet useradd -m --uid 12345 --gid 12345 test
                ;;
            *)
                echo "ERROR: system $SPREAD_SYSTEM not yet supported!"
                exit 1
        esac
    fi

    owner=$( stat -c "%U:%G" /home/test )
    if [ "$owner" != "test:test" ]; then
        echo "expected /home/test to be test:test but it's $owner"
        exit 1
    fi
    unset owner

    echo 'test ALL=(ALL) NOPASSWD:ALL' >> /etc/sudoers

    chown test.test -R "$SPREAD_PATH"
    chown test.test "$SPREAD_PATH/../"
}

build_deb(){
    # Use fake version to ensure we are always bigger than anything else
    dch --newversion "1337.$(dpkg-parsechangelog --show-field Version)" "testing build"

    su -l -c "cd $PWD && DEB_BUILD_OPTIONS='nocheck testkeys' dpkg-buildpackage -tc -b -Zgzip" test
    # put our debs to a safe place
    cp ../*.deb "$GOHOME"
}

build_rpm() {
    distro=$(echo "$SPREAD_SYSTEM" | awk '{split($0,a,"-");print a[1]}')
    release=$(echo "$SPREAD_SYSTEM" | awk '{split($0,a,"-");print a[2]}')
    if [[ "$SPREAD_SYSTEM" == amazon-linux-2-* ]]; then
        distro=amzn
        release=2
    fi
    arch=x86_64
    base_version="$(head -1 debian/changelog | awk -F '[()]' '{print $2}')"
    version="1337.$base_version"
    packaging_path=packaging/$distro-$release
    archive_name=snapd-$version.tar.gz
    archive_compression=z
    extra_tar_args=
    rpm_dir=$(rpm --eval "%_topdir")

    case "$SPREAD_SYSTEM" in
        fedora-*|amazon-*|centos-*)
            extra_tar_args="$extra_tar_args --exclude=vendor/*"
            ;;
        opensuse-*)
            archive_name=snapd_$version.vendor.tar.xz
            archive_compression=J
            ;;
        *)
            echo "ERROR: RPM build for system $SPREAD_SYSTEM is not yet supported"
            exit 1
    esac

    sed -i -e "s/^Version:.*$/Version: $version/g" "$packaging_path/snapd.spec"

    # Create a source tarball for the current snapd sources
    mkdir -p "/tmp/pkg/snapd-$version"
    cp -ra -- * "/tmp/pkg/snapd-$version/"
    mkdir -p "$rpm_dir/SOURCES"
    # shellcheck disable=SC2086
    (cd /tmp/pkg && tar "-c${archive_compression}f" "$rpm_dir/SOURCES/$archive_name" $extra_tar_args "snapd-$version")
    if [[ "$SPREAD_SYSTEM" == amazon-linux-2-* || "$SPREAD_SYSTEM" == centos-* ]]; then
        # need to build the vendor tree
        (cd /tmp/pkg && tar "-cJf" "$rpm_dir/SOURCES/snapd_${version}.only-vendor.tar.xz" "snapd-$version/vendor")
    fi
    cp "$packaging_path"/* "$rpm_dir/SOURCES/"

    # Cleanup all artifacts from previous builds
    rm -rf "$rpm_dir"/BUILD/*

    # Build our source package
    rpmbuild --with testkeys -bs "$packaging_path/snapd.spec"

    # .. and we need all necessary build dependencies available
    deps=()
    IFS=$'\n'
    for dep in $(rpm -qpR "$rpm_dir"/SRPMS/snapd-1337.*.src.rpm); do
      if [[ "$dep" = rpmlib* ]]; then
         continue
      fi
      deps+=("$dep")
    done
    distro_install_package "${deps[@]}"

    # And now build our binary package
    rpmbuild \
        --with testkeys \
        --nocheck \
        -ba \
        "$packaging_path/snapd.spec"

    cp "$rpm_dir"/RPMS/$arch/snap*.rpm "${GOPATH%%:*}"
    if [[ "$SPREAD_SYSTEM" = fedora-* ]]; then
        # On Fedora we have an additional package for SELinux
        cp "$rpm_dir"/RPMS/noarch/snap*.rpm "${GOPATH%%:*}"
    fi
}

build_arch_pkg() {
    base_version="$(head -1 debian/changelog | awk -F '[()]' '{print $2}')"
    version="1337.$base_version"
    packaging_path=packaging/arch
    archive_name=snapd-$version.tar

    rm -rf /tmp/pkg
    mkdir -p /tmp/pkg/sources/snapd
    cp -ra -- * /tmp/pkg/sources/snapd/

    # shellcheck disable=SC2086
    tar -C /tmp/pkg/sources -cf "/tmp/pkg/$archive_name" "snapd"
    cp "$packaging_path"/* "/tmp/pkg"

    # fixup PKGBUILD which builds a package named snapd-git with dynamic version
    #  - update pkgname to use snapd
    #  - kill dynamic version
    #  - packaging functions are named package_<pkgname>(), update it to package_snapd()
    #  - update source path to point to local archive instead of git
    #  - fix package version to $version
    sed -i \
        -e "s/^source=.*/source=(\"$archive_name\")/" \
        -e "s/pkgname=snapd.*/pkgname=snapd/" \
        -e "s/pkgver=.*/pkgver=$version/" \
        -e "s/package_snapd-git()/package_snapd()/" \
        /tmp/pkg/PKGBUILD
    # comment out automatic package version update block `pkgver() { ... }` as
    # it's only useful when building the package manually
    awk '
    /BEGIN/ { strip = 0; last = 0 }
    /pkgver\(\)/ { strip = 1 }
    /^}/ { if (strip) last = 1 }
    // { if (strip) { print "#" $0; if (last) { last = 0; strip = 0}} else { print $0}}
    ' < /tmp/pkg/PKGBUILD > /tmp/pkg/PKGBUILD.tmp
    mv /tmp/pkg/PKGBUILD.tmp /tmp/pkg/PKGBUILD

    chown -R test:test /tmp/pkg
    su -l -c "cd /tmp/pkg && WITH_TEST_KEYS=1 makepkg -f --nocheck" test

    cp /tmp/pkg/snapd*.pkg.tar.xz "${GOPATH%%:*}"
}

download_from_published(){
    local published_version="$1"

    curl -s -o pkg_page "https://launchpad.net/ubuntu/+source/snapd/$published_version"

    arch=$(dpkg --print-architecture)
    build_id=$(sed -n 's|<a href="/ubuntu/+source/snapd/'"$published_version"'/+build/\(.*\)">'"$arch"'</a>|\1|p' pkg_page | sed -e 's/^[[:space:]]*//')

    # we need to download snap-confine and ubuntu-core-launcher for versions < 2.23
    for pkg in snapd snap-confine ubuntu-core-launcher; do
        file="${pkg}_${published_version}_${arch}.deb"
        curl -L -o "$GOHOME/$file" "https://launchpad.net/ubuntu/+source/snapd/${published_version}/+build/${build_id}/+files/${file}"
    done
}

install_dependencies_from_published(){
    local published_version="$1"

    for dep in snap-confine ubuntu-core-launcher; do
        dpkg -i "$GOHOME/${dep}_${published_version}_$(dpkg --print-architecture).deb"
    done
}

###
### Prepare / restore functions for {project,suite}
###

prepare_project() {
    # Check if running inside a container.
    # The testsuite will not work in such an environment
    if systemd-detect-virt -c; then
        echo "Tests cannot run inside a container"
        exit 1
    fi

    # Set REUSE_PROJECT to reuse the previous prepare when also reusing the server.
    [ "$REUSE_PROJECT" != 1 ] || exit 0
    echo "Running with SNAP_REEXEC: $SNAP_REEXEC"

    # check that we are not updating
    if [ "$(bootenv snap_mode)" = "try" ]; then
        echo "Ongoing reboot upgrade process, please try again when finished"
        exit 1
    fi

    # Prepare the state directories for execution
    prepare_state

    # declare the "quiet" wrapper

    if [ "$SPREAD_BACKEND" = external ]; then
        chown test.test -R "$PROJECT_PATH"
        exit 0
    fi

    if [ "$SPREAD_BACKEND" = qemu ]; then
        if [ -d /etc/apt/apt.conf.d ]; then
            # qemu images may be built with pre-baked proxy settings that can be wrong
            rm -f /etc/apt/apt.conf.d/90cloud-init-aptproxy
            rm -f /etc/apt/apt.conf.d/99proxy
            if [ -n "${HTTP_PROXY:-}" ]; then
                printf 'Acquire::http::Proxy "%s";\n' "$HTTP_PROXY" >> /etc/apt/apt.conf.d/99proxy
            fi
            if [ -n "${HTTPS_PROXY:-}" ]; then
                printf 'Acquire::https::Proxy "%s";\n' "$HTTPS_PROXY" >> /etc/apt/apt.conf.d/99proxy
            fi
        fi
        if [ -f /etc/dnf/dnf.conf ]; then
            if [ -n "${HTTP_PROXY:-}" ]; then
                echo "proxy=$HTTP_PROXY" >> /etc/dnf/dnf.conf
            fi
        fi
        # TODO: zypper proxy, yum proxy
    fi

    create_test_user

    distro_update_package_db

    if [[ "$SPREAD_SYSTEM" == arch-* ]]; then
        # perform system upgrade on Arch so that we run with most recent kernel
        # and userspace
        if [[ "$SPREAD_REBOOT" == 0 ]]; then
            if distro_upgrade | MATCH "reboot"; then
                echo "system upgraded, reboot required"
                REBOOT
            fi
            # arch uses a single kernel package which could have gotten updated
            # just now, reboot in case we're still on the old kernel
            if [ ! -d "/lib/modules/$(uname -r)" ]; then
                echo "rebooting to new kernel"
                REBOOT
            fi
        fi
        # double check we are running the installed kernel
        # NOTE: LOCALVERSION is set by scripts/setlocalversion and loos like
        # 4.17.11-arch1, since this may not match pacman -Qi output, we'll list
        # the files within the package instead
        # pacman -Ql linux output:
        # ...
        # linux /usr/lib/modules/4.17.11-arch1/modules.alias
        if [[ "$(pacman -Ql linux | cut -f2 -d' ' |grep '/usr/lib/modules/.*/modules'|cut -f5 -d/ | uniq)" != "$(uname -r)" ]]; then
            echo "running unexpected kernel version $(uname -r)"
            exit 1
        fi
    fi

    if [[ "$SPREAD_SYSTEM" == ubuntu-14.04-* ]]; then
        if [ ! -d packaging/ubuntu-14.04 ]; then
            echo "no packaging/ubuntu-14.04/ directory "
            echo "broken test setup"
            exit 1
        fi

        # 14.04 has its own packaging
        ./generate-packaging-dir

        quiet apt-get install -y software-properties-common

        echo 'deb http://archive.ubuntu.com/ubuntu/ trusty-proposed main universe' >> /etc/apt/sources.list
        quiet add-apt-repository ppa:snappy-dev/image
        quiet apt-get update

        quiet apt-get install -y --install-recommends linux-generic-lts-xenial
        quiet apt-get install -y --force-yes apparmor libapparmor1 seccomp libseccomp2 systemd cgroup-lite util-linux
    fi

    distro_purge_package snapd || true
    install_pkg_dependencies

    # We take a special case for Debian/Ubuntu where we install additional build deps
    # base on the packaging. In Fedora/Suse this is handled via mock/osc
    case "$SPREAD_SYSTEM" in
        debian-*|ubuntu-*)
            # in 16.04: apt build-dep -y ./
            gdebi --quiet --apt-line ./debian/control | quiet xargs -r apt-get install -y
            ;;
    esac

    # update vendoring
    if [ -z "$(command -v govendor)" ]; then
        rm -rf "${GOPATH%%:*}/src/github.com/kardianos/govendor"
        go get -u github.com/kardianos/govendor
    fi
    quiet govendor sync
    # govendor runs as root and will leave strange permissions
    chown test.test -R "$SPREAD_PATH"

    if [ -z "$SNAPD_PUBLISHED_VERSION" ]; then
        case "$SPREAD_SYSTEM" in
            ubuntu-*|debian-*)
                build_deb
                ;;
            fedora-*|opensuse-*|amazon-*|centos-*)
                build_rpm
                ;;
            arch-*)
                build_arch_pkg
                ;;
            *)
                echo "ERROR: No build instructions available for system $SPREAD_SYSTEM"
                exit 1
                ;;
        esac
    else
        download_from_published "$SNAPD_PUBLISHED_VERSION"
        install_dependencies_from_published "$SNAPD_PUBLISHED_VERSION"
    fi

    # Build fakestore.
    fakestore_tags=
    if [ "$REMOTE_STORE" = staging ]; then
        fakestore_tags="-tags withstagingkeys"
    fi

    # eval to prevent expansion errors on opensuse (the variable keeps quotes)
    eval "go get $fakestore_tags ./tests/lib/fakestore/cmd/fakestore"

    # Build additional utilities we need for testing
    go get ./tests/lib/fakedevicesvc
    go get ./tests/lib/systemd-escape

    # Disable journald rate limiting
    mkdir -p /etc/systemd/journald.conf.d
    # The RateLimitIntervalSec key is not supported on some systemd versions causing
    # the journal rate limit could be considered as not valid and discarded in concecuence.
    # RateLimitInterval key is supported in old systemd versions and in new ones as well,
    # maintaining backward compatibility.
    cat <<-EOF > /etc/systemd/journald.conf.d/no-rate-limit.conf
    [Journal]
    RateLimitInterval=0
    RateLimitBurst=0
EOF
    systemctl restart systemd-journald.service
}

prepare_project_each() {
    # Clear the kernel ring buffer.
    dmesg -c > /dev/null

    fixup_dev_random
}

prepare_suite() {
    # shellcheck source=tests/lib/prepare.sh
    . "$TESTSLIB"/prepare.sh
    if is_core_system; then
        prepare_ubuntu_core
    else
        prepare_classic
    fi
}

prepare_suite_each() {
    # save the job which is going to be executed in the system
    echo -n "$SPREAD_JOB " >> "$RUNTIME_STATE_PATH/runs"
    # Reset systemd journal cursor.
    start_new_journalctl_log
    # shellcheck source=tests/lib/prepare.sh
    . "$TESTSLIB"/prepare.sh
    if is_classic_system; then
        prepare_each_classic
    fi
    # Check if journalctl is ready to run the test
    check_journalctl_ready

    case "$SPREAD_SYSTEM" in
        fedora-*|centos-*|amazon-*)
            ausearch -m AVC --checkpoint "$RUNTIME_STATE_PATH/audit-stamp" || true
            ;;
    esac
}

restore_suite_each() {
<<<<<<< HEAD
    reset_snapd --reuse-core
=======
    rm -f "$RUNTIME_STATE_PATH/audit-stamp"
>>>>>>> 957b21b1
}

restore_suite() {
    reset_snapd --store
    if is_classic_system; then
        # shellcheck source=tests/lib/pkgdb.sh
        . "$TESTSLIB"/pkgdb.sh
        distro_purge_package snapd
        if [[ "$SPREAD_SYSTEM" != opensuse-* && "$SPREAD_SYSTEM" != arch-* ]]; then
            # A snap-confine package never existed on openSUSE or Arch
            distro_purge_package snap-confine
        fi
    fi
}

restore_project_each() {
    restore_dev_random

    # Udev rules are notoriously hard to write and seemingly correct but subtly
    # wrong rules can pass review. Whenever that happens udev logs an error
    # message. As a last resort from lack of a better mechanism we can try to
    # pick up such errors.
    if grep "invalid .*snap.*.rules" /var/log/syslog; then
        echo "Invalid udev file detected, test most likely broke it"
        exit 1
    fi

    # Check if the OOM killer got invoked - if that is the case our tests
    # will most likely not function correctly anymore. It looks like this
    # happens with: https://forum.snapcraft.io/t/4101 and is a source of
    # failure in the autopkgtest environment.
    if dmesg|grep "oom-killer"; then
        echo "oom-killer got invoked during the tests, this should not happen."
        echo "Dmesg debug output:"
        dmesg
        echo "Meminfo debug output:"
        cat /proc/meminfo
        exit 1
    fi

    # check if there is a shutdown pending, no test should trigger this
    # and it leads to very confusing test failures
    if [ -e /run/systemd/shutdown/scheduled ]; then
        echo "Test triggered a shutdown, this should not happen"
        snap changes
        exit 1
    fi

    # Check for kernel oops during the tests
    if dmesg|grep "Oops: "; then
        echo "A kernel oops happened during the tests, test results will be unreliable"
        echo "Dmesg debug output:"
        dmesg
        exit 1
    fi

    # Something is hosing the filesystem so look for signs of that
    ! grep -F "//deleted /etc" /proc/self/mountinfo
}

restore_project() {
    # Delete the snapd state used to accelerate prepare/restore code in certain suites. 
    delete_snapd_state

    # Remove all of the code we pushed and any build results. This removes
    # stale files and we cannot do incremental builds anyway so there's little
    # point in keeping them.
    if [ -n "$GOPATH" ]; then
        rm -rf "${GOPATH%%:*}"
    fi

    rm -rf /etc/systemd/journald.conf.d/no-rate-limit.conf
    rmdir /etc/systemd/journald.conf.d || true
}

case "$1" in
    --prepare-project)
        prepare_project
        ;;
    --prepare-project-each)
        prepare_project_each
        ;;
    --prepare-suite)
        prepare_suite
        ;;
    --prepare-suite-each)
        prepare_suite_each
        ;;
    --restore-suite-each)
        restore_suite_each
        ;;
    --restore-suite)
        restore_suite
        ;;
    --restore-project-each)
        restore_project_each
        ;;
    --restore-project)
        restore_project
        ;;
    *)
        echo "unsupported argument: $1"
        echo "try one of --{prepare,restore}-{project,suite}{,-each}"
        exit 1
        ;;
esac<|MERGE_RESOLUTION|>--- conflicted
+++ resolved
@@ -437,11 +437,8 @@
 }
 
 restore_suite_each() {
-<<<<<<< HEAD
     reset_snapd --reuse-core
-=======
     rm -f "$RUNTIME_STATE_PATH/audit-stamp"
->>>>>>> 957b21b1
 }
 
 restore_suite() {
