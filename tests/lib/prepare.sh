--- conflicted
+++ resolved
@@ -383,13 +383,9 @@
             # the passwd from core without root
             grep -v "^root:" "$UNPACKD/etc/$f" > /mnt/system-data/root/test-etc/$f
             # append this systems root user so that linode can connect
-<<<<<<< HEAD
             grep "^root:" /etc/$f >> /mnt/system-data/var/lib/extrausers/$f
             # append ubuntu, test user for the testing
             grep "^test:"  /etc/$f >> /mnt/system-data/var/lib/extrausers/$f
-=======
-            grep "^root:" /etc/$f >> /mnt/system-data/root/test-etc/$f
->>>>>>> 59e945a4
 
             # make sure the group is as expected
             chgrp --reference "$UNPACKD/etc/$f" /mnt/system-data/root/test-etc/$f
