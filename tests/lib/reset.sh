--- conflicted
+++ resolved
@@ -12,13 +12,12 @@
 
     systemctl stop snapd.service snapd.socket
 
-<<<<<<< HEAD
     case "$SPREAD_SYSTEM" in
         ubuntu-*|debian-*)
-            sh -x ${SPREAD_PATH}/debian/snapd.postrm purge
+            sh -x "${SPREAD_PATH}/debian/snapd.postrm" purge
             ;;
         fedora-*)
-            sh -x ${SPREAD_PATH}/packaging/fedora/snap-mgmt.sh \
+            sh -x "${SPREAD_PATH}/packaging/fedora/snap-mgmt.sh" \
                 --snap-mount-dir=$SNAPMOUNTDIR \
                 --purge
             # The script above doesn't remove the snapd directory as this
@@ -29,9 +28,6 @@
             exit 1
             ;;
     esac
-=======
-    sh -x "${SPREAD_PATH}/debian/snapd.postrm" purge
->>>>>>> 77d61dae
     # extra purge
     rm -rvf /var/snap "${SNAPMOUNTDIR:?}/bin"
     mkdir -p "$SNAPMOUNTDIR" /var/snap /var/lib/snapd
