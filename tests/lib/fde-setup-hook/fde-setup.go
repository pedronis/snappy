--- conflicted
+++ resolved
@@ -38,29 +38,7 @@
 // as a string, which _must_ be a base64 encoded version of the same []byte Key
 // we have above, the handler below validates this as a test
 type fdeSetupJSONStrictBase64 struct {
-<<<<<<< HEAD
-	Op string `json:"op"`
-
-	Key     string `json:"key,omitempty"`
-	KeyName string `json:"key-name,omitempty"`
-
-	Models []map[string]string `json:"models,omitempty"`
-}
-
-func byteSlicesEqual(b1, b2 []byte) error {
-	if len(b1) != len(b2) {
-		return fmt.Errorf("not same length")
-	}
-
-	for i, b := range b1 {
-		if b != b2[i] {
-			return fmt.Errorf("different bytes at position %d (%d vs %d)", i, b, b2[i])
-		}
-	}
-	return nil
-=======
 	Key string `json:"key,omitempty"`
->>>>>>> 12dbf63c
 }
 
 func runFdeSetup() error {
@@ -84,13 +62,8 @@
 	if err != nil {
 		return fmt.Errorf("fde-setup-request is not valid base64: %v", err)
 	}
-<<<<<<< HEAD
-	if err := byteSlicesEqual(decodedBase64Key, js.Key); err != nil {
-		return fmt.Errorf("fde-setup-request is not strictly the same base64 decoded as binary decoded: %v", err)
-=======
 	if !bytes.Equal(decodedBase64Key, js.Key) {
 		return fmt.Errorf("fde-setup-request is not strictly the same base64 decoded as binary decoded")
->>>>>>> 12dbf63c
 	}
 
 	var fdeSetupResult []byte
