#!/bin/bash

create_test_user(){
   if ! id test >& /dev/null; then
        # manually setting the UID and GID to 12345 because we need to
        # know the numbers match for when we set up the user inside
        # the all-snap, which has its own user & group database.
        # Nothing special about 12345 beyond it being high enough it's
        # unlikely to ever clash with anything, and easy to remember.
        addgroup --quiet --gid 12345 test
        adduser --quiet --uid 12345 --gid 12345 --disabled-password --gecos '' test
    fi

    owner=$( stat -c "%U:%G" /home/test )
    if [ "$owner" != "test:test" ]; then
        echo "expected /home/test to be test:test but it's $owner"
        exit 1
    fi
    unset owner

    echo 'test ALL=(ALL) NOPASSWD:ALL' >> /etc/sudoers

    chown test.test -R ..
}

build_deb(){
    # Use fake version to ensure we are always bigger than anything else
    dch --newversion "1337.$(dpkg-parsechangelog --show-field Version)" "testing build"

    quiet su -l -c "cd $PWD && DEB_BUILD_OPTIONS='nocheck testkeys' dpkg-buildpackage -tc -b -Zgzip" test
    # put our debs to a safe place
    cp ../*.deb $GOPATH
}

download_from_published(){
    local published_version="$1"

<<<<<<< HEAD
    curl -s -o pkg_page "https://launchpad.net/ubuntu/+source/snapd/$published_version"

    arch=$(dpkg --print-architecture)
    build_id=$(sed -n 's|<a href="/ubuntu/+source/snapd/'"$published_version"'/+build/\(.*\)">'"$arch"'</a>|\1|p' pkg_page | sed -e 's/^[[:space:]]*//')

    file="snapd_${published_version}_${arch}.deb"
    curl -L -o "$GOPATH/$file" "https://launchpad.net/ubuntu/+source/snapd/${published_version}/+build/${build_id}/+files/${file}"
=======
    # we need to install snap-confine and ubunntu-core-launcher for versions < 2.23
    for pkg in snapd snap-confine ubuntu-core-launcher; do
        file="${pkg}_${ppa_version}_$(dpkg --print-architecture).deb"
        curl -L -o "$GOPATH/$file" "https://launchpad.net/~snappy-dev/+archive/ubuntu/snapd-${ppa_version}/+files/$file"
    done
>>>>>>> 1eee2e72
}

install_dependencies_from_ppa(){
    local ppa_version="$1"

    for dep in snap-confine ubuntu-core-launcher; do
        dpkg -i "${GOPATH}/${dep}_${ppa_version}_$(dpkg --print-architecture).deb"
    done
}

# Set REUSE_PROJECT to reuse the previous prepare when also reusing the server.
[ "$REUSE_PROJECT" != 1 ] || exit 0
echo "Running with SNAP_REEXEC: $SNAP_REEXEC"

# check that we are not updating
. "$TESTSLIB/boot.sh"
if [ "$(bootenv snap_mode)" = "try" ]; then
   echo "Ongoing reboot upgrade process, please try again when finished"
   exit 1
fi

# declare the "quiet" wrapper
. "$TESTSLIB/quiet.sh"

if [ "$SPREAD_BACKEND" = external ]; then
   # build test binaries
   if [ ! -f $GOPATH/bin/snapbuild ]; then
       mkdir -p $GOPATH/bin
       snap install --edge test-snapd-snapbuild
       cp /snap/test-snapd-snapbuild/current/bin/snapbuild $GOPATH/bin/snapbuild
       snap remove test-snapd-snapbuild
   fi
   # stop and disable autorefresh
   if [ -e /snap/core/current/meta/hooks/configure ]; then
       systemctl disable --now snapd.refresh.timer
       snap set core refresh.disabled=true
   fi
   exit 0
fi

if [ "$SPREAD_BACKEND" = qemu ]; then
   # qemu images may be built with pre-baked proxy settings that can be wrong
   rm -f /etc/apt/apt.conf.d/90cloud-init-aptproxy
   # treat APT_PROXY as a location of apt-cacher-ng to use
   if [ -d /etc/apt/apt.conf.d ] && [ -n "${APT_PROXY:-}" ]; then
       printf 'Acquire::http::Proxy "%s";\n' "$APT_PROXY" > /etc/apt/apt.conf.d/99proxy
   fi
fi

create_test_user

quiet apt-get update

if [[ "$SPREAD_SYSTEM" == ubuntu-14.04-* ]]; then
    if [ ! -d packaging/ubuntu-14.04 ]; then
        echo "no packaging/ubuntu-14.04/ directory "
        echo "broken test setup"
        exit 1
    fi

    # 14.04 has its own packaging
    ./generate-packaging-dir

    quiet apt-get install -y software-properties-common

    echo 'deb http://archive.ubuntu.com/ubuntu/ trusty-proposed main universe' >> /etc/apt/sources.list
    quiet add-apt-repository ppa:snappy-dev/image
    quiet apt-get update

    quiet apt-get install -y --install-recommends linux-generic-lts-xenial
    quiet apt-get install -y --force-yes apparmor libapparmor1 seccomp libseccomp2 systemd cgroup-lite util-linux
fi

quiet apt-get purge -y snapd
# utilities
# XXX: build-essential seems to be required. Otherwise package build
# fails with unmet dependency on "build-essential:native"
quiet apt-get install -y build-essential curl devscripts expect gdebi-core jq rng-tools git

# in 16.04: apt build-dep -y ./
quiet apt-get install -y $(gdebi --quiet --apt-line ./debian/control)

# update vendoring
if [ "$(which govendor)" = "" ]; then
    rm -rf $GOPATH/src/github.com/kardianos/govendor
    go get -u github.com/kardianos/govendor
fi
quiet govendor sync

if [ -z "$SNAPD_PUBLISHED_VERSION" ]; then
    build_deb
else
<<<<<<< HEAD
    download_from_published "$SNAPD_PUBLISHED_VERSION"
=======
    download_from_ppa "$SNAPD_PPA_VERSION"

    install_dependencies_from_ppa "$SNAPD_PPA_VERSION"
>>>>>>> 1eee2e72
fi

# Build snapbuild.
go get ./tests/lib/snapbuild
# Build fakestore.

fakestore_tags=
if [ "$REMOTE_STORE" = staging ]; then
    fakestore_tags="-tags withstagingkeys"
fi
go get $fakestore_tags ./tests/lib/fakestore/cmd/fakestore
# Build fakedevicesvc.
go get ./tests/lib/fakedevicesvc<|MERGE_RESOLUTION|>--- conflicted
+++ resolved
@@ -35,25 +35,20 @@
 download_from_published(){
     local published_version="$1"
 
-<<<<<<< HEAD
     curl -s -o pkg_page "https://launchpad.net/ubuntu/+source/snapd/$published_version"
 
     arch=$(dpkg --print-architecture)
     build_id=$(sed -n 's|<a href="/ubuntu/+source/snapd/'"$published_version"'/+build/\(.*\)">'"$arch"'</a>|\1|p' pkg_page | sed -e 's/^[[:space:]]*//')
 
-    file="snapd_${published_version}_${arch}.deb"
-    curl -L -o "$GOPATH/$file" "https://launchpad.net/ubuntu/+source/snapd/${published_version}/+build/${build_id}/+files/${file}"
-=======
     # we need to install snap-confine and ubunntu-core-launcher for versions < 2.23
     for pkg in snapd snap-confine ubuntu-core-launcher; do
-        file="${pkg}_${ppa_version}_$(dpkg --print-architecture).deb"
-        curl -L -o "$GOPATH/$file" "https://launchpad.net/~snappy-dev/+archive/ubuntu/snapd-${ppa_version}/+files/$file"
+        file="pkg_${published_version}_${arch}.deb"
+        curl -L -o "$GOPATH/$file" "https://launchpad.net/ubuntu/+source/snapd/${published_version}/+build/${build_id}/+files/${file}"
     done
->>>>>>> 1eee2e72
 }
 
-install_dependencies_from_ppa(){
-    local ppa_version="$1"
+install_dependencies_from_published(){
+    local published_version="$1"
 
     for dep in snap-confine ubuntu-core-launcher; do
         dpkg -i "${GOPATH}/${dep}_${ppa_version}_$(dpkg --print-architecture).deb"
@@ -142,13 +137,8 @@
 if [ -z "$SNAPD_PUBLISHED_VERSION" ]; then
     build_deb
 else
-<<<<<<< HEAD
     download_from_published "$SNAPD_PUBLISHED_VERSION"
-=======
-    download_from_ppa "$SNAPD_PPA_VERSION"
-
-    install_dependencies_from_ppa "$SNAPD_PPA_VERSION"
->>>>>>> 1eee2e72
+    install_dependencies_from_published "$SNAPD_PPA_VERSION"
 fi
 
 # Build snapbuild.
