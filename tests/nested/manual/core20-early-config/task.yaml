summary: Test that gadget config defaults are applied early on core20.

systems: [ubuntu-20.04-64]

environment:
    NESTED_IMAGE_ID: core20-early-config
    NESTED_ENABLE_TPM: true
    NESTED_ENABLE_SECURE_BOOT: true
    NESTED_BUILD_SNAPD_FROM_CURRENT: true

prepare: |
    #shellcheck source=tests/lib/nested.sh
    . "$TESTSLIB/nested.sh"

    mkdir extra-snaps

    # Get the snakeoil key and cert
    KEY_NAME=$(nested_get_snakeoil_key)
    SNAKEOIL_KEY="$PWD/$KEY_NAME.key"
    SNAKEOIL_CERT="$PWD/$KEY_NAME.pem"

    # modify and repack gadget snap (add defaults section and install hook)
    snap download --basename=pc --channel="20/edge" pc
    unsquashfs -d pc-gadget pc.snap

    cat defaults.yaml >> pc-gadget/meta/gadget.yaml
    mkdir -p pc-gadget/meta/hooks
    cp install pc-gadget/meta/hooks/

    nested_secboot_sign_gadget pc-gadget "$SNAKEOIL_KEY" "$SNAKEOIL_CERT"
    snap pack pc-gadget/ extra-snaps/

    rm -f "$SNAKEOIL_KEY" "$SNAKEOIL_CERT"

    nested_create_core_vm
    nested_start_core_vm

restore: |
    #shellcheck source=tests/lib/nested.sh
    . "$TESTSLIB/nested.sh"
    nested_destroy_vm
    nested_cleanup_env

execute: |
    #shellcheck source=tests/lib/nested.sh
    . "$TESTSLIB/nested.sh"

    nested_exec "sudo snap wait system seed.loaded"

    # sanity - check that defaults were applied; note this doesn't guarantee
    # that defaults were applied early - that is checked further down.
    echo "Sanity check of the gadget defaults"
    nested_exec "sudo snap get system service.rsyslog.disable" | MATCH "true"
    nested_exec "sudo snap get system watchdog.runtime-timeout" | MATCH "13m"
    nested_exec "sudo snap get system system.power-key-action" | MATCH "ignore"
    nested_exec "sudo snap get system system.disable-backlight-service" | MATCH "true"

    nested_exec "test -L /etc/systemd/system/rsyslog.service"
    nested_exec "cat /etc/systemd/logind.conf.d/00-snap-core.conf" | MATCH "HandlePowerKey=ignore"
    nested_exec "cat /etc/systemd/system.conf.d/10-snapd-watchdog.conf" | MATCH "RuntimeWatchdogSec=780"
    nested_exec "test -L /etc/systemd/system/systemd-backlight@.service"

    echo "Test that defaults were applied early."
    # early config is witnessed by install hook of the pc gadget. Note we can
    # only check rsyslog/backlight symlinks as other core settings cannot be
    # inspected from install hook of the gadget.
    nested_exec "cat /var/snap/pc/common/debug.txt" | MATCH "rsyslog symlink: /dev/null"
    nested_exec "cat /var/snap/pc/common/debug.txt" | MATCH "backlight symlink: /dev/null"

    # timezone is set
    nested_exec "cat /etc/timezone" | MATCH "Europe/Malta"
    nested_exec "readlink -f /etc/localtime" | MATCH "Europe/Malta"
    nested_exec "cat /var/snap/pc/common/debug.txt" | MATCH "localtime symlink: /usr/share/zoneinfo/Europe/Malta"

    # check console-conf disabled
<<<<<<< HEAD
    execute_remote "cat /var/lib/console-conf/complete" | MATCH "console-conf has been disabled by the snapd system configuration"
=======
    nested_exec "cat /var/lib/console-conf/complete" | MATCH "console-conf has been disabled by the snapd system configuration"
>>>>>>> 9afc3009
<|MERGE_RESOLUTION|>--- conflicted
+++ resolved
@@ -73,8 +73,4 @@
     nested_exec "cat /var/snap/pc/common/debug.txt" | MATCH "localtime symlink: /usr/share/zoneinfo/Europe/Malta"
 
     # check console-conf disabled
-<<<<<<< HEAD
-    execute_remote "cat /var/lib/console-conf/complete" | MATCH "console-conf has been disabled by the snapd system configuration"
-=======
-    nested_exec "cat /var/lib/console-conf/complete" | MATCH "console-conf has been disabled by the snapd system configuration"
->>>>>>> 9afc3009
+    nested_exec "cat /var/lib/console-conf/complete" | MATCH "console-conf has been disabled by the snapd system configuration"