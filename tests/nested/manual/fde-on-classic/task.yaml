--- conflicted
+++ resolved
@@ -56,15 +56,12 @@
 
   # no reboot required
   remote.exec not test -f /run/reboot-required
-<<<<<<< HEAD
-=======
 
   # Check for the generic serial assertion
   retry -n 100 sh -c 'remote.exec "snap changes" | MATCH "Done.*Initialize device"'
   remote.exec "snap model --serial --assertion" | MATCH "authority-id: generic"
   remote.exec "snap model --serial --assertion" | MATCH "brand-id: tcMZ22pMaY5EVwoLozfjM4fR31bko4yj"
   remote.exec "snap model --serial --assertion" | MATCH "model: ubuntu-core-22-pc-amd64"
->>>>>>> ec8b10b7
 
   # refresh kernel snap
   refresh_snap_and_reboot()
