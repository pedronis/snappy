--- conflicted
+++ resolved
@@ -39,11 +39,7 @@
 }
 
 type SealKeyParams struct {
-<<<<<<< HEAD
-	// The snap model parameters
-=======
 	// The parameters we're sealing the key to
->>>>>>> 6370112f
 	ModelParams []*SealKeyModelParams
 	// The path to store the sealed key file
 	KeyFile string
@@ -51,7 +47,6 @@
 	TPMPolicyUpdateDataFile string
 	// The path to the lockout authorization file (only relevant for TPM)
 	TPMLockoutAuthFile string
-<<<<<<< HEAD
 }
 
 type ResealKeyParams struct {
@@ -61,14 +56,4 @@
 	KeyFile string
 	// The path to the authorization policy update data file (only relevant for TPM)
 	TPMPolicyUpdateDataFile string
-}
-
-func isDeviceEncrypted(name string) (ok bool, encdev string) {
-	encdev = filepath.Join(devDiskByLabelDir, name+"-enc")
-	if osutil.FileExists(encdev) {
-		return true, encdev
-	}
-	return false, ""
-=======
->>>>>>> 6370112f
 }