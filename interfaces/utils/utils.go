--- conflicted
+++ resolved
@@ -46,7 +46,7 @@
 	return value
 }
 
-<<<<<<< HEAD
+// CopyAttributes makes a deep copy of the attributes map.
 func CopyAttributes(value map[string]interface{}) map[string]interface{} {
 	return copyRecursive(value).(map[string]interface{})
 }
@@ -69,7 +69,8 @@
 		return mp
 	}
 	return value
-=======
+}
+
 // Regular expression describing correct identifiers.
 var validName = regexp.MustCompile("^[a-z](?:-?[a-z0-9])*$")
 
@@ -80,5 +81,4 @@
 		return fmt.Errorf("invalid interface name: %q", name)
 	}
 	return nil
->>>>>>> 7655c226
 }