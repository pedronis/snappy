--- conflicted
+++ resolved
@@ -78,19 +78,11 @@
 	c.Assert(err, IsNil)
 }
 
-<<<<<<< HEAD
-// Tests for LauncherNameForApp()
-
-func (s *SecuritySuite) TestLauncherNameForApp(c *C) {
-	c.Assert(LauncherNameForApp("snap", "app"), Equals, "snap.app")
-	c.Assert(LauncherNameForApp("foo", "foo"), Equals, "foo")
-=======
 // Tests for WrapperNameForApp()
 
 func (s *SecuritySuite) TestWrapperNameForApp(c *C) {
 	c.Assert(WrapperNameForApp("snap", "app"), Equals, "snap.app")
 	c.Assert(WrapperNameForApp("foo", "foo"), Equals, "foo")
->>>>>>> b9c31821
 }
 
 // Tests for SecurityTagForApp()
