// -*- Mode: Go; indent-tabs-mode: t -*-

/*
 * Copyright (C) 2016 Canonical Ltd
 *
 * This program is free software: you can redistribute it and/or modify
 * it under the terms of the GNU General Public License version 3 as
 * published by the Free Software Foundation.
 *
 * This program is distributed in the hope that it will be useful,
 * but WITHOUT ANY WARRANTY; without even the implied warranty of
 * MERCHANTABILITY or FITNESS FOR A PARTICULAR PURPOSE.  See the
 * GNU General Public License for more details.
 *
 * You should have received a copy of the GNU General Public License
 * along with this program.  If not, see <http://www.gnu.org/licenses/>.
 *
 */

package builtin

const openglSummary = `allows access to OpenGL stack`

const openglConnectedPlugAppArmor = `
# Description: Can access opengl.

  # specific gl libs
  /var/lib/snapd/lib/gl/ r,
  /var/lib/snapd/lib/gl/** rm,

  /dev/dri/ r,
  /dev/dri/card0 rw,
  # nvidia
  @{PROC}/driver/nvidia/params r,
  @{PROC}/modules r,
  /dev/nvidiactl rw,
  /dev/nvidia-modeset rw,
  /dev/nvidia* rw,
  unix (send, receive) type=dgram peer=(addr="@nvidia[0-9a-f]*"),

  # eglfs
  /dev/vchiq rw,
  /sys/devices/pci[0-9]*/**/config r,

  # FIXME: this is an information leak and snapd should instead query udev for
  # the specific accesses associated with the above devices.
  /sys/bus/pci/devices/** r,
  /run/udev/data/+drm:card* r,
  /run/udev/data/+pci:[0-9]* r,

  # FIXME: for each device in /dev that this policy references, lookup the
  # device type, major and minor and create rules of this form:
  # /run/udev/data/<type><major>:<minor> r,
  # For now, allow 'c'haracter devices and 'b'lock devices based on
  # https://www.kernel.org/doc/Documentation/devices.txt
  /run/udev/data/c226:[0-9]* r,  # 226 drm
`

func init() {
	registerIface(&commonInterface{
		name:                  "opengl",
<<<<<<< HEAD
		implicitOnCore:        true,
		implicitOnClassic:     true,
=======
		summary:               openglSummary,
>>>>>>> d455a619
		connectedPlugAppArmor: openglConnectedPlugAppArmor,
		reservedForOS:         true,
	})
}<|MERGE_RESOLUTION|>--- conflicted
+++ resolved
@@ -59,12 +59,9 @@
 func init() {
 	registerIface(&commonInterface{
 		name:                  "opengl",
-<<<<<<< HEAD
+		summary:               openglSummary,
 		implicitOnCore:        true,
 		implicitOnClassic:     true,
-=======
-		summary:               openglSummary,
->>>>>>> d455a619
 		connectedPlugAppArmor: openglConnectedPlugAppArmor,
 		reservedForOS:         true,
 	})
