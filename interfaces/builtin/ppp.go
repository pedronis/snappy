// -*- Mode: Go; indent-tabs-mode: t -*-

/*
 * Copyright (C) 2016-2017 Canonical Ltd
 *
 * This program is free software: you can redistribute it and/or modify
 * it under the terms of the GNU General Public License version 3 as
 * published by the Free Software Foundation.
 *
 * This program is distributed in the hope that it will be useful,
 * but WITHOUT ANY WARRANTY; without even the implied warranty of
 * MERCHANTABILITY or FITNESS FOR A PARTICULAR PURPOSE.  See the
 * GNU General Public License for more details.
 *
 * You should have received a copy of the GNU General Public License
 * along with this program.  If not, see <http://www.gnu.org/licenses/>.
 *
 */

package builtin

import (
	"github.com/snapcore/snapd/interfaces"
	"github.com/snapcore/snapd/interfaces/kmod"
)

const pppConnectedPlugAppArmor = `
# Description: Allow operating ppp daemon. This gives privileged access to the
# ppp daemon.

# Needed for modem connections using PPP
/usr/sbin/pppd ix,
/etc/ppp/** rwix,
/dev/ppp rw,
/dev/tty[^0-9]* rw,
/run/lock/*tty[^0-9]* rw,
/run/ppp* rw,
/var/run/ppp* rw,
/var/log/ppp* rw,
/bin/run-parts ix,
@{PROC}/@{pid}/loginuid r,
capability setgid,
capability setuid,
`

// ppp_generic creates /dev/ppp. Other ppp modules will be automatically loaded
// by the kernel on different ioctl calls for this device. Note also that
// in many cases ppp_generic is statically linked into the kernel (CONFIG_PPP=y)
<<<<<<< HEAD
var pppConnectedPlugKmod = "ppp_generic"
=======
const pppConnectedPlugKmod = "ppp_generic"
>>>>>>> 7e2beadf

type PppInterface struct{}

func (iface *PppInterface) Name() string {
	return "ppp"
}

func (iface *PppInterface) PermanentPlugSnippet(plug *interfaces.Plug, securitySystem interfaces.SecuritySystem) ([]byte, error) {
	return nil, nil
}

func (iface *PppInterface) ConnectedPlugSnippet(plug *interfaces.Plug, slot *interfaces.Slot, securitySystem interfaces.SecuritySystem) ([]byte, error) {
	switch securitySystem {
	case interfaces.SecurityAppArmor:
		return []byte(pppConnectedPlugAppArmor), nil
	}
	return nil, nil
}

func (iface *PppInterface) PermanentSlotSnippet(slot *interfaces.Slot, securitySystem interfaces.SecuritySystem) ([]byte, error) {
	return nil, nil
}

func (iface *PppInterface) ConnectedSlotSnippet(plug *interfaces.Plug, slot *interfaces.Slot, securitySystem interfaces.SecuritySystem) ([]byte, error) {
	return nil, nil
}

func (iface *PppInterface) KModConnectedPlug(spec *kmod.Specification, plug *interfaces.Plug, slot *interfaces.Slot) error {
	return spec.AddModule(pppConnectedPlugKmod)
}

func (iface *PppInterface) SanitizePlug(plug *interfaces.Plug) error {
	return nil
}

func (iface *PppInterface) SanitizeSlot(slot *interfaces.Slot) error {
	return nil
}

func (iface *PppInterface) AutoConnect(*interfaces.Plug, *interfaces.Slot) bool {
	// allow what declarations allowed
	return true
}<|MERGE_RESOLUTION|>--- conflicted
+++ resolved
@@ -46,11 +46,7 @@
 // ppp_generic creates /dev/ppp. Other ppp modules will be automatically loaded
 // by the kernel on different ioctl calls for this device. Note also that
 // in many cases ppp_generic is statically linked into the kernel (CONFIG_PPP=y)
-<<<<<<< HEAD
-var pppConnectedPlugKmod = "ppp_generic"
-=======
 const pppConnectedPlugKmod = "ppp_generic"
->>>>>>> 7e2beadf
 
 type PppInterface struct{}
 
