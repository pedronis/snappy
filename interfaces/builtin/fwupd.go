--- conflicted
+++ resolved
@@ -189,11 +189,6 @@
 		new := slotAppLabelExpr(slot)
 		snippet := bytes.Replace([]byte(fwupdConnectedPlugAppArmor), old, new, -1)
 		return snippet, nil
-<<<<<<< HEAD
-=======
-	case interfaces.SecuritySecComp:
-		return []byte(fwupdConnectedPlugSecComp), nil
->>>>>>> 88de96ba
 	}
 	return nil, nil
 }
@@ -204,13 +199,7 @@
 	case interfaces.SecurityAppArmor:
 		return []byte(fwupdPermanentSlotAppArmor), nil
 	case interfaces.SecurityDBus:
-<<<<<<< HEAD
-		return fwupdPermanentSlotDBus, nil
-=======
 		return []byte(fwupdPermanentSlotDBus), nil
-	case interfaces.SecuritySecComp:
-		return []byte(fwupdPermanentSlotSecComp), nil
->>>>>>> 88de96ba
 	}
 	return nil, nil
 }
