--- conflicted
+++ resolved
@@ -20,22 +20,13 @@
 package skills
 
 import (
+	"errors"
 	"fmt"
 	"sort"
 	"sync"
 
 	"github.com/ubuntu-core/snappy/snap"
 )
-
-// Repository stores all known snappy skills and slots and types.
-type Repository struct {
-	// Protects the internals from concurrent access.
-<<<<<<< HEAD
-	m      sync.Mutex
-	types  []Type
-	skills []*Skill
-	slots  []*Slot
-}
 
 var (
 	// ErrTypeNotFound is reported when skill type cannot found.
@@ -54,14 +45,16 @@
 	ErrSlotBusy = errors.New("slot is occupied")
 )
 
-=======
+// Repository stores all known snappy skills and slots and types.
+type Repository struct {
+	// Protects the internals from concurrent access.
 	m     sync.Mutex
 	types map[string]Type
 	// Indexed by [snapName][skillName]
 	skills map[string]map[string]*Skill
-}
-
->>>>>>> 73dc30af
+	slots  []*Slot
+}
+
 // NewRepository creates an empty skill repository.
 func NewRepository() *Repository {
 	return &Repository{
@@ -173,14 +166,11 @@
 	defer r.m.Unlock()
 
 	// TODO: Ensure that the skill is not used anywhere
-<<<<<<< HEAD
-	for i, skill := range r.skills {
-		if skill.Snap == snapName && skill.Name == skillName {
-			r.skills = append(r.skills[:i], r.skills[i+1:]...)
-			return nil
-		}
-	}
-	return ErrSkillNotFound
+	if _, ok := r.skills[snapName][skillName]; !ok {
+		return fmt.Errorf("cannot remove skill %q, no such skill", skillName)
+	}
+	delete(r.skills[snapName], skillName)
+	return nil
 }
 
 // AllSlots returns all skill slots of the given type.
@@ -240,7 +230,7 @@
 	}
 	// TODO: ensure the snap is correct
 	// TODO: ensure that apps are correct
-	if r.unlockedType(typeName) == nil {
+	if r.types[typeName] == nil {
 		return ErrTypeNotFound
 	}
 	if i, found := r.unlockedSlotIndex(snapName, slotName); !found {
@@ -274,20 +264,6 @@
 	return ErrSlotNotFound
 }
 
-// Private unlocked APIs
-
-func (r *Repository) unlockedType(typeName string) Type {
-	if i, found := r.unlockedTypeIndex(typeName); found {
-		return r.types[i]
-=======
-	if _, ok := r.skills[snapName][skillName]; !ok {
-		return fmt.Errorf("cannot remove skill %q, no such skill", skillName)
->>>>>>> 73dc30af
-	}
-	delete(r.skills[snapName], skillName)
-	return nil
-}
-
 // Support for sort.Interface
 
 type bySkillSnapAndName []*Skill
@@ -298,9 +274,10 @@
 	if c[i].Snap != c[j].Snap {
 		return c[i].Snap < c[j].Snap
 	}
-<<<<<<< HEAD
-	return i, false
-}
+	return c[i].Name < c[j].Name
+}
+
+// Private unlocked APIs
 
 // unlockedSlot returns a slot given snap and slot name.
 func (r *Repository) unlockedSlot(snapName, slotName string) *Slot {
@@ -326,7 +303,4 @@
 		return i, true
 	}
 	return i, false
-=======
-	return c[i].Name < c[j].Name
->>>>>>> 73dc30af
 }