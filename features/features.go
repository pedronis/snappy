--- conflicted
+++ resolved
@@ -43,11 +43,8 @@
 	PerUserMountNamespace
 	// RefreshAppAwareness controls refresh being aware of running applications.
 	RefreshAppAwareness
-<<<<<<< HEAD
-=======
 	// ClassicPreservesXdgRuntimeDir controls $XDG_RUNTIME_DIR in snaps with classic confinement.
 	ClassicPreservesXdgRuntimeDir
->>>>>>> 28a38710
 	// RobustMountNamespaceUpdates controls how snap-update-ns updates existing mount namespaces.
 	RobustMountNamespaceUpdates
 	// lastFeature is the final known feature, it is only used for testing.
@@ -73,12 +70,8 @@
 	PerUserMountNamespace: "per-user-mount-namespace",
 	RefreshAppAwareness:   "refresh-app-awareness",
 
-<<<<<<< HEAD
-	RobustMountNamespaceUpdates: "robust-mount-namespace-updates",
-=======
 	ClassicPreservesXdgRuntimeDir: "classic-preserves-xdg-runtime-dir",
 	RobustMountNamespaceUpdates:   "robust-mount-namespace-updates",
->>>>>>> 28a38710
 }
 
 // featuresEnabledWhenUnset contains a set of features that are enabled when not explicitly configured.
@@ -92,12 +85,8 @@
 	RefreshAppAwareness:   true,
 	ParallelInstances:     true,
 
-<<<<<<< HEAD
-	RobustMountNamespaceUpdates: true,
-=======
 	ClassicPreservesXdgRuntimeDir: true,
 	RobustMountNamespaceUpdates:   true,
->>>>>>> 28a38710
 }
 
 // String returns the name of a snapd feature.
