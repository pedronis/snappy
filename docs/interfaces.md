--- conflicted
+++ resolved
@@ -230,22 +230,11 @@
 Can access content from the providing snap from within the consuming snap's
 filesystem area.
 
-<<<<<<< HEAD
-### tpm
-
-Can access the first tpm device.
-
-Usage: reserved
-Auto-Connect: no
-
-## Supported Interfaces - Advanced
-=======
 * Auto-Connect: yes for snaps from same publisher, no otherwise
 * Attributes:
     * read (slot): read-only paths from providing snap to expose to the consuming snap
     * write (slot): read-write paths from providing snap to expose to the consuming snap
     * target (plug): path in consuming snap to find providing snap's files
->>>>>>> 344ff251
 
 ### cups-control
 
@@ -375,4 +364,11 @@
 
 Can manage timeservers directly separate from ``config core``.
 
-* Auto-Connect: no+* Auto-Connect: no
+
+### tpm
+
+Can access the first tpm device.
+
+Usage: reserved
+Auto-Connect: no