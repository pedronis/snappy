--- conflicted
+++ resolved
@@ -444,10 +444,6 @@
 			// inside the mount namespace snap-confine creates and there we will
 			// always have a /snap directory available regardless if the system
 			// we're running on supports this or not.
-<<<<<<< HEAD
-			// TODO parallel-install: use of proper instance/store name
-=======
->>>>>>> 15f02939
 			return filepath.Join(dirs.CoreSnapMountDir, s.SnapName(), s.Revision.String())
 		case "SNAP_DATA":
 			return DataDir(s.SnapName(), s.Revision)
