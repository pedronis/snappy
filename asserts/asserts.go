--- conflicted
+++ resolved
@@ -36,17 +36,10 @@
 	// PrimaryKey holds the names of the headers that constitute the
 	// unique primary key for this assertion type.
 	PrimaryKey []string
-<<<<<<< HEAD
 
 	assembler func(assert assertionBase) (Assertion, error)
 }
 
-=======
-
-	assembler func(assert assertionBase) (Assertion, error)
-}
-
->>>>>>> 9fae71b3
 // Understood assertion types.
 var (
 	AccountKeyType   = &AssertionType{"account-key", []string{"account-id", "public-key-id"}, assembleAccountKey}
