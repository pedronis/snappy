/*
 * Copyright (C) 2014-2015 Canonical Ltd
 *
 * This program is free software: you can redistribute it and/or modify
 * it under the terms of the GNU General Public License version 3 as
 * published by the Free Software Foundation.
 *
 * This program is distributed in the hope that it will be useful,
 * but WITHOUT ANY WARRANTY; without even the implied warranty of
 * MERCHANTABILITY or FITNESS FOR A PARTICULAR PURPOSE.  See the
 * GNU General Public License for more details.
 *
 * You should have received a copy of the GNU General Public License
 * along with this program.  If not, see <http://www.gnu.org/licenses/>.
 *
 */

package snappy

import (
	"io"
	"io/ioutil"
	"net/http"
	"net/http/httptest"
	"net/url"
	"os"
	"path/filepath"
	"strings"
	"time"

	"launchpad.net/snappy/helpers"
	"launchpad.net/snappy/partition"
	"launchpad.net/snappy/systemd"

	. "launchpad.net/gocheck"
)

type SnapTestSuite struct {
	tempdir   string
	clickhook string
}

var _ = Suite(&SnapTestSuite{})

func (s *SnapTestSuite) SetUpTest(c *C) {
	s.clickhook = aaClickHookCmd
	aaClickHookCmd = "/bin/true"
	s.tempdir = c.MkDir()
	newPartition = func() (p partition.Interface) {
		return new(MockPartition)
	}

	SetRootDir(s.tempdir)
	os.MkdirAll(snapServicesDir, 0755)

	clickSystemHooksDir = filepath.Join(s.tempdir, "/usr/share/click/hooks")
	os.MkdirAll(clickSystemHooksDir, 0755)

	// create a fake systemd environment
	os.MkdirAll(filepath.Join(snapServicesDir, "multi-user.target.wants"), 0755)

	// we may not have debsig-verify installed (and we don't need it
	// for the unittests)
	runDebsigVerify = func(snapFile string, allowUnauth bool) (err error) {
		return nil
	}
	systemd.SystemctlCmd = func(cmd ...string) ([]byte, error) {
		return []byte("ActiveState=inactive\n"), nil
	}

	// fake "du"
	duCmd = makeFakeDuCommand(c)

	// do not attempt to hit the real store servers in the tests
	storeSearchURI, _ = url.Parse("")
	storeDetailsURI, _ = url.Parse("")
	storeBulkURI, _ = url.Parse("")

	aaExec = filepath.Join(s.tempdir, "aa-exec")
	err := ioutil.WriteFile(aaExec, []byte(mockAaExecScript), 0755)
	c.Assert(err, IsNil)

	// ensure we do not look at the system
	systemImageRoot = s.tempdir
}

func (s *SnapTestSuite) TearDownTest(c *C) {
	// ensure all functions are back to their original state
	aaClickHookCmd = s.clickhook
	regenerateAppArmorRules = regenerateAppArmorRulesImpl
	ActiveSnapNamesByType = activeSnapNamesByTypeImpl
	duCmd = "du"
	stripGlobalRootDir = stripGlobalRootDirImpl
}

func (s *SnapTestSuite) makeInstalledMockSnap() (yamlFile string, err error) {
	return makeInstalledMockSnap(s.tempdir, "")
}

func makeSnapActive(packageYamlPath string) (err error) {
	snapdir := filepath.Dir(filepath.Dir(packageYamlPath))
	parent := filepath.Dir(snapdir)
	err = os.Symlink(snapdir, filepath.Join(parent, "current"))

	return err
}

func (s *SnapTestSuite) TestLocalSnapInvalidPath(c *C) {
	snap := NewInstalledSnapPart("invalid-path", "")
	c.Assert(snap, IsNil)
}

func (s *SnapTestSuite) TestLocalSnapSimple(c *C) {
	snapYaml, err := s.makeInstalledMockSnap()
	c.Assert(err, IsNil)

	snap := NewInstalledSnapPart(snapYaml, testNamespace)
	c.Assert(snap, NotNil)
	c.Assert(snap.Name(), Equals, "hello-app")
	c.Assert(snap.Version(), Equals, "1.10")
	c.Assert(snap.IsActive(), Equals, false)

	services := snap.Services()
	c.Assert(services, HasLen, 1)
	c.Assert(services[0].Name, Equals, "svc1")

	// ensure we get valid Date()
	st, err := os.Stat(snap.basedir)
	c.Assert(err, IsNil)
	c.Assert(snap.Date(), Equals, st.ModTime())

	c.Assert(snap.basedir, Equals, filepath.Join(s.tempdir, "apps", helloAppComposedName, "1.10"))
	c.Assert(snap.InstalledSize(), Not(Equals), -1)
}

func (s *SnapTestSuite) TestLocalSnapHash(c *C) {
	snapYaml, err := s.makeInstalledMockSnap()
	c.Assert(err, IsNil)

	hashesFile := filepath.Join(filepath.Dir(snapYaml), "hashes.yaml")
	err = ioutil.WriteFile(hashesFile, []byte("archive-sha512: F00F00"), 0644)
	c.Assert(err, IsNil)

	snap := NewInstalledSnapPart(snapYaml, testNamespace)
	c.Assert(snap.Hash(), Equals, "F00F00")
}

func (s *SnapTestSuite) TestLocalSnapActive(c *C) {
	snapYaml, err := s.makeInstalledMockSnap()
	c.Assert(err, IsNil)
	makeSnapActive(snapYaml)

	snap := NewInstalledSnapPart(snapYaml, testNamespace)
	c.Assert(snap.IsActive(), Equals, true)
}

func (s *SnapTestSuite) TestLocalSnapFrameworks(c *C) {
	snapYaml, err := makeInstalledMockSnap(s.tempdir, `name: foo
version: 1.0
frameworks:
 - one
 - two
`)
	c.Assert(err, IsNil)

	snap := NewInstalledSnapPart(snapYaml, testNamespace)
	fmk, err := snap.Frameworks()
	c.Assert(err, IsNil)
	c.Check(fmk, DeepEquals, []string{"one", "two"})
}

func (s *SnapTestSuite) TestLocalSnapRepositoryInvalid(c *C) {
	snap := NewLocalSnapRepository("invalid-path")
	c.Assert(snap, IsNil)
}

func (s *SnapTestSuite) TestLocalSnapRepositorySimple(c *C) {
	yamlPath, err := s.makeInstalledMockSnap()
	c.Assert(err, IsNil)
	err = makeSnapActive(yamlPath)
	c.Assert(err, IsNil)

	snap := NewLocalSnapRepository(filepath.Join(s.tempdir, "apps"))
	c.Assert(snap, NotNil)

	installed, err := snap.Installed()
	c.Assert(err, IsNil)
	c.Assert(installed, HasLen, 1)
	c.Assert(installed[0].Name(), Equals, "hello-app")
	c.Assert(installed[0].Version(), Equals, "1.10")
}

const (
	funkyAppName   = "8nzc1x4iim2xj1g2ul64"
	funkyAppOrigin = "chipaca"
)

/* acquired via:
curl -s -H 'accept: application/hal+json' -H "X-Ubuntu-Release: 15.04-core" -H "X-Ubuntu-Architecture: amd64" "https://search.apps.ubuntu.com/api/v1/search?q=8nzc1x4iim2xj1g2ul64&fields=publisher,package_name,origin,title,icon_url,prices,content,ratings_average,version,anon_download_url,download_url,download_sha512,last_updated,binary_filesize,support_url" | python -m json.tool
*/
const MockSearchJSON = `{
    "_embedded": {
        "clickindex:package": [
            {
                "_links": {
                    "self": {
                        "href": "https://search.apps.ubuntu.com/api/v1/package/8nzc1x4iim2xj1g2ul64.chipaca"
                    }
                },
                "anon_download_url": "https://public.apps.ubuntu.com/anon/download/chipaca/8nzc1x4iim2xj1g2ul64.chipaca/8nzc1x4iim2xj1g2ul64.chipaca_42_all.snap",
                "binary_filesize": 65375,
                "content": "application",
                "download_sha512": "5364253e4a988f4f5c04380086d542f410455b97d48cc6c69ca2a5877d8aef2a6b2b2f83ec4f688cae61ebc8a6bf2cdbd4dbd8f743f0522fc76540429b79df42",
                "download_url": "https://public.apps.ubuntu.com/download/chipaca/8nzc1x4iim2xj1g2ul64.chipaca/8nzc1x4iim2xj1g2ul64.chipaca_42_all.snap",
                "icon_url": "https://myapps.developer.ubuntu.com/site_media/appmedia/2015/04/hello.svg_Dlrd3L4.png",
                "last_updated": "2015-04-15T18:30:16Z",
                "origin": "chipaca",
                "package_name": "8nzc1x4iim2xj1g2ul64",
                "prices": {},
                "publisher": "John Lenton",
                "ratings_average": 0.0,
                "support_url": "http://lmgtfy.com",
                "title": "Returns for store credit only.",
                "version": "42"
            }
        ]
    },
    "_links": {
        "curies": [
            {
                "href": "https://wiki.ubuntu.com/AppStore/Interfaces/ClickPackageIndex#reltype_{rel}",
                "name": "clickindex",
                "templated": true
            }
        ],
        "self": {
            "href": "https://search.apps.ubuntu.com/api/v1/search?q=8nzc1x4iim2xj1g2ul64&fields=publisher,package_name,origin,title,icon_url,prices,content,ratings_average,version,anon_download_url,download_url,download_sha512,last_updated,binary_filesize,support_url"
        }
    }
}
`

/* acquired via:
curl -s --data-binary '{"name":["8nzc1x4iim2xj1g2ul64.chipaca"]}'  -H 'content-type: application/json' https://search.apps.ubuntu.com/api/v1/click-metadata/
*/
const MockUpdatesJSON = `[
    {
        "status": "Published",
        "name": "8nzc1x4iim2xj1g2ul64.chipaca",
        "package_name": "8nzc1x4iim2xj1g2ul64",
        "origin": "chipaca",
        "changelog": "",
        "icon_url": "https://myapps.developer.ubuntu.com/site_media/appmedia/2015/04/hello.svg_Dlrd3L4.png",
        "title": "Returns for store credit only.",
        "binary_filesize": 65375,
        "anon_download_url": "https://public.apps.ubuntu.com/anon/download/chipaca/8nzc1x4iim2xj1g2ul64.chipaca/8nzc1x4iim2xj1g2ul64.chipaca_42_all.snap",
        "allow_unauthenticated": true,
        "version": "42",
        "download_url": "https://public.apps.ubuntu.com/download/chipaca/8nzc1x4iim2xj1g2ul64.chipaca/8nzc1x4iim2xj1g2ul64.chipaca_42_all.snap",
        "download_sha512": "5364253e4a988f4f5c04380086d542f410455b97d48cc6c69ca2a5877d8aef2a6b2b2f83ec4f688cae61ebc8a6bf2cdbd4dbd8f743f0522fc76540429b79df42"
    }
]`

/* acquired via
   curl -s -H "accept: application/hal+json" -H "X-Ubuntu-Release: 15.04-core" https://search.apps.ubuntu.com/api/v1/package/8nzc1x4iim2xj1g2ul64.chipaca | python -m json.tool
*/
const MockDetailsJSON = `{
    "_links": {
        "curies": [
            {
                "href": "https://wiki.ubuntu.com/AppStore/Interfaces/ClickPackageIndex#reltype_{rel}",
                "name": "clickindex",
                "templated": true
            }
        ],
        "self": {
            "href": "https://search.apps.ubuntu.com/api/v1/package/8nzc1x4iim2xj1g2ul64.chipaca"
        }
    },
    "alias": null,
    "allow_unauthenticated": true,
    "anon_download_url": "https://public.apps.ubuntu.com/anon/download/chipaca/8nzc1x4iim2xj1g2ul64.chipaca/8nzc1x4iim2xj1g2ul64.chipaca_42_all.snap",
    "architecture": [
        "all"
    ],
    "binary_filesize": 65375,
    "blacklist_country_codes": [
        "AX"
    ],
    "changelog": "",
    "click_framework": [],
    "click_version": "0.1",
    "company_name": "",
    "content": "application",
    "date_published": "2015-04-15T18:34:40.060874Z",
    "department": [
        "food-drink"
    ],
    "description": "Returns for store credit only.\nThis is a simple hello world example.",
    "developer_name": "John Lenton",
    "download_sha512": "5364253e4a988f4f5c04380086d542f410455b97d48cc6c69ca2a5877d8aef2a6b2b2f83ec4f688cae61ebc8a6bf2cdbd4dbd8f743f0522fc76540429b79df42",
    "download_url": "https://public.apps.ubuntu.com/download/chipaca/8nzc1x4iim2xj1g2ul64.chipaca/8nzc1x4iim2xj1g2ul64.chipaca_42_all.snap",
    "framework": [],
    "icon_url": "https://myapps.developer.ubuntu.com/site_media/appmedia/2015/04/hello.svg_Dlrd3L4.png",
    "icon_urls": {
        "256": "https://myapps.developer.ubuntu.com/site_media/appmedia/2015/04/hello.svg_Dlrd3L4.png"
    },
    "id": 2333,
    "keywords": [],
    "last_updated": "2015-04-15T18:30:16Z",
    "license": "Proprietary",
    "name": "8nzc1x4iim2xj1g2ul64.chipaca",
    "origin": "chipaca",
    "package_name": "8nzc1x4iim2xj1g2ul64",
    "price": 0.0,
    "prices": {},
    "publisher": "John Lenton",
    "ratings_average": 0.0,
    "release": [
        "15.04-core"
    ],
    "screenshot_url": null,
    "screenshot_urls": [],
    "status": "Published",
    "stores": {
        "ubuntu": {
            "status": "Published"
        }
    },
    "support_url": "http://lmgtfy.com",
    "terms_of_service": "",
    "title": "Returns for store credit only.",
    "translations": {},
    "version": "42",
    "video_embedded_html_urls": [],
    "video_urls": [],
    "website": "",
    "whitelist_country_codes": []
}
`

/* acquired via
curl -s -H 'accept: application/hal+json' -H "X-Ubuntu-Release: 15.04-core" -H "X-Ubuntu-Architecture: amd64" "https://search.apps.ubuntu.com/api/v1/search?q=8nzc1x4iim2xj1g2ul64&fields=publisher,package_name,origin,title,icon_url,prices,content,ratings_average,version,anon_download_url,download_url,download_sha512,last_updated,binary_filesize,support_url,alias" | python -m json.tool
*/
const MockAliasSearchJSON = `{
    "_embedded": {
        "clickindex:package": [
            {
                "_links": {
                    "self": {
                        "href": "https://search.apps.ubuntu.com/api/v1/package/hello-world.canonical"
                    }
                },
                "alias": "hello-world",
                "anon_download_url": "https://public.apps.ubuntu.com/anon/download/canonical/hello-world.canonical/hello-world.canonical_1.0.8_all.snap",
                "binary_filesize": 32409,
                "content": "application",
                "download_sha512": "70381281e979f2914851296ae70ea2f5d964724e8cebb3bdd98d2d51e07ebb19ab56c1009c3c78c91246076ba726b7abbccd97aaec40c9fdd7ac3f1025c3cf52",
                "download_url": "https://public.apps.ubuntu.com/download/canonical/hello-world.canonical/hello-world.canonical_1.0.8_all.snap",
                "icon_url": "https://myapps.developer.ubuntu.com/site_media/appmedia/2015/03/hello.svg_NZLfWbh.png",
                "last_updated": "2015-04-16T16:13:58.104820Z",
                "origin": "canonical",
                "package_name": "hello-world",
                "prices": {},
                "publisher": "Canonical",
                "ratings_average": 0.0,
                "support_url": "mailto:snappy-devel@lists.ubuntu.com",
                "title": "hello-world",
                "version": "1.0.8"
            },
            {
                "_links": {
                    "self": {
                        "href": "https://search.apps.ubuntu.com/api/v1/package/hello-world.jdstrand"
                    }
                },
                "alias": null,
                "anon_download_url": "https://public.apps.ubuntu.com/anon/download/jdstrand/hello-world.jdstrand/hello-world.jdstrand_1.4_all.snap",
                "binary_filesize": 32487,
                "content": "application",
                "download_sha512": "1cf102ace19a5b3605038cebcfddd2778a946a7f3fb7f66a9b7d0824f01c1ee805b2d9fa5cc644270547d790e848e9eb00a23998e8c4bc517db5ef8d943448cc",
                "download_url": "https://public.apps.ubuntu.com/download/jdstrand/hello-world.jdstrand/hello-world.jdstrand_1.4_all.snap",
                "icon_url": "https://myapps.developer.ubuntu.com/site_media/appmedia/2015/03/hello.svg.png",
                "last_updated": "2015-04-16T15:32:09.118993Z",
                "origin": "jdstrand",
                "package_name": "hello-world",
                "prices": {},
                "publisher": "Jamie Strandboge",
                "ratings_average": 0.0,
                "support_url": "mailto:jamie@strandboge.com",
                "title": "hello-world",
                "version": "1.4"
            }
        ]
    },
    "_links": {
        "curies": [
            {
                "href": "https://wiki.ubuntu.com/AppStore/Interfaces/ClickPackageIndex#reltype_{rel}",
                "name": "clickindex",
                "templated": true
            }
        ],
        "self": {
            "href": "https://search.apps.ubuntu.com/api/v1/search?q=hello-world&fields=publisher,package_name,origin,title,icon_url,prices,content,ratings_average,version,anon_download_url,download_url,download_sha512,last_updated,binary_filesize,support_url,alias"
        }
    }
}
`

const MockNoDetailsJSON = `{"errors": ["No such package"], "result": "error"}`

type MockUbuntuStoreServer struct {
	quit chan int

	searchURI string
}

func (s *SnapTestSuite) TestUbuntuStoreRepositorySearch(c *C) {
	mockServer := httptest.NewServer(http.HandlerFunc(func(w http.ResponseWriter, r *http.Request) {
		io.WriteString(w, MockSearchJSON)
	}))
	c.Assert(mockServer, NotNil)
	defer mockServer.Close()

	var err error
	storeSearchURI, err = url.Parse(mockServer.URL)
	c.Assert(err, IsNil)
	snap := NewUbuntuStoreSnapRepository()
	c.Assert(snap, NotNil)

	results, err := snap.Search(funkyAppName)
	c.Assert(err, IsNil)
	c.Assert(results, HasLen, 1)
	c.Assert(results[funkyAppName], NotNil)

	parts := results[funkyAppName].Parts
	c.Assert(parts, HasLen, 1)
	c.Check(parts[0].Name(), Equals, funkyAppName)
	c.Check(parts[0].Namespace(), Equals, funkyAppOrigin)
	c.Check(parts[0].Version(), Equals, "42")
	c.Check(parts[0].Description(), Equals, "Returns for store credit only.")

	c.Check(parts[0].Channel(), Equals, "edge")
}

func (s *SnapTestSuite) TestUbuntuStoreRepositoryAliasSearch(c *C) {
	mockServer := httptest.NewServer(http.HandlerFunc(func(w http.ResponseWriter, r *http.Request) {
		io.WriteString(w, MockAliasSearchJSON)
	}))
	c.Assert(mockServer, NotNil)
	defer mockServer.Close()

	var err error
	storeSearchURI, err = url.Parse(mockServer.URL)
	c.Assert(err, IsNil)
	snap := NewUbuntuStoreSnapRepository()
	c.Assert(snap, NotNil)

	results, err := snap.Search("hello-world")
	c.Assert(err, IsNil)
	c.Assert(results, HasLen, 1)
	c.Assert(results["hello-world"], NotNil)

	parts := results["hello-world"].Parts
	c.Assert(parts, HasLen, 2)
	c.Check(parts[0].Name(), Equals, "hello-world")
	c.Check(parts[1].Name(), Equals, "hello-world")
	c.Check(parts[0].Namespace(), Equals, "canonical")
	c.Check(parts[1].Namespace(), Equals, "jdstrand")
	c.Check(parts[0].Version(), Equals, "1.0.8")
	c.Check(parts[1].Version(), Equals, "1.4")
	c.Check(parts[0].Description(), Equals, "hello-world")
	c.Check(parts[1].Description(), Equals, "hello-world")

	alias := results["hello-world"].Alias
	c.Assert(alias, DeepEquals, parts[0])

	c.Check(parts[0].Channel(), Equals, "edge")
}
func mockActiveSnapNamesByType(mockSnaps []string) {
	ActiveSnapNamesByType = func(snapTs ...SnapType) (res []string, err error) {
		return mockSnaps, nil
	}
}

func (s *SnapTestSuite) TestUbuntuStoreRepositoryUpdates(c *C) {
	mockServer := httptest.NewServer(http.HandlerFunc(func(w http.ResponseWriter, r *http.Request) {
		jsonReq, err := ioutil.ReadAll(r.Body)
		c.Assert(err, IsNil)
		c.Assert(string(jsonReq), Equals, `{"name":["`+funkyAppName+`"]}`)
		io.WriteString(w, MockUpdatesJSON)
	}))

	c.Assert(mockServer, NotNil)
	defer mockServer.Close()

	var err error
	storeBulkURI, err = url.Parse(mockServer.URL + "/updates/")
	c.Assert(err, IsNil)
	snap := NewUbuntuStoreSnapRepository()
	c.Assert(snap, NotNil)

	// override the real ActiveSnapNamesByType to return our
	// mock data
	mockActiveSnapNamesByType([]string{funkyAppName})

	// the actual test
	results, err := snap.Updates()
	c.Assert(err, IsNil)
	c.Assert(results, HasLen, 1)
	c.Assert(results[0].Name(), Equals, funkyAppName)
	c.Assert(results[0].Version(), Equals, "42")
}

func (s *SnapTestSuite) TestUbuntuStoreRepositoryUpdatesNoSnaps(c *C) {

	var err error
	storeDetailsURI, err = url.Parse("https://some-uri")
	c.Assert(err, IsNil)
	snap := NewUbuntuStoreSnapRepository()
	c.Assert(snap, NotNil)

	// ensure we do not hit the net if there is nothing installed
	// (otherwise the store will send us all snaps)
	snap.bulkURI = "http://i-do.not-exist.really-not"
	mockActiveSnapNamesByType([]string{})

	// the actual test
	results, err := snap.Updates()
	c.Assert(err, IsNil)
	c.Assert(results, HasLen, 0)
}

func (s *SnapTestSuite) TestUbuntuStoreRepositoryHeaders(c *C) {
	req, err := http.NewRequest("GET", "http://example.com", nil)
	c.Assert(err, IsNil)

	setUbuntuStoreHeaders(req)
	c.Assert(req.Header.Get("X-Ubuntu-Release"), Equals, helpers.LsbRelease()+releasePostfix)
}

func (s *SnapTestSuite) TestUbuntuStoreRepositoryDetails(c *C) {
	mockServer := httptest.NewServer(http.HandlerFunc(func(w http.ResponseWriter, r *http.Request) {
		// no store ID by default
		storeID := r.Header.Get("X-Ubuntu-Store")
		c.Check(storeID, Equals, "")

		c.Check(filepath.Base(r.URL.String()), Equals, funkyAppName+"."+funkyAppOrigin)
		io.WriteString(w, MockDetailsJSON)
	}))

	c.Assert(mockServer, NotNil)
	defer mockServer.Close()

	var err error
	storeDetailsURI, err = url.Parse(mockServer.URL + "/details/")
	c.Assert(err, IsNil)
	snap := NewUbuntuStoreSnapRepository()
	c.Assert(snap, NotNil)

	// the actual test
	results, err := snap.Details(funkyAppName + "." + funkyAppOrigin)
	c.Assert(err, IsNil)
	c.Assert(results, HasLen, 1)
	c.Check(results[0].Name(), Equals, funkyAppName)
	c.Check(results[0].Namespace(), Equals, funkyAppOrigin)
	c.Check(results[0].Version(), Equals, "42")
	c.Check(results[0].Hash(), Equals, "5364253e4a988f4f5c04380086d542f410455b97d48cc6c69ca2a5877d8aef2a6b2b2f83ec4f688cae61ebc8a6bf2cdbd4dbd8f743f0522fc76540429b79df42")
	c.Check(results[0].Date().String(), Equals, "2015-04-15 18:30:16 +0000 UTC")
	c.Check(results[0].DownloadSize(), Equals, int64(65375))
}

func (s *SnapTestSuite) TestUbuntuStoreRepositoryNoDetails(c *C) {
	mockServer := httptest.NewServer(http.HandlerFunc(func(w http.ResponseWriter, r *http.Request) {
		c.Assert(strings.HasSuffix(r.URL.String(), "no-such-pkg"), Equals, true)
		w.WriteHeader(404)
		io.WriteString(w, MockNoDetailsJSON)
	}))

	c.Assert(mockServer, NotNil)
	defer mockServer.Close()

	var err error
	storeDetailsURI, err = url.Parse(mockServer.URL + "/details/")
	c.Assert(err, IsNil)
	snap := NewUbuntuStoreSnapRepository()
	c.Assert(snap, NotNil)

	// the actual test
	results, err := snap.Details("no-such-pkg")
	c.Assert(results, HasLen, 0)
	c.Assert(err, NotNil)
}

func (s *SnapTestSuite) TestMakeConfigEnv(c *C) {
	yamlFile, err := makeInstalledMockSnap(s.tempdir, "")
	c.Assert(err, IsNil)
	snap := NewInstalledSnapPart(yamlFile, "sergiusens")
	c.Assert(snap, NotNil)

	os.Setenv("SNAP_NAME", "override-me")
	defer os.Setenv("SNAP_NAME", "")

	env := makeSnapHookEnv(snap)

	// now ensure that the environment we get back is what we want
	envMap := helpers.MakeMapFromEnvList(env)
	// regular env is unaltered
	c.Assert(envMap["PATH"], Equals, os.Getenv("PATH"))
	// SNAP_* is overriden
	c.Assert(envMap["SNAP_NAME"], Equals, "hello-app")
	c.Assert(envMap["SNAP_VERSION"], Equals, "1.10")
}

func (s *SnapTestSuite) TestUbuntuStoreRepositoryInstallRemoveSnap(c *C) {
	snapPackage := makeTestSnapPackage(c, "")
	snapR, err := os.Open(snapPackage)
	c.Assert(err, IsNil)

	mockServer := httptest.NewServer(http.HandlerFunc(func(w http.ResponseWriter, r *http.Request) {
		io.Copy(w, snapR)
	}))

	c.Assert(mockServer, NotNil)
	defer mockServer.Close()

	snap := RemoteSnapPart{}
	snap.pkg.AnonDownloadURL = mockServer.URL + "/snap"

	p := &MockProgressMeter{}
	name, err := snap.Install(p, 0)
	c.Assert(err, IsNil)
	c.Check(name, Equals, "foo")
	st, err := os.Stat(snapPackage)
	c.Assert(err, IsNil)
	c.Assert(p.written, Equals, int(st.Size()))
}

func (s *SnapTestSuite) TestRemoteSnapUpgradeService(c *C) {
	snapPackage := makeTestSnapPackage(c, `name: foo
version: 1.0
services:
 - name: svc
`)
	snapR, err := os.Open(snapPackage)
	c.Assert(err, IsNil)

	mockServer := httptest.NewServer(http.HandlerFunc(func(w http.ResponseWriter, r *http.Request) {
		io.Copy(w, snapR)
		snapR.Seek(0, 0)
	}))

	c.Assert(mockServer, NotNil)
	defer mockServer.Close()

	snap := RemoteSnapPart{}
	snap.pkg.AnonDownloadURL = mockServer.URL + "/snap"

	p := &MockProgressMeter{}
	name, err := snap.Install(p, 0)
	c.Assert(err, IsNil)
	c.Check(name, Equals, "foo")
	c.Check(p.notified, HasLen, 0)

	_, err = snap.Install(p, 0)
	c.Assert(err, IsNil)
	c.Check(name, Equals, "foo")
	c.Check(p.notified, HasLen, 1)
	c.Check(p.notified[0], Matches, "Waiting for .* stop.")
}

func (s *SnapTestSuite) TestRemoteSnapErrors(c *C) {
	snap := RemoteSnapPart{}

	c.Assert(snap.SetActive(nil), Equals, ErrNotInstalled)
	c.Assert(snap.Uninstall(nil), Equals, ErrNotInstalled)
}

func (s *SnapTestSuite) TestServicesWithPorts(c *C) {
	const packageHello = `name: hello-app
version: 1.10
vendor: Michael Vogt <mvo@ubuntu.com>
icon: meta/hello.svg
binaries:
 - name: bin/hello
services:
 - name: svc1
   description: "Service #1"
   ports:
      external:
        ui:
          port: 8080/tcp
        nothing:
          port: 8081/tcp
          negotiable: yes
 - name: svc2
   description: "Service #2"
`

	yamlFile, err := makeInstalledMockSnap(s.tempdir, packageHello)
	c.Assert(err, IsNil)

	snap := NewInstalledSnapPart(yamlFile, testNamespace)
	c.Assert(snap, NotNil)

	c.Assert(snap.Name(), Equals, "hello-app")
	c.Assert(snap.Namespace(), Equals, testNamespace)
	c.Assert(snap.Version(), Equals, "1.10")
	c.Assert(snap.IsActive(), Equals, false)

	services := snap.Services()
	c.Assert(services, HasLen, 2)

	c.Assert(services[0].Name, Equals, "svc1")
	c.Assert(services[0].Description, Equals, "Service #1")

	external1Ui, ok := services[0].Ports.External["ui"]
	c.Assert(ok, Equals, true)
	c.Assert(external1Ui.Port, Equals, "8080/tcp")
	c.Assert(external1Ui.Negotiable, Equals, false)

	external1Nothing, ok := services[0].Ports.External["nothing"]
	c.Assert(ok, Equals, true)
	c.Assert(external1Nothing.Port, Equals, "8081/tcp")
	c.Assert(external1Nothing.Negotiable, Equals, true)

	c.Assert(services[1].Name, Equals, "svc2")
	c.Assert(services[1].Description, Equals, "Service #2")

	// ensure we get valid Date()
	st, err := os.Stat(snap.basedir)
	c.Assert(err, IsNil)
	c.Assert(snap.Date(), Equals, st.ModTime())

	c.Assert(snap.basedir, Equals, filepath.Join(s.tempdir, "apps", helloAppComposedName, "1.10"))
	c.Assert(snap.InstalledSize(), Not(Equals), -1)
}

func (s *SnapTestSuite) TestPackageYamlMultipleArchitecturesParsing(c *C) {
	y := filepath.Join(s.tempdir, "package.yaml")
	ioutil.WriteFile(y, []byte(`name: fatbinary
version: 1.0
vendor: Michael Vogt <mvo@ubuntu.com>
architecture: [i386, armhf]
`), 0644)
	m, err := parsePackageYamlFile(y)
	c.Assert(err, IsNil)
	c.Assert(m.Architectures, DeepEquals, []string{"i386", "armhf"})
}

func (s *SnapTestSuite) TestPackageYamlSingleArchitecturesParsing(c *C) {
	y := filepath.Join(s.tempdir, "package.yaml")
	ioutil.WriteFile(y, []byte(`name: fatbinary
version: 1.0
vendor: Michael Vogt <mvo@ubuntu.com>
architecture: i386
`), 0644)
	m, err := parsePackageYamlFile(y)
	c.Assert(err, IsNil)
	c.Assert(m.Architectures, DeepEquals, []string{"i386"})
}

func (s *SnapTestSuite) TestPackageYamlNoArchitecturesParsing(c *C) {
	y := filepath.Join(s.tempdir, "package.yaml")
	ioutil.WriteFile(y, []byte(`name: fatbinary
version: 1.0
vendor: Michael Vogt <mvo@ubuntu.com>
`), 0644)
	m, err := parsePackageYamlFile(y)
	c.Assert(err, IsNil)
	c.Assert(m.Architectures, DeepEquals, []string{"all"})
}

func (s *SnapTestSuite) TestPackageYamlLicenseParsing(c *C) {
	y := filepath.Join(s.tempdir, "package.yaml")
	ioutil.WriteFile(y, []byte(`explicit-license-agreement: Y`), 0644)
	m, err := parsePackageYamlFile(y)
	c.Assert(err, IsNil)
	c.Assert(m.ExplicitLicenseAgreement, Equals, true)
}

func (s *SnapTestSuite) TestUbuntuStoreRepositoryOemStoreId(c *C) {
	mockServer := httptest.NewServer(http.HandlerFunc(func(w http.ResponseWriter, r *http.Request) {
		// ensure we get the right header
		storeID := r.Header.Get("X-Ubuntu-Store")
		c.Assert(storeID, Equals, "my-store")
		w.WriteHeader(404)
	}))
	c.Assert(mockServer, NotNil)
	defer mockServer.Close()

	// install custom oem snap with store-id
	packageYaml, err := makeInstalledMockSnap(s.tempdir, `name: oem-test
version: 1.0
vendor: mvo
oem:
  store:
    id: my-store
type: oem
`)
	c.Assert(err, IsNil)
	makeSnapActive(packageYaml)

	storeDetailsURI, err = url.Parse(mockServer.URL)
	c.Assert(err, IsNil)
	repo := NewUbuntuStoreSnapRepository()
	c.Assert(repo, NotNil)

	// we just ensure that the right header is set
	repo.Details("xkcd")
}

var securityBinaryPackageYaml = []byte(`name: test-snap
version: 1.2.8
vendor: Jamie Strandboge <jamie@canonical.com>
icon: meta/hello.svg
binaries:
 - name: testme
   exec: bin/testme
   description: "testme client"
   caps:
     - "foo_group"
   security-template: "foo_template"
 - name: testme-override
   exec: bin/testme-override
   security-override:
     apparmor: meta/testme-override.apparmor
 - name: testme-policy
   exec: bin/testme-policy
   security-policy:
     apparmor: meta/testme-policy.profile
`)

func (s *SnapTestSuite) TestPackageYamlSecurityBinaryParsing(c *C) {
	m, err := parsePackageYamlData(securityBinaryPackageYaml)
	c.Assert(err, IsNil)

	c.Assert(m.Binaries[0].Name, Equals, "testme")
	c.Assert(m.Binaries[0].Exec, Equals, "bin/testme")
	c.Assert(m.Binaries[0].SecurityCaps, HasLen, 1)
	c.Assert(m.Binaries[0].SecurityCaps[0], Equals, "foo_group")
	c.Assert(m.Binaries[0].SecurityTemplate, Equals, "foo_template")

	c.Assert(m.Binaries[1].Name, Equals, "testme-override")
	c.Assert(m.Binaries[1].Exec, Equals, "bin/testme-override")
	c.Assert(m.Binaries[1].SecurityCaps, HasLen, 0)
	c.Assert(m.Binaries[1].SecurityOverride.Apparmor, Equals, "meta/testme-override.apparmor")

	c.Assert(m.Binaries[2].Name, Equals, "testme-policy")
	c.Assert(m.Binaries[2].Exec, Equals, "bin/testme-policy")
	c.Assert(m.Binaries[2].SecurityCaps, HasLen, 0)
	c.Assert(m.Binaries[2].SecurityPolicy.Apparmor, Equals, "meta/testme-policy.profile")
}

var securityServicePackageYaml = []byte(`name: test-snap
version: 1.2.8
vendor: Jamie Strandboge <jamie@canonical.com>
icon: meta/hello.svg
services:
 - name: testme-service
   start: bin/testme-service.start
   stop: bin/testme-service.stop
   description: "testme service"
   caps:
     - "networking"
     - "foo_group"
   security-template: "foo_template"
`)

func (s *SnapTestSuite) TestPackageYamlSecurityServiceParsing(c *C) {
	m, err := parsePackageYamlData(securityServicePackageYaml)
	c.Assert(err, IsNil)

	c.Assert(m.Services[0].Name, Equals, "testme-service")
	c.Assert(m.Services[0].Start, Equals, "bin/testme-service.start")
	c.Assert(m.Services[0].Stop, Equals, "bin/testme-service.stop")
	c.Assert(m.Services[0].SecurityCaps, HasLen, 2)
	c.Assert(m.Services[0].SecurityCaps[0], Equals, "networking")
	c.Assert(m.Services[0].SecurityCaps[1], Equals, "foo_group")
	c.Assert(m.Services[0].SecurityTemplate, Equals, "foo_template")
}

func (s *SnapTestSuite) TestPackageYamlFrameworkParsing(c *C) {
	m, err := parsePackageYamlData([]byte(`name: foo
framework: one, two
`))
	c.Assert(err, IsNil)
	c.Assert(m.Frameworks, HasLen, 2)
	c.Check(m.Frameworks, DeepEquals, []string{"one", "two"})
	c.Check(m.FrameworksForClick(), Matches, "one,two,ubuntu-core.*")
}

func (s *SnapTestSuite) TestPackageYamlFrameworksParsing(c *C) {
	m, err := parsePackageYamlData([]byte(`name: foo
frameworks:
 - one
 - two
`))
	c.Assert(err, IsNil)
	c.Assert(m.Frameworks, HasLen, 2)
	c.Check(m.Frameworks, DeepEquals, []string{"one", "two"})
	c.Check(m.FrameworksForClick(), Matches, "one,two,ubuntu-core.*")
}

func (s *SnapTestSuite) TestPackageYamlFrameworkAndFrameworksFails(c *C) {
	_, err := parsePackageYamlData([]byte(`name: foo
frameworks:
 - one
 - two
framework: three, four
`))
	c.Assert(err, Equals, ErrInvalidFrameworkSpecInYaml)
}

func (s *SnapTestSuite) TestDetectsNameClash(c *C) {
	data := []byte(`name: afoo
version: 1.0
services:
 - name: foo
binaries:
 - name: foo
`)
	yaml, err := parsePackageYamlData(data)
	c.Assert(err, IsNil)
	err = yaml.checkForNameClashes()
	c.Assert(err, ErrorMatches, ".*binary and service both called foo.*")
}

func (s *SnapTestSuite) TestDetectsMissingFrameworks(c *C) {
	data := []byte(`name: afoo
version: 1.0
frameworks:
 - missing
 - also-missing
`)
	yaml, err := parsePackageYamlData(data)
	c.Assert(err, IsNil)
	err = yaml.checkForFrameworks()
	c.Assert(err, ErrorMatches, `missing frameworks: missing, also-missing`)
}

func (s *SnapTestSuite) TestDetectsFrameworksInUse(c *C) {
	_, err := makeInstalledMockSnap(s.tempdir, `name: foo
version: 1.0
frameworks:
 - fmk
`)
	c.Assert(err, IsNil)

	yaml, err := parsePackageYamlData([]byte(`name: fmk
version: 1.0
type: framework`))
	c.Assert(err, IsNil)
	part := &SnapPart{m: yaml}
	deps, err := part.Dependents()
	c.Assert(err, IsNil)
	c.Check(deps, HasLen, 1)
	c.Check(deps[0].Name(), Equals, "foo")

	names, err := part.DependentNames()
	c.Assert(err, IsNil)
	c.Check(names, DeepEquals, []string{"foo"})
}

func (s *SnapTestSuite) TestUpdateAppArmorJSONTimestamp(c *C) {
	oldDir := snapAppArmorDir
	defer func() {
		snapAppArmorDir = oldDir
	}()
	snapAppArmorDir = c.MkDir()
	fn := filepath.Join(snapAppArmorDir, "foo_stuff.json")
	c.Assert(os.Symlink("nothing", fn), IsNil)
	fi, err := os.Lstat(fn)
	c.Assert(err, IsNil)
	ft := fi.ModTime()
	time.Sleep(25 * time.Millisecond)

	yaml, err := parsePackageYamlData([]byte(`name: foo`))
	c.Assert(err, IsNil)
	part := &SnapPart{m: yaml, namespace: "sergiusens"}

	c.Assert(part.UpdateAppArmorJSONTimestamp(), IsNil)

	fi, err = os.Lstat(fn)
	c.Assert(err, IsNil)
	c.Check(ft.Before(fi.ModTime()), Equals, true)
}

func (s *SnapTestSuite) TestUpdateAppArmorJSONTimestampFails(c *C) {
	oldDir := snapAppArmorDir
	defer func() {
		timestampUpdater = helpers.UpdateTimestamp
		snapAppArmorDir = oldDir
	}()
	snapAppArmorDir = c.MkDir()
	timestampUpdater = func(string) error { return ErrNotImplemented }
	fn := filepath.Join(snapAppArmorDir, "foo_stuff.json")
	c.Assert(os.Symlink(fn, fn), IsNil)

	yaml, err := parsePackageYamlData([]byte(`name: foo`))
	c.Assert(err, IsNil)
	part := &SnapPart{m: yaml, namespace: "sergiusens"}

	c.Assert(part.UpdateAppArmorJSONTimestamp(), NotNil)
}

func (s *SnapTestSuite) TestRefreshDependentsSecurity(c *C) {
	oldDir := snapAppArmorDir
	defer func() {
		snapAppArmorDir = oldDir
		timestampUpdater = helpers.UpdateTimestamp
	}()
	snapAppArmorDir = c.MkDir()
	fn := filepath.Join(snapAppArmorDir, "foo_stuff.json")
	c.Assert(os.Symlink("nothing", fn), IsNil)
	fi, err := os.Lstat(fn)
	c.Assert(err, IsNil)
	ft := fi.ModTime()
	time.Sleep(25 * time.Millisecond)

	_, err = makeInstalledMockSnap(s.tempdir, `name: foo
version: 1.0
frameworks:
 - fmk
`)
	c.Assert(err, IsNil)

	yaml, err := parsePackageYamlData([]byte(`name: fmk
version: 1.0
type: framework`))
	c.Assert(err, IsNil)
	inter := new(MockProgressMeter)
	part := &SnapPart{m: yaml, namespace: "sergiusens"}

	c.Assert(part.RefreshDependentsSecurity(inter), IsNil)

	fi, err = os.Lstat(fn)
	c.Assert(err, IsNil)
	c.Check(ft.Before(fi.ModTime()), Equals, true)

	// a few error cases now
	aaClickHookCmd = "/bin/false"
	c.Assert(part.RefreshDependentsSecurity(inter), NotNil)

	aaClickHookCmd = "/bin/true"
	timestampUpdater = func(string) error { return ErrNotImplemented }
	c.Assert(part.RefreshDependentsSecurity(inter), NotNil)
}

func (s *SnapTestSuite) TestRemoveChecksFrameworks(c *C) {
	yamlFile, err := makeInstalledMockSnap(s.tempdir, `name: fmk
version: 1.0
type: framework`)
	c.Assert(err, IsNil)
	yaml, err := parsePackageYamlFile(yamlFile)

	_, err = makeInstalledMockSnap(s.tempdir, `name: foo
version: 1.0
frameworks:
 - fmk
`)
	c.Assert(err, IsNil)

	part := &SnapPart{m: yaml, namespace: testNamespace}
	err = part.Uninstall(new(MockProgressMeter))
	c.Check(err, ErrorMatches, `framework still in use by: foo`)
}

func (s *SnapTestSuite) TestDetectIllegalYamlBinaries(c *C) {
	_, err := parsePackageYamlData([]byte(`name: foo
version: 1.0
binaries:
 - name: tes!me
   exec: something
`))
	c.Assert(err, NotNil)
}

func (s *SnapTestSuite) TestDetectIllegalYamlService(c *C) {
	_, err := parsePackageYamlData([]byte(`name: foo
version: 1.0
services:
 - name: tes!me
   start: something
`))
	c.Assert(err, NotNil)
}

func (s *SnapTestSuite) TestNamespaceFromPath(c *C) {
	n, err := namespaceFromYamlPath("/oem/foo.bar/1.0/meta/package.yaml")
	c.Check(err, IsNil)
	c.Check(n, Equals, "bar")

	n, err = namespaceFromYamlPath("/oem/foo_bar/1.0/meta/package.yaml")
	c.Check(err, NotNil)
	c.Check(n, Equals, "")

	n, err = namespaceFromYamlPath("/oo_bar/1.0/mpackage.yaml")
	c.Check(err, NotNil)
	c.Check(n, Equals, "")
}

func (s *SnapTestSuite) TestStructFields(c *C) {
	type t struct {
		Foo int `json:"hello"`
		Bar int `json:"potato,stuff"`
	}
	c.Assert(getStructFields(t{}), DeepEquals, []string{"hello", "potato"})
}

func (s *SnapTestSuite) TestStructFieldsSurvivesNoTag(c *C) {
	type t struct {
		Foo int `json:"hello"`
		Bar int
	}
	c.Assert(getStructFields(t{}), DeepEquals, []string{"hello"})
}

<<<<<<< HEAD
var hardwareYaml = []byte(`name: oem-foo
version: 1.0
oem:
 hardware:
  assign:
   - app-id: device-hive-iot-hal
     rules:
     - kernel: ttyUSB0
     - subsystem: tty
       with-subsystems: usb-serial
       with-driver: pl2303
       with-attrs: 
       - idVendor=0xf00f00
       - idProduct=0xb00
       with-props: 
       - BAUD=9600
       - META1=foo*
       - META2=foo?
       - META3=foo[a-z]
       - META4=a|b
`)

func (s *SnapTestSuite) TestParseHardwareYaml(c *C) {
	m, err := parsePackageYamlData(hardwareYaml)
	c.Assert(err, IsNil)
	c.Assert(m.OEM.Hardware.Assign[0].AppID, Equals, "device-hive-iot-hal")
	c.Assert(m.OEM.Hardware.Assign[0].Rules[0].Kernel, Equals, "ttyUSB0")
	c.Assert(m.OEM.Hardware.Assign[0].Rules[1].Subsystem, Equals, "tty")
	c.Assert(m.OEM.Hardware.Assign[0].Rules[1].WithDriver, Equals, "pl2303")
	c.Assert(m.OEM.Hardware.Assign[0].Rules[1].WithAttrs[0], Equals, "idVendor=0xf00f00")
	c.Assert(m.OEM.Hardware.Assign[0].Rules[1].WithAttrs[1], Equals, "idProduct=0xb00")
}

var expectedUdevRule = `KERNEL=="ttyUSB0", TAG:="snappy-assign", ENV{SNAPPY_APP}:="device-hive-iot-hal"

SUBSYSTEM=="tty", SUBSYSTEMS=="usb-serial", DRIVER=="pl2303", ATTRS{idVendor}=="0xf00f00", ATTRS{idProduct}=="0xb00", ENV{BAUD}=="9600", ENV{META1}=="foo*", ENV{META2}=="foo?", ENV{META3}=="foo[a-z]", ENV{META4}=="a|b", TAG:="snappy-assign", ENV{SNAPPY_APP}:="device-hive-iot-hal"

`

func (s *SnapTestSuite) TestGenerateHardwareYamlData(c *C) {
	m, err := parsePackageYamlData(hardwareYaml)
	c.Assert(err, IsNil)

	output, err := m.OEM.Hardware.Assign[0].generateUdevRuleContent()
	c.Assert(err, IsNil)

	c.Assert(output, Equals, expectedUdevRule)
}

func (s *SnapTestSuite) TestWriteHardwareUdevEtc(c *C) {
	m, err := parsePackageYamlData(hardwareYaml)
	c.Assert(err, IsNil)

	snapUdevRulesDir = c.MkDir()
	writeOemHardwareUdevRules(m)

	c.Assert(helpers.FileExists(filepath.Join(snapUdevRulesDir, "80-snappy_oem-foo_device-hive-iot-hal.rules")), Equals, true)
}

func (s *SnapTestSuite) TestWriteHardwareUdevCleanup(c *C) {
	m, err := parsePackageYamlData(hardwareYaml)
	c.Assert(err, IsNil)

	snapUdevRulesDir = c.MkDir()
	udevRulesFile := filepath.Join(snapUdevRulesDir, "80-snappy_oem-foo_device-hive-iot-hal.rules")
	c.Assert(ioutil.WriteFile(udevRulesFile, nil, 0644), Equals, nil)
	cleanupOemHardwareUdevRules(m)

	c.Assert(helpers.FileExists(udevRulesFile), Equals, false)
=======
func (s *SnapTestSuite) TestIllegalPackageNameWithNamespace(c *C) {
	_, err := parsePackageYamlData([]byte(`name: foo.something
version: 1.0
`))

	c.Assert(err, Equals, ErrPackageNameNotSupported)
>>>>>>> 825d1473
}<|MERGE_RESOLUTION|>--- conflicted
+++ resolved
@@ -1117,7 +1117,13 @@
 	c.Assert(getStructFields(t{}), DeepEquals, []string{"hello"})
 }
 
-<<<<<<< HEAD
+func (s *SnapTestSuite) TestIllegalPackageNameWithNamespace(c *C) {
+	_, err := parsePackageYamlData([]byte(`name: foo.something
+`))
+
+	c.Assert(err, Equals, ErrPackageNameNotSupported)
+}
+
 var hardwareYaml = []byte(`name: oem-foo
 version: 1.0
 oem:
@@ -1187,12 +1193,4 @@
 	cleanupOemHardwareUdevRules(m)
 
 	c.Assert(helpers.FileExists(udevRulesFile), Equals, false)
-=======
-func (s *SnapTestSuite) TestIllegalPackageNameWithNamespace(c *C) {
-	_, err := parsePackageYamlData([]byte(`name: foo.something
-version: 1.0
-`))
-
-	c.Assert(err, Equals, ErrPackageNameNotSupported)
->>>>>>> 825d1473
 }