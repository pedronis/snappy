// -*- Mode: Go; indent-tabs-mode: t -*-

/*
 * Copyright (C) 2014-2016 Canonical Ltd
 *
 * This program is free software: you can redistribute it and/or modify
 * it under the terms of the GNU General Public License version 3 as
 * published by the Free Software Foundation.
 *
 * This program is distributed in the hope that it will be useful,
 * but WITHOUT ANY WARRANTY; without even the implied warranty of
 * MERCHANTABILITY or FITNESS FOR A PARTICULAR PURPOSE.  See the
 * GNU General Public License for more details.
 *
 * You should have received a copy of the GNU General Public License
 * along with this program.  If not, see <http://www.gnu.org/licenses/>.
 *
 */

package snappy

import (
	"fmt"
	"os"
	"path/filepath"

	"github.com/ubuntu-core/snappy/arch"
	"github.com/ubuntu-core/snappy/dirs"
	"github.com/ubuntu-core/snappy/logger"
	"github.com/ubuntu-core/snappy/progress"
	"github.com/ubuntu-core/snappy/snap"
	"github.com/ubuntu-core/snappy/snap/squashfs"
)

// Overlord is responsible for the overall system state.
type Overlord struct {
}

// CheckSnap ensures that the snap can be installed
func CheckSnap(snapFilePath string, flags InstallFlags, meter progress.Meter) error {
	allowGadget := (flags & AllowGadget) != 0
	allowUnauth := (flags & AllowUnauthenticated) != 0

	// we do not Verify() the package here. This is done earlier in
	// NewSnapFile() to ensure that we do not mount/inspect
	// potentially dangerous snaps

	// warning: NewSnapFile generates a new sideloaded version
	//          everytime it is run.
	//          so all paths on disk are different even if the same snap
	s, err := NewSnapFile(snapFilePath, allowUnauth)
	if err != nil {
		return err
	}

	// we do not security Verify() (check hashes) the package here.
	// This is done earlier in
	// NewSnapFile() to ensure that we do not mount/inspect
	// potentially dangerous snaps
	return canInstall(s, allowGadget, meter)
}

// SetupSnap does prepare and mount the snap for further processing
// It returns the installed path and an error
func SetupSnap(snapFilePath string, flags InstallFlags, meter progress.Meter) (string, error) {
	inhibitHooks := (flags & InhibitHooks) != 0
	allowUnauth := (flags & AllowUnauthenticated) != 0

	// warning: NewSnapFile generates a new sideloaded version
	//          everytime it is run
	//          so all paths on disk are different even if the same snap
	s, err := NewSnapFile(snapFilePath, allowUnauth)
	if err != nil {
		return s.instdir, err
	}

	// the "gadget" snaps are special
	if s.Type() == snap.TypeGadget {
		if err := installGadgetHardwareUdevRules(s.m); err != nil {
			return s.instdir, err
		}
	}

	if err := os.MkdirAll(s.instdir, 0755); err != nil {
		logger.Noticef("Can not create %q: %v", s.instdir, err)
		return s.instdir, err
	}

	if err := s.deb.Install(s.instdir); err != nil {
		return s.instdir, err
	}

	// generate the mount unit for the squashfs
	if err := addSquashfsMount(s.m, s.instdir, inhibitHooks, meter); err != nil {
		return s.instdir, err
	}

	// FIXME: special handling is bad 'mkay
	if s.m.Type == snap.TypeKernel {
		if err := extractKernelAssets(s, meter, flags); err != nil {
			return s.instdir, fmt.Errorf("failed to install kernel %s", err)
		}
	}

	return s.instdir, err
}

func UndoSetupSnap(installDir string, meter progress.Meter) {
	if s, err := NewInstalledSnap(filepath.Join(installDir, "meta", "snap.yaml")); err == nil {
		if s.Type() == snap.TypeKernel {
			if err := removeKernelAssets(s, meter); err != nil {
				logger.Noticef("Failed to cleanup kernel assets %q: %v", installDir, err)
			}
		}
		if err := removeSquashfsMount(s.m, s.basedir, meter); err != nil {
			logger.Noticef("Failed to remove mount unit for  %s: %s", s.Name(), err)
		}
	}
	if err := os.RemoveAll(installDir); err != nil && !os.IsNotExist(err) {
		logger.Noticef("Failed to remove %q: %v", installDir, err)
	}

	// FIXME: do we need to undo installGadgetHardwareUdevRules via
	//        cleanupGadgetHardwareUdevRules ? it will go away
	//        and can only be used during install right now
}

func currentSnap(newSnap *Snap) *Snap {
	currentActiveDir, _ := filepath.EvalSymlinks(filepath.Join(newSnap.basedir, "..", "current"))
	if currentActiveDir == "" {
		return nil
	}

	currentSnap, err := NewInstalledSnap(filepath.Join(currentActiveDir, "meta", "snap.yaml"))
	if err != nil {
		return nil
	}
	return currentSnap
}

func CopyData(newSnap *Snap, flags InstallFlags, meter progress.Meter) error {
	dataDir := filepath.Join(dirs.SnapDataDir, newSnap.Name(), newSnap.Version())

	// deal with the data:
	//
	// if there was a previous version, stop it
	// from being active so that it stops running and can no longer be
	// started then copy the data
	//
	// otherwise just create a empty data dir
	oldSnap := currentSnap(newSnap)
	if oldSnap == nil {
		return os.MkdirAll(dataDir, 0755)
	}

	// we need to stop any services and make the commands unavailable
	// so that the data can be safely copied
	if err := DeactivateSnap(oldSnap, meter); err != nil {
		return err
	}

	return copySnapData(newSnap.Name(), oldSnap.Version(), newSnap.Version())
}

func UndoCopyData(newSnap *Snap, flags InstallFlags, meter progress.Meter) {
	// XXX we were copying data, assume InhibitHooks was false
	oldSnap := currentSnap(newSnap)
	if oldSnap != nil {
		// reactivate the previously inactivated snap
		if err := ActivateSnap(oldSnap, meter); err != nil {
			logger.Noticef("Setting old version back to active failed: %v", err)
		}
	}

	if err := removeSnapData(newSnap.Name(), newSnap.Version()); err != nil {
		logger.Noticef("When cleaning up data for %s %s: %v", newSnap.Name(), newSnap.Version(), err)
	}
}

func GenerateWrappers(s *Snap, inter interacter) error {
	// add the CLI apps from the snap.yaml
	if err := addPackageBinaries(s.m, s.basedir); err != nil {
		return err
	}
	// add the daemons from the snap.yaml
	if err := addPackageServices(s.m, s.basedir, false, inter); err != nil {
		return err
	}
	// add the desktop files
	if err := addPackageDesktopFiles(s.m, s.basedir); err != nil {
		return err
	}

	return nil
}

// RemoveGeneratedWrappers removes the generated services, binaries, desktop
// wrappers
func RemoveGeneratedWrappers(s *Snap, inter interacter) error {
<<<<<<< HEAD
	if err := removePackageBinaries(s.m, s.basedir); err != nil {
		logger.Noticef("Failed to remove binaries for %q: %v", s.Name(), err)
	}

	if err := removePackageServices(s.m, s.basedir, inter); err != nil {
		logger.Noticef("Failed to remove services for %q: %v", s.Name(), err)
	}

	if err := removePackageDesktopFiles(s.m); err != nil {
		logger.Noticef("Failed to remove desktop files for %q: %v", s.Name(), err)
	}

	return nil
=======

	err1 := removePackageBinaries(s.m, s.basedir)
	if err1 != nil {
		logger.Noticef("Failed to remove binaries for %q: %v", s.Name(), err1)
	}

	err2 := removePackageServices(s.m, s.basedir, inter)
	if err2 != nil {
		logger.Noticef("Failed to remove services for %q: %v", s.Name(), err2)
	}

	err3 := removePackageDesktopFiles(s.m)
	if err3 != nil {
		logger.Noticef("Failed to remove desktop files for %q: %v", s.Name(), err3)
	}

	return firstErr(err1, err2, err3)
>>>>>>> b76818c3
}

func UpdateCurrentSymlink(s *Snap, inter interacter) error {
	currentActiveSymlink := filepath.Join(s.basedir, "..", "current")

	if err := os.Remove(currentActiveSymlink); err != nil && !os.IsNotExist(err) {
		logger.Noticef("Failed to remove %q: %v", currentActiveSymlink, err)
	}

	dbase := filepath.Join(dirs.SnapDataDir, s.Name())
	currentDataSymlink := filepath.Join(dbase, "current")
	if err := os.Remove(currentDataSymlink); err != nil && !os.IsNotExist(err) {
		logger.Noticef("Failed to remove %q: %v", currentDataSymlink, err)
	}

	// symlink is relative to parent dir
	if err := os.Symlink(filepath.Base(s.basedir), currentActiveSymlink); err != nil {
		return err
	}

	if err := os.MkdirAll(filepath.Join(dbase, s.Version()), 0755); err != nil {
		return err
	}

	// FIXME: create {Os,Kernel}Snap type instead of adding special
	//        cases here
	if err := setNextBoot(s); err != nil {
		return err
	}

	return os.Symlink(filepath.Base(s.basedir), currentDataSymlink)
}

func UndoUpdateCurrentSymlink(oldSnap, newSnap *Snap, inter interacter) error {
	if err := removeCurrentSymlink(newSnap, inter); err != nil {
		return err
	}
	return UpdateCurrentSymlink(oldSnap, inter)
}

func removeCurrentSymlink(s *Snap, inter interacter) error {
	var err1, err2 error

	// the snap "current" symlink
	currentActiveSymlink := filepath.Join(s.basedir, "..", "current")
	err1 = os.Remove(currentActiveSymlink)
	if err1 != nil && !os.IsNotExist(err1) {
		logger.Noticef("Failed to remove %q: %v", currentActiveSymlink, err1)
	} else {
		err1 = nil
	}

	// the data "current" symlink
	currentDataSymlink := filepath.Join(dirs.SnapDataDir, s.Name(), "current")
	err2 = os.Remove(currentDataSymlink)
	if err2 != nil && !os.IsNotExist(err2) {
		logger.Noticef("Failed to remove %q: %v", currentDataSymlink, err2)
	} else {
		err2 = nil
	}

	if err1 != nil && err2 != nil {
<<<<<<< HEAD
		return fmt.Errorf("removeCurrentSymlink failed with: %v and %v", err1, err2)
	} else if err1 != nil {
		return fmt.Errorf("removeCurrentSymlink failed with: %v", err1)
	} else if err2 != nil {
		return fmt.Errorf("removeCurrentSymlink failed with: %v", err2)
=======
		return fmt.Errorf("cannot remove snap current symlink: %v and %v", err1, err2)
	} else if err1 != nil {
		return fmt.Errorf("cannot remove snap current symlink: %v", err1)
	} else if err2 != nil {
		return fmt.Errorf("cannot remove snap current symlink: %v", err2)
>>>>>>> b76818c3
	}

	return nil
}

// ActivateSnap is a wrapper around
// (generate-security-profile, generate-wrappers, update-current-symlink)
//
// Note that the snap must not be activated when this is called.
func ActivateSnap(s *Snap, inter interacter) error {
	currentActiveSymlink := filepath.Join(s.basedir, "..", "current")
	currentActiveDir, err := filepath.EvalSymlinks(currentActiveSymlink)
	if err != nil && !os.IsNotExist(err) {
		return err
	}

	// already active, nothing to do
	if s.basedir == currentActiveDir {
		return nil
	}

	// there is already an active snap
	if currentActiveDir != "" {
<<<<<<< HEAD
		return fmt.Errorf("there is already an active snap: %v", currentActiveDir)
=======
		return fmt.Errorf("cannot activate snap while another one is active: %v", currentActiveDir)
>>>>>>> b76818c3
	}

	// generate the security policy from the snap.yaml
	// Note that this must happen before binaries/services are
	// generated because serices may get started
<<<<<<< HEAD
	if err := SetupSnapSecurity(s); err != nil {
=======
	if err := GenerateSecurityProfile(s); err != nil {
>>>>>>> b76818c3
		return err
	}

	if err := GenerateWrappers(s, inter); err != nil {
		return err
	}

	return UpdateCurrentSymlink(s, inter)
}

<<<<<<< HEAD
=======
// FIXME: this needs to become task based too so that each step
//        has a clear undo
>>>>>>> b76818c3
func DeactivateSnap(s *Snap, inter interacter) error {
	currentSymlink := filepath.Join(s.basedir, "..", "current")

	// sanity check
	currentActiveDir, err := filepath.EvalSymlinks(currentSymlink)
	if err != nil {
		if os.IsNotExist(err) {
			return ErrSnapNotActive
		}
		return err
	}
	if s.basedir != currentActiveDir {
		return ErrSnapNotActive
	}

	// remove generated services, binaries, security policy
<<<<<<< HEAD
	if err := removePackageBinaries(s.m, s.basedir); err != nil {
		return err
	}

	if err := removePackageServices(s.m, s.basedir, inter); err != nil {
		return err
	}

	if err := removePackageDesktopFiles(s.m); err != nil {
		return err
	}

	if err := RemoveGeneratedSnapSecurity(s); err != nil {
		return err
	}

	return removeCurrentSymlink(s, inter)
=======
	err1 := RemoveGeneratedWrappers(s, inter)

	// remove generated security
	err2 := RemoveGeneratedSecurityProfile(s)

	// and finally remove current symlink
	err3 := removeCurrentSymlink(s, inter)

	return firstErr(err1, err2, err3)
>>>>>>> b76818c3
}

// Install installs the given snap file to the system.
//
// It returns the local snap file or an error
func (o *Overlord) Install(snapFilePath string, flags InstallFlags, meter progress.Meter) (sp *Snap, err error) {
	if err := CheckSnap(snapFilePath, flags, meter); err != nil {
		return nil, err
	}

	instPath, err := SetupSnap(snapFilePath, flags, meter)
	defer func() {
		if err != nil {
			UndoSetupSnap(instPath, meter)
		}
	}()
	if err != nil {
		return nil, err
	}

	// we have an installed snap at this point but it may not be
	// mounted so we need some tricky :((( to pretend for u-d-f
	// that it is an installed snap
	allowUnauth := (flags & AllowUnauthenticated) != 0
	s, err := NewSnapFile(snapFilePath, allowUnauth)
	if err != nil {
		return nil, err
	}
	newSnap, err := newSnapFromYaml(filepath.Join(instPath, "meta", "snap.yaml"), s.m)
	if err != nil {
		return nil, err
	}

	// we need this for later
	oldSnap := currentSnap(newSnap)

	// deal with the data
	err = CopyData(newSnap, flags, meter)
	defer func() {
		if err != nil {
			UndoCopyData(newSnap, flags, meter)
		}
	}()
	if err != nil {
		return nil, err
	}

	// and finally make active

	if (flags & InhibitHooks) != 0 {
		// XXX kill InhibitHooks flag but used by u-d-f atm
		return newSnap, nil
	}

	err = ActivateSnap(newSnap, meter)
	defer func() {
		if err != nil && oldSnap != nil {
			if err := ActivateSnap(oldSnap, meter); err != nil {
				logger.Noticef("When setting old %s version back to active: %v", newSnap.Name(), err)
			}
		}
	}()
	if err != nil {
		return nil, err
	}

	return newSnap, nil
}

// CanInstall checks whether the Snap passes a series of tests required for installation
func canInstall(s *SnapFile, allowGadget bool, inter interacter) error {
	// verify we have a valid architecture
	if !arch.IsSupportedArchitecture(s.m.Architectures) {
		return &ErrArchitectureNotSupported{s.m.Architectures}
	}

	if s.Type() == snap.TypeGadget {
		if !allowGadget {
			if currentGadget, err := getGadget(); err == nil {
				if currentGadget.Name != s.Name() {
					return ErrGadgetPackageInstall
				}
			} else {
				// there should always be a gadget package now
				return ErrGadgetPackageInstall
			}
		}
	}

	curr, _ := filepath.EvalSymlinks(filepath.Join(s.instdir, "..", "current"))
	if err := checkLicenseAgreement(s.m, inter, s.deb, curr); err != nil {
		return err
	}

	return nil
}

// Uninstall removes the given local snap from the system.
//
// It returns an error on failure
func (o *Overlord) Uninstall(s *Snap, meter progress.Meter) error {
	// Gadget snaps should not be removed as they are a key
	// building block for Gadgets. Prunning non active ones
	// is acceptible.
	if s.m.Type == snap.TypeGadget && s.IsActive() {
		return ErrPackageNotRemovable
	}

	// You never want to remove an active kernel or OS
	if (s.m.Type == snap.TypeKernel || s.m.Type == snap.TypeOS) && s.IsActive() {
		return ErrPackageNotRemovable
	}

	if IsBuiltInSoftware(s.Name()) && s.IsActive() {
		return ErrPackageNotRemovable
	}

	if err := DeactivateSnap(s, meter); err != nil && err != ErrSnapNotActive {
		return err
	}

<<<<<<< HEAD
	if err := RemoveGeneratedSnapSecurity(s); err != nil {
=======
	if err := RemoveGeneratedSecurityProfile(s); err != nil {
>>>>>>> b76818c3
		return err
	}

	// ensure mount unit stops
	if err := removeSquashfsMount(s.m, s.basedir, meter); err != nil {
		return err
	}

	if err := os.RemoveAll(s.basedir); err != nil {
		return err
	}

	// best effort(?)
	os.Remove(filepath.Dir(s.basedir))

	// remove the snap
	if err := os.RemoveAll(squashfs.BlobPath(s.basedir)); err != nil {
		return err
	}

	// remove the kernel assets (if any)
	if s.m.Type == snap.TypeKernel {
		if err := removeKernelAssets(s, meter); err != nil {
			logger.Noticef("removing kernel assets failed with %s", err)
		}
	}

	// purge the data
	if err := removeSnapData(s.Name(), s.Version()); err != nil {
		return err
	}

	return RemoveAllHWAccess(s.Name())
}

// SetActive sets the active state of the given snap
//
// It returns an error on failure
func (o *Overlord) SetActive(s *Snap, active bool, meter progress.Meter) error {
	if active {
		// deactivate current first
		if current := ActiveSnapByName(s.Name()); current != nil {
			if err := DeactivateSnap(current, meter); err != nil {
				return err
			}
		}
		return ActivateSnap(s, meter)
	}

	return DeactivateSnap(s, meter)
}

// Configure configures the given snap
//
// It returns an error on failure
func (o *Overlord) Configure(s *Snap, configuration []byte) ([]byte, error) {
	if s.m.Type == snap.TypeOS {
		return coreConfig(configuration)
	}

	return snapConfig(s.basedir, configuration)
}

// Installed returns the installed snaps from this repository
func (o *Overlord) Installed() ([]*Snap, error) {
	globExpr := filepath.Join(dirs.SnapSnapsDir, "*", "*", "meta", "snap.yaml")
	snaps, err := o.snapsForGlobExpr(globExpr)
	if err != nil {
		return nil, fmt.Errorf("Can not get the installed snaps: %s", err)

	}

	return snaps, nil
}

func (o *Overlord) snapsForGlobExpr(globExpr string) (snaps []*Snap, err error) {
	matches, err := filepath.Glob(globExpr)
	if err != nil {
		return nil, err
	}

	for _, yamlfile := range matches {
		// skip "current" and similar symlinks
		realpath, err := filepath.EvalSymlinks(yamlfile)
		if err != nil {
			return nil, err
		}
		if realpath != yamlfile {
			continue
		}

		snap, err := NewInstalledSnap(realpath)
		if err != nil {
			return nil, err
		}
		snaps = append(snaps, snap)
	}

	return snaps, nil
}<|MERGE_RESOLUTION|>--- conflicted
+++ resolved
@@ -197,21 +197,6 @@
 // RemoveGeneratedWrappers removes the generated services, binaries, desktop
 // wrappers
 func RemoveGeneratedWrappers(s *Snap, inter interacter) error {
-<<<<<<< HEAD
-	if err := removePackageBinaries(s.m, s.basedir); err != nil {
-		logger.Noticef("Failed to remove binaries for %q: %v", s.Name(), err)
-	}
-
-	if err := removePackageServices(s.m, s.basedir, inter); err != nil {
-		logger.Noticef("Failed to remove services for %q: %v", s.Name(), err)
-	}
-
-	if err := removePackageDesktopFiles(s.m); err != nil {
-		logger.Noticef("Failed to remove desktop files for %q: %v", s.Name(), err)
-	}
-
-	return nil
-=======
 
 	err1 := removePackageBinaries(s.m, s.basedir)
 	if err1 != nil {
@@ -229,7 +214,6 @@
 	}
 
 	return firstErr(err1, err2, err3)
->>>>>>> b76818c3
 }
 
 func UpdateCurrentSymlink(s *Snap, inter interacter) error {
@@ -292,19 +276,11 @@
 	}
 
 	if err1 != nil && err2 != nil {
-<<<<<<< HEAD
-		return fmt.Errorf("removeCurrentSymlink failed with: %v and %v", err1, err2)
-	} else if err1 != nil {
-		return fmt.Errorf("removeCurrentSymlink failed with: %v", err1)
-	} else if err2 != nil {
-		return fmt.Errorf("removeCurrentSymlink failed with: %v", err2)
-=======
 		return fmt.Errorf("cannot remove snap current symlink: %v and %v", err1, err2)
 	} else if err1 != nil {
 		return fmt.Errorf("cannot remove snap current symlink: %v", err1)
 	} else if err2 != nil {
 		return fmt.Errorf("cannot remove snap current symlink: %v", err2)
->>>>>>> b76818c3
 	}
 
 	return nil
@@ -328,21 +304,13 @@
 
 	// there is already an active snap
 	if currentActiveDir != "" {
-<<<<<<< HEAD
-		return fmt.Errorf("there is already an active snap: %v", currentActiveDir)
-=======
 		return fmt.Errorf("cannot activate snap while another one is active: %v", currentActiveDir)
->>>>>>> b76818c3
 	}
 
 	// generate the security policy from the snap.yaml
 	// Note that this must happen before binaries/services are
 	// generated because serices may get started
-<<<<<<< HEAD
 	if err := SetupSnapSecurity(s); err != nil {
-=======
-	if err := GenerateSecurityProfile(s); err != nil {
->>>>>>> b76818c3
 		return err
 	}
 
@@ -353,11 +321,8 @@
 	return UpdateCurrentSymlink(s, inter)
 }
 
-<<<<<<< HEAD
-=======
 // FIXME: this needs to become task based too so that each step
 //        has a clear undo
->>>>>>> b76818c3
 func DeactivateSnap(s *Snap, inter interacter) error {
 	currentSymlink := filepath.Join(s.basedir, "..", "current")
 
@@ -374,35 +339,15 @@
 	}
 
 	// remove generated services, binaries, security policy
-<<<<<<< HEAD
-	if err := removePackageBinaries(s.m, s.basedir); err != nil {
-		return err
-	}
-
-	if err := removePackageServices(s.m, s.basedir, inter); err != nil {
-		return err
-	}
-
-	if err := removePackageDesktopFiles(s.m); err != nil {
-		return err
-	}
-
-	if err := RemoveGeneratedSnapSecurity(s); err != nil {
-		return err
-	}
-
-	return removeCurrentSymlink(s, inter)
-=======
 	err1 := RemoveGeneratedWrappers(s, inter)
 
 	// remove generated security
-	err2 := RemoveGeneratedSecurityProfile(s)
+	err2 := RemoveGeneratedSnapSecurity(s)
 
 	// and finally remove current symlink
 	err3 := removeCurrentSymlink(s, inter)
 
 	return firstErr(err1, err2, err3)
->>>>>>> b76818c3
 }
 
 // Install installs the given snap file to the system.
@@ -524,11 +469,7 @@
 		return err
 	}
 
-<<<<<<< HEAD
 	if err := RemoveGeneratedSnapSecurity(s); err != nil {
-=======
-	if err := RemoveGeneratedSecurityProfile(s); err != nil {
->>>>>>> b76818c3
 		return err
 	}
 
