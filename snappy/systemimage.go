--- conflicted
+++ resolved
@@ -220,20 +220,12 @@
 }
 
 // Config is used to to configure the snap
-<<<<<<< HEAD
-func (s *SystemImagePart) Config(configuration []byte) (new string, err error) {
-	// system-image is special and we provide a ubuntu-core-config
-	// script via cloud-init
-	const coreConfig = "/usr/bin/ubuntu-core-config"
-	return runConfigScript(coreConfig, "unconfined", string(configuration), nil)
-=======
 func (s *SystemImagePart) Config(configuration []byte) (newConfig string, err error) {
 	if cfg := string(configuration); cfg != "" {
 		return coreconfig.Set(cfg)
 	}
 
 	return coreconfig.Get()
->>>>>>> 43359cb2
 }
 
 // NeedsReboot returns true if the snap becomes active on the next reboot
