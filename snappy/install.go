--- conflicted
+++ resolved
@@ -20,11 +20,7 @@
 package snappy
 
 import (
-<<<<<<< HEAD
-=======
 	"fmt"
-	"io/ioutil"
->>>>>>> 4af571f1
 	"os"
 	"sort"
 
@@ -47,30 +43,6 @@
 	// AllowOEM allows the installation of OEM packages, this does not affect updates.
 	AllowOEM
 )
-
-<<<<<<< HEAD
-=======
-// check if the image is in developer mode
-// FIXME: this is a bit crude right now, but it seems like there is not more
-//        meta-data to check right now
-// TODO: add feature to ubuntu-device-flash to write better info file when
-//       the image is in developer mode
-func inDeveloperMode() bool {
-	f, err := os.Open(cloudMetaDataFile)
-	if err != nil {
-		return false
-	}
-	defer f.Close()
-	data, err := ioutil.ReadAll(f)
-	if err != nil {
-		return false
-	}
-	needle := "public-keys:\n"
-	if strings.Contains(string(data), needle) {
-		return true
-	}
-	return false
-}
 
 // Update the installed snappy packages, it returns the updated Parts
 // if updates where available and an error and nil if any of the updates
@@ -98,7 +70,6 @@
 	return updates, nil
 }
 
->>>>>>> 4af571f1
 // Install the givens snap names provided via args. This can be local
 // files or snaps that are queried from the store
 func Install(name string, flags InstallFlags, meter progress.Meter) (string, error) {
