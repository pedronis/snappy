package snappy

import (
	"io/ioutil"
	"os"
	"strings"

	"launchpad.net/snappy/logger"
)

// InstallFlags can be used to pass additional flags to the install of a
// snap
type InstallFlags uint

const (
	// AllowUnauthenticated allows to install a snap even if it can not be authenticated
	AllowUnauthenticated InstallFlags = 1 << iota
	// InhibitHooks will ensure that the hooks are not run
	InhibitHooks
)

// check if the image is in developer mode
// FIXME: this is a bit crude right now, but it seems like there is not more
//        meta-data to check right now
// TODO: add feature to ubuntu-device-flash to write better info file when
//       the image is in developer mode
func inDeveloperMode() bool {
	f, err := os.Open(cloudMetaDataFile)
	if err != nil {
		return false
	}
	defer f.Close()
	data, err := ioutil.ReadAll(f)
	if err != nil {
		return false
	}
	needle := "public-keys:\n"
	if strings.Contains(string(data), needle) {
		return true
	}
	return false
}

// Install the givens snap names provided via args. This can be local
// files or snaps that are queried from the store
func Install(name string, flags InstallFlags) (err error) {

	// consume local parts
	if _, err := os.Stat(name); err == nil {
		// we allow unauthenticated package when in developer
		// mode
		if inDeveloperMode() {
			flags |= AllowUnauthenticated
		}

		return installClick(name, flags)
	}

	// check repos next
	m := NewMetaRepository()
	found, _ := m.Details(name)
	for _, part := range found {
		// act only on parts that are downloadable
		if !part.IsInstalled() {
			pbar := NewTextProgress(part.Name())
<<<<<<< HEAD
			return logger.LogError(part.Install(pbar))
=======
			return part.Install(pbar, flags)
>>>>>>> 06f2e290
		}
	}

	return ErrPackageNotFound
}<|MERGE_RESOLUTION|>--- conflicted
+++ resolved
@@ -63,11 +63,7 @@
 		// act only on parts that are downloadable
 		if !part.IsInstalled() {
 			pbar := NewTextProgress(part.Name())
-<<<<<<< HEAD
-			return logger.LogError(part.Install(pbar))
-=======
-			return part.Install(pbar, flags)
->>>>>>> 06f2e290
+			return logger.LogError(part.Install(pbar, flags))
 		}
 	}
 
