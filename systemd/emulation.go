// -*- Mode: Go; indent-tabs-mode: t -*-

/*
 * Copyright (C) 2019 Canonical Ltd
 *
 * This program is free software: you can redistribute it and/or modify
 * it under the terms of the GNU General Public License version 3 as
 * published by the Free Software Foundation.
 *
 * This program is distributed in the hope that it will be useful,
 * but WITHOUT ANY WARRANTY; without even the implied warranty of
 * MERCHANTABILITY or FITNESS FOR A PARTICULAR PURPOSE.  See the
 * GNU General Public License for more details.
 *
 * You should have received a copy of the GNU General Public License
 * along with this program.  If not, see <http://www.gnu.org/licenses/>.
 *
 */

package systemd

import (
	"errors"
	"fmt"
	"io"
	"os"
	"os/exec"
	"path/filepath"
	"strings"
	"time"

	"github.com/snapcore/snapd/dirs"
	"github.com/snapcore/snapd/osutil"
)

type emulation struct {
	rootDir string
}

var errNotImplemented = errors.New("not implemented in emulation mode")

func (s *emulation) DaemonReload() error {
	return errNotImplemented
}

func (s *emulation) DaemonReexec() error {
	return errNotImplemented
}

func (s *emulation) Enable(service string) error {
	_, err := systemctlCmd("--root", s.rootDir, "enable", service)
	return err
}

func (s *emulation) Disable(service string) error {
	_, err := systemctlCmd("--root", s.rootDir, "disable", service)
	return err
}

func (s *emulation) Start(service ...string) error {
	return errNotImplemented
}

func (s *emulation) StartNoBlock(service ...string) error {
	return errNotImplemented
}

func (s *emulation) Stop(service string, timeout time.Duration) error {
	return errNotImplemented
}

func (s *emulation) Kill(service, signal, who string) error {
	return errNotImplemented
}

func (s *emulation) Restart(service string, timeout time.Duration) error {
	return errNotImplemented
}

<<<<<<< HEAD
func (s *emulation) ReloadOrRestart(service string) error {
=======
func (s *emulation) RestartAll(service string) error {
>>>>>>> 072c81d4
	return errNotImplemented
}

func (s *emulation) Status(units ...string) ([]*UnitStatus, error) {
	return nil, errNotImplemented
}

func (s *emulation) IsEnabled(service string) (bool, error) {
	return false, errNotImplemented
}

func (s *emulation) IsActive(service string) (bool, error) {
	return false, errNotImplemented
}

func (s *emulation) LogReader(services []string, n int, follow bool) (io.ReadCloser, error) {
	return nil, errNotImplemented
}

func (s *emulation) AddMountUnitFile(snapName, revision, what, where, fstype string) (string, error) {
	if osutil.IsDirectory(what) {
		return "", fmt.Errorf("bind-mounted directory is not supported in emulation mode")
	}

	mountUnitName, actualFsType, options, err := writeMountUnitFile(snapName, revision, what, where, fstype)
	if err != nil {
		return "", err
	}

	cmd := exec.Command("mount", "-t", actualFsType, what, where, "-o", strings.Join(options, ","))
	if out, err := cmd.CombinedOutput(); err != nil {
		return "", fmt.Errorf("cannot mount %s (%s) at %s in preseed mode: %s; %s", what, actualFsType, where, err, string(out))
	}

	multiUserTargetWantsDir := filepath.Join(dirs.SnapServicesDir, "multi-user.target.wants")
	if err := os.MkdirAll(multiUserTargetWantsDir, 0755); err != nil {
		return "", err
	}

	// cannot call systemd, so manually enable the unit by symlinking into multi-user.target.wants
	mu := MountUnitPath(where)
	enableUnitPath := filepath.Join(multiUserTargetWantsDir, mountUnitName)
	if err := os.Symlink(mu, enableUnitPath); err != nil {
		return "", fmt.Errorf("cannot enable mount unit %s: %v", mountUnitName, err)
	}
	return mountUnitName, nil
}

func (s *emulation) RemoveMountUnitFile(mountedDir string) error {
	unit := MountUnitPath(dirs.StripRootDir(mountedDir))
	if !osutil.FileExists(unit) {
		return nil
	}

	isMounted, err := osutilIsMounted(mountedDir)
	if err != nil {
		return err
	}
	if isMounted {
		// use detach-loop and lazy unmount
		if output, err := exec.Command("umount", "-d", "-l", mountedDir).CombinedOutput(); err != nil {
			return osutil.OutputErr(output, err)
		}
	}

	multiUserTargetWantsDir := filepath.Join(dirs.SnapServicesDir, "multi-user.target.wants")
	enableUnitPathSymlink := filepath.Join(multiUserTargetWantsDir, filepath.Base(unit))
	if err := os.Remove(enableUnitPathSymlink); err != nil {
		return err
	}

	if err := os.Remove(unit); err != nil {
		return err
	}

	return nil
}

func (s *emulation) Mask(service string) error {
	_, err := systemctlCmd("--root", s.rootDir, "mask", service)
	return err
}

func (s *emulation) Unmask(service string) error {
	_, err := systemctlCmd("--root", s.rootDir, "unmask", service)
	return err
}<|MERGE_RESOLUTION|>--- conflicted
+++ resolved
@@ -77,11 +77,11 @@
 	return errNotImplemented
 }
 
-<<<<<<< HEAD
 func (s *emulation) ReloadOrRestart(service string) error {
-=======
+	return errNotImplemented
+}
+
 func (s *emulation) RestartAll(service string) error {
->>>>>>> 072c81d4
 	return errNotImplemented
 }
 
