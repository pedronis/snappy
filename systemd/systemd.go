/*
 * Copyright (C) 2014-2015 Canonical Ltd
 *
 * This program is free software: you can redistribute it and/or modify
 * it under the terms of the GNU General Public License version 3 as
 * published by the Free Software Foundation.
 *
 * This program is distributed in the hope that it will be useful,
 * but WITHOUT ANY WARRANTY; without even the implied warranty of
 * MERCHANTABILITY or FITNESS FOR A PARTICULAR PURPOSE.  See the
 * GNU General Public License for more details.
 *
 * You should have received a copy of the GNU General Public License
 * along with this program.  If not, see <http://www.gnu.org/licenses/>.
 *
 */

package systemd

import (
	"bytes"
	"fmt"
	"os"
	"os/exec"
	"path/filepath"
	"regexp"
	"text/template"
	"time"

	"launchpad.net/snappy/helpers"
	"launchpad.net/snappy/logger"
)

var (
	// the output of "show" must match this for Stop to be done:
	isStopDone = regexp.MustCompile(`(?m)\AActiveState=(?:failed|inactive)$`).Match
	// how many times should Stop check show's output between calls to Notify
	stopSteps = 4 * 30
	// how much time should Stop wait between calls to show
	stopDelay = 250 * time.Millisecond
)

// run calls systemctl with the given args, returning its standard output (and wrapped error)
func run(args ...string) ([]byte, error) {
	bs, err := exec.Command("systemctl", args...).CombinedOutput()
	if err != nil {
		exitCode, _ := helpers.ExitCode(err)
		return nil, &Error{cmd: args, exitCode: exitCode, msg: bs}
	}

	return bs, nil
}

// SystemctlCmd is called from the commands to actually call out to
// systemctl. It's exported so it can be overridden by testing.
var SystemctlCmd = run

// Systemd exposes a minimal interface to manage systemd via the systemctl command.
type Systemd interface {
	DaemonReload() error
	Enable(service string) error
	Disable(service string) error
	Start(service string) error
	Stop(service string, timeout time.Duration) error
	Restart(service string, timeout time.Duration) error
	GenServiceFile(desc *ServiceDescription) string
}

// ServiceDescription describes a snappy systemd service
type ServiceDescription struct {
	AppName     string
	ServiceName string
	Version     string
	Description string
	AppPath     string
	Start       string
	Stop        string
	PostStop    string
	StopTimeout time.Duration
	AaProfile   string
<<<<<<< HEAD
	IsFramework bool
=======
	BusName     string
>>>>>>> 163279e9
}

const (
	// the default target for systemd units that we generate
	servicesSystemdTarget = "multi-user.target"

	// the location to put system services
	snapServicesDir = "/etc/systemd/system"
)

type reporter interface {
	Notify(string)
}

// New returns a Systemd that uses the given rootDir
func New(rootDir string, rep reporter) Systemd {
	return &systemd{rootDir: rootDir, reporter: rep}
}

type systemd struct {
	rootDir  string
	reporter reporter
}

// DaemonReload reloads systemd's configuration.
func (*systemd) DaemonReload() error {
	_, err := SystemctlCmd("daemon-reload")
	return err
}

// Enable the given service
func (s *systemd) Enable(serviceName string) error {
	enableSymlink := filepath.Join(s.rootDir, snapServicesDir, servicesSystemdTarget+".wants", serviceName)

	serviceFilename := filepath.Join(s.rootDir, snapServicesDir, serviceName)
	// already enabled
	if _, err := os.Lstat(enableSymlink); err == nil {
		return nil
	}

	return os.Symlink(serviceFilename[len(s.rootDir):], enableSymlink)
}

// Disable the given service
func (s *systemd) Disable(serviceName string) error {
	_, err := SystemctlCmd("--root", s.rootDir, "disable", serviceName)
	return err
}

// Start the given service
func (*systemd) Start(serviceName string) error {
	_, err := SystemctlCmd("start", serviceName)
	return err
}

// Stop the given service, and wait until it has stopped.
func (s *systemd) Stop(serviceName string, timeout time.Duration) error {
	if _, err := SystemctlCmd("stop", serviceName); err != nil {
		return err
	}

	// and now wait for it to actually stop
	stopped := false
	max := time.Now().Add(timeout)
	for time.Now().Before(max) {
		s.reporter.Notify(fmt.Sprintf("Waiting for %s to stop.", serviceName))
		for i := 0; i < stopSteps; i++ {
			bs, err := SystemctlCmd("show", "--property=ActiveState", serviceName)
			if err != nil {
				return err
			}
			if isStopDone(bs) {
				stopped = true
				break
			}
			time.Sleep(stopDelay)
		}
		if stopped {
			return nil
		}
	}

	return &Timeout{action: "stop", service: serviceName}
}

func (s *systemd) GenServiceFile(desc *ServiceDescription) string {
	serviceTemplate := `[Unit]
Description={{.Description}}
{{if .IsFramework}}Before=ubuntu-snappy.frameworks.target
After=ubuntu-snappy.frameworks-pre.target
Requires=ubuntu-snappy.frameworks-pre.target{{else}}After=ubuntu-snappy.frameworks.target
Requires=ubuntu-snappy.frameworks.target{{end}}
X-Snappy=yes

[Service]
ExecStart={{.FullPathStart}}
WorkingDirectory={{.AppPath}}
Environment="SNAPP_APP_PATH={{.AppPath}}" "SNAPP_APP_DATA_PATH=/var/lib{{.AppPath}}" "SNAPP_APP_USER_DATA_PATH=%h{{.AppPath}}" "SNAP_APP_PATH={{.AppPath}}" "SNAP_APP_DATA_PATH=/var/lib{{.AppPath}}" "SNAP_APP_USER_DATA_PATH=%h{{.AppPath}}" "SNAP_APP={{.AppTriple}}" "TMPDIR=/tmp/snaps/{{.AppName}}/{{.Version}}/tmp" "SNAP_APP_TMPDIR=/tmp/snaps/{{.AppName}}/{{.Version}}/tmp"
AppArmorProfile={{.AaProfile}}
{{if .Stop}}ExecStop={{.FullPathStop}}{{end}}
{{if .PostStop}}ExecStopPost={{.FullPathPostStop}}{{end}}
{{if .StopTimeout}}TimeoutStopSec={{.StopTimeout.Seconds}}{{end}}
{{if .BusName}}BusName={{.BusName}}{{end}}
{{if .BusName}}Type=dbus{{end}}

[Install]
WantedBy={{.ServiceSystemdTarget}}
`
	var templateOut bytes.Buffer
	t := template.Must(template.New("wrapper").Parse(serviceTemplate))
	wrapperData := struct {
		// the service description
		ServiceDescription
		// and some composed values
		FullPathStart        string
		FullPathStop         string
		FullPathPostStop     string
		AppTriple            string
		ServiceSystemdTarget string
	}{
		*desc,
		filepath.Join(desc.AppPath, desc.Start),
		filepath.Join(desc.AppPath, desc.Stop),
		filepath.Join(desc.AppPath, desc.PostStop),
		fmt.Sprintf("%s_%s_%s", desc.AppName, desc.ServiceName, desc.Version),
		servicesSystemdTarget,
	}
	if err := t.Execute(&templateOut, wrapperData); err != nil {
		// this can never happen, except we forget a variable
		logger.LogAndPanic(err)
	}

	return templateOut.String()
}

// Restart the service, waiting for it to stop before starting it again.
func (s *systemd) Restart(serviceName string, timeout time.Duration) error {
	if err := s.Stop(serviceName, timeout); err != nil {
		return err
	}
	return s.Start(serviceName)
}

// Error is returned if the systemd action failed
type Error struct {
	cmd      []string
	msg      []byte
	exitCode int
}

func (e *Error) Error() string {
	return fmt.Sprintf("%v failed with exit status %d: %s", e.cmd, e.exitCode, e.msg)
}

// Timeout is returned if the systemd action failed to reach the
// expected state in a reasonable amount of time
type Timeout struct {
	action  string
	service string
}

func (e *Timeout) Error() string {
	return fmt.Sprintf("%v failed to %v: timeout", e.service, e.action)
}<|MERGE_RESOLUTION|>--- conflicted
+++ resolved
@@ -78,11 +78,8 @@
 	PostStop    string
 	StopTimeout time.Duration
 	AaProfile   string
-<<<<<<< HEAD
 	IsFramework bool
-=======
 	BusName     string
->>>>>>> 163279e9
 }
 
 const (
