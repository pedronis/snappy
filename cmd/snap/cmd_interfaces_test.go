--- conflicted
+++ resolved
@@ -663,11 +663,7 @@
 			},
 		})
 	})
-<<<<<<< HEAD
-	rest, err := Parser(Client()).ParseArgs([]string{"interfaces", snapName})
-=======
-	rest, err := Parser().ParseArgs([]string{"interfaces", cliSnapName})
->>>>>>> 4d5cae2d
+	rest, err := Parser(Client()).ParseArgs([]string{"interfaces", cliSnapName})
 	c.Assert(err, IsNil)
 	c.Assert(rest, DeepEquals, []string{})
 	expectedStdout := "" +
