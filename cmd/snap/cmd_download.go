--- conflicted
+++ resolved
@@ -124,13 +124,8 @@
 		return err
 	}
 
-<<<<<<< HEAD
-	fmt.Fprintf(Stderr, i18n.G("Fetching assertions for %q\n"), snapName)
+	fmt.Fprintf(Stdout, i18n.G("Fetching assertions for %q\n"), snapName)
 	assertPath, err := fetchSnapAssertions(tsto, snapPath, snapInfo)
-=======
-	fmt.Fprintf(Stdout, i18n.G("Fetching assertions for %q\n"), snapName)
-	err = fetchSnapAssertions(tsto, snapPath, snapInfo)
->>>>>>> 50420f33
 	if err != nil {
 		return err
 	}
