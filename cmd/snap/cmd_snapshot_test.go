--- conflicted
+++ resolved
@@ -99,7 +99,6 @@
 	}
 }
 
-<<<<<<< HEAD
 func (s *SnapSuite) TestSnapshotImportHappy(c *C) {
 	s.mockSnapshotsServer(c)
 
@@ -110,7 +109,8 @@
 	c.Check(err, IsNil)
 	c.Check(s.Stderr(), testutil.EqualsWrapped, "")
 	c.Check(s.Stdout(), testutil.MatchesWrapped, "Imported snapshot with 3 snaps as snapshot ID 42")
-=======
+}
+
 func (s *SnapSuite) TestSnapshotExportHappy(c *C) {
 	s.mockSnapshotsServer(c)
 
@@ -121,7 +121,6 @@
 	c.Check(s.Stdout(), testutil.MatchesWrapped, `Exported snapshot #1 into ".*/export-snapshot.snapshot"`)
 	c.Check(exportedSnapshotPath, testutil.FileEquals, "Hello World!")
 	c.Check(exportedSnapshotPath+".part", testutil.FileAbsent)
->>>>>>> 800f381a
 }
 
 func (s *SnapSuite) mockSnapshotsServer(c *C) {
@@ -142,13 +141,10 @@
 			}
 		case "/v2/changes/9":
 			fmt.Fprintln(w, `{"type": "sync", "result": {"ready": true, "status": "Done", "data": {}}}`)
-<<<<<<< HEAD
 		case "/v2/snapshot/import":
 			fmt.Fprintln(w, `{"type": "sync", "result": {"set-id": 42, "snaps": ["baz", "bar", "foo"]}}`)
-=======
 		case "/v2/snapshots/1/export":
 			fmt.Fprint(w, "Hello World!")
->>>>>>> 800f381a
 		default:
 			c.Errorf("unexpected path %q", r.URL.Path)
 		}
