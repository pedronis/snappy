/*
 * Copyright (C) 2016 Canonical Ltd
 *
 * This program is free software: you can redistribute it and/or modify
 * it under the terms of the GNU General Public License version 3 as
 * published by the Free Software Foundation.
 *
 * This program is distributed in the hope that it will be useful,
 * but WITHOUT ANY WARRANTY; without even the implied warranty of
 * MERCHANTABILITY or FITNESS FOR A PARTICULAR PURPOSE.  See the
 * GNU General Public License for more details.
 *
 * You should have received a copy of the GNU General Public License
 * along with this program.  If not, see <http://www.gnu.org/licenses/>.
 *
 */

#ifndef SNAP_NAMESPACE_SUPPORT
#define SNAP_NAMESPACE_SUPPORT

#include <stdbool.h>

#include "apparmor-support.h"

/**
 * Re-associate the current process with the mount namespace of pid 1.
 *
 * This function inspects the mount namespace of the current process and that
 * of pid 1. In case they differ the current process is re-associated with the
 * mount namespace of pid 1.
 *
 * This function should be called before sc_initialize_mount_ns().
 **/
void sc_reassociate_with_pid1_mount_ns(void);

/**
 * Initialize namespace sharing.
 *
 * This function must be called once in each process that wishes to create or
 * join a namespace group.
 *
 * It is responsible for bind mounting the control directory over itself and
 * making it private (unsharing it with all the other peers) so that it can be
 * used for storing preserved namespaces as bind-mounted files from the nsfs
 * filesystem (namespace filesystem).
 *
 * This function should be called with a global lock (see sc_lock_global) held
 * to ensure that no other instance of snap-confine attempts to do this
 * concurrently.
 *
 * This function inspects /proc/self/mountinfo to determine if the directory
 * where namespaces are kept (/run/snapd/ns) is correctly prepared as described
 * above.
 *
 * For more details see namespaces(7).
 **/
void sc_initialize_mount_ns(void);

/**
 * Data required to manage namespaces amongst a group of processes.
 */
struct sc_mount_ns;

enum {
	SC_NS_FAIL_GRACEFULLY = 1
};

/**
 * Open a namespace group.
 *
 * This will open and keep file descriptors for /run/snapd/ns/.
 *
 * If the flags argument is SC_NS_FAIL_GRACEFULLY then the function returns
 * NULL if the /run/snapd/ns directory doesn't exist. In all other cases it
 * calls die() and exits the process.
 *
 * The following methods should be called only while holding a lock protecting
 * that specific snap namespace:
 * - sc_create_or_join_mount_ns()
 * - sc_should_populate_mount_ns()
 * - sc_preserve_populated_mount_ns()
 * - sc_discard_preserved_mount_ns()
 */
struct sc_mount_ns *sc_open_mount_ns(const char *group_name,
				     const unsigned flags);

/**
 * Close namespace group.
 *
 * This will close all of the open file descriptors and release allocated memory.
 */
void sc_close_mount_ns(struct sc_mount_ns *group);

/**
 * Join a preserved mount namespace if one exists.
 *
 * Technically the function opens /run/snapd/ns/${group_name}.mnt and tries to
 * use setns() with the obtained file descriptor. If the call succeeds then the
 * function returns and subsequent call to sc_should_populate_mount_ns() will
 * return false.
 *
<<<<<<< HEAD
 * If the call fails then an eventfd is constructed and a support process is
 * forked. The child process waits until data is written to the eventfd (this
 * can be done by calling sc_preserve_populated_mount_ns()). In the meantime
 * the parent process unshares the mount namespace and sets a flag so that
 * sc_should_populate_mount_ns() returns true.
 *
 * @returns 0 on success and EAGAIN if the namespace was stale and needs
 * to be re-made.
 **/
int sc_create_or_join_mount_ns(struct sc_mount_ns *group,
			       struct sc_apparmor *apparmor,
			       const char *base_snap_name,
			       const char *snap_name);
=======
 * If the preserved mount namespace does not exist or exists but is stale and
 * was discarded and returns ESRCH. If the mount namespace was joined the
 * function returns zero.
 **/
int sc_join_preserved_ns(struct sc_mount_ns *group, struct sc_apparmor
			 *apparmor, const char *base_snap_name,
			 const char *snap_name);
>>>>>>> ab7590b6

/**
 * Check if the namespace needs to be populated.
 *
 * If the return value is true then at this stage the namespace is already
 * unshared. The caller should perform any mount operations that are desired
 * and then proceed to call sc_preserve_populated_mount_ns().
<<<<<<< HEAD
 **/
bool sc_should_populate_mount_ns(struct sc_mount_ns *group);
=======
 **/
bool sc_should_populate_mount_ns(struct sc_mount_ns *group);

/**
 * Fork off a helper process for mount namespace capture.
 *
 * This function forks the helper process. It needs to be paired with
 * sc_wait_for_helper which instructs the helper to shut down and waits for
 * that to happen.
 *
 * For rationale for forking and using a helper process please see
 * https://lists.linuxfoundation.org/pipermail/containers/2013-August/033386.html
 **/
void sc_fork_helper(struct sc_mount_ns *group, struct sc_apparmor *apparmor);
>>>>>>> ab7590b6

/**
 * Preserve prepared namespace group.
 *
 * This function signals the child support process for namespace capture to
<<<<<<< HEAD
 * perform the capture and shut down. It must be called after the call to
 * sc_create_or_join_mount_ns() and only when sc_should_populate_mount_ns()
 * returns true.
 *
 * Technically this function writes to an eventfd that causes the child process
 * to wake up, bind mount /proc/$ppid/ns/mnt to /run/snapd/ns/${group_name}.mnt
 * and then exit. The parent process (the caller) then collects the child
 * process and returns.
 **/
void sc_preserve_populated_mount_ns(struct sc_mount_ns *group);
=======
 * perform the capture.
 *
 * Technically this function writes to pipe that causes the child process to
 * wake up and bind mount /proc/$ppid/ns/mnt to
 * /run/snapd/ns/${group_name}.mnt.
 *
 * The helper process will wait for subsequent commands. Please call
 * sc_wait_for_helper() to terminate it.
 **/
void sc_preserve_populated_mount_ns(struct sc_mount_ns *group);

/**
 * Ask the helper process to terminate and wait for it to finish.
 *
 * This function asks the helper process to exit by writing an appropriate
 * command to the pipe used for the inter process communication between the
 * main snap-confine process and the helper and then waits for the process to
 * terminate cleanly.
 **/
void sc_wait_for_helper(struct sc_mount_ns *group);
>>>>>>> ab7590b6

/**
 * Discard the preserved namespace group.
 *
 * This function unmounts the bind-mounted files representing the kernel mount
 * namespace.
 **/
void sc_discard_preserved_mount_ns(struct sc_mount_ns *group);

#endif<|MERGE_RESOLUTION|>--- conflicted
+++ resolved
@@ -99,21 +99,6 @@
  * function returns and subsequent call to sc_should_populate_mount_ns() will
  * return false.
  *
-<<<<<<< HEAD
- * If the call fails then an eventfd is constructed and a support process is
- * forked. The child process waits until data is written to the eventfd (this
- * can be done by calling sc_preserve_populated_mount_ns()). In the meantime
- * the parent process unshares the mount namespace and sets a flag so that
- * sc_should_populate_mount_ns() returns true.
- *
- * @returns 0 on success and EAGAIN if the namespace was stale and needs
- * to be re-made.
- **/
-int sc_create_or_join_mount_ns(struct sc_mount_ns *group,
-			       struct sc_apparmor *apparmor,
-			       const char *base_snap_name,
-			       const char *snap_name);
-=======
  * If the preserved mount namespace does not exist or exists but is stale and
  * was discarded and returns ESRCH. If the mount namespace was joined the
  * function returns zero.
@@ -121,7 +106,6 @@
 int sc_join_preserved_ns(struct sc_mount_ns *group, struct sc_apparmor
 			 *apparmor, const char *base_snap_name,
 			 const char *snap_name);
->>>>>>> ab7590b6
 
 /**
  * Check if the namespace needs to be populated.
@@ -129,10 +113,6 @@
  * If the return value is true then at this stage the namespace is already
  * unshared. The caller should perform any mount operations that are desired
  * and then proceed to call sc_preserve_populated_mount_ns().
-<<<<<<< HEAD
- **/
-bool sc_should_populate_mount_ns(struct sc_mount_ns *group);
-=======
  **/
 bool sc_should_populate_mount_ns(struct sc_mount_ns *group);
 
@@ -147,24 +127,11 @@
  * https://lists.linuxfoundation.org/pipermail/containers/2013-August/033386.html
  **/
 void sc_fork_helper(struct sc_mount_ns *group, struct sc_apparmor *apparmor);
->>>>>>> ab7590b6
 
 /**
  * Preserve prepared namespace group.
  *
  * This function signals the child support process for namespace capture to
-<<<<<<< HEAD
- * perform the capture and shut down. It must be called after the call to
- * sc_create_or_join_mount_ns() and only when sc_should_populate_mount_ns()
- * returns true.
- *
- * Technically this function writes to an eventfd that causes the child process
- * to wake up, bind mount /proc/$ppid/ns/mnt to /run/snapd/ns/${group_name}.mnt
- * and then exit. The parent process (the caller) then collects the child
- * process and returns.
- **/
-void sc_preserve_populated_mount_ns(struct sc_mount_ns *group);
-=======
  * perform the capture.
  *
  * Technically this function writes to pipe that causes the child process to
@@ -185,7 +152,6 @@
  * terminate cleanly.
  **/
 void sc_wait_for_helper(struct sc_mount_ns *group);
->>>>>>> ab7590b6
 
 /**
  * Discard the preserved namespace group.
