# Author: Jamie Strandboge <jamie@canonical.com>
#include <tunables/global>

@LIBEXECDIR@/snap-confine (attach_disconnected) {
    # We run privileged, so be fanatical about what we include and don't use
    # any abstractions
    /etc/ld.so.cache r,
    /{,usr/}lib{,32,64,x32}/{,@{multiarch}/}ld-*.so mrix,
    # libc, you are funny
    /{,usr/}lib{,32,64,x32}/{,@{multiarch}/}libc{,-[0-9]*}.so* mr,
    /{,usr/}lib{,32,64,x32}/{,@{multiarch}/}libpthread{,-[0-9]*}.so* mr,
    /{,usr/}lib{,32,64,x32}/{,@{multiarch}/}librt{,-[0-9]*}.so* mr,
    /{,usr/}lib{,32,64,x32}/{,@{multiarch}/}libgcc_s.so* mr,
    /{,usr/}lib{,32,64,x32}/{,@{multiarch}/}libresolv{,-[0-9]*}.so* mr,
    /{,usr/}lib{,32,64,x32}/{,@{multiarch}/}libselinux.so* mr,
    /{,usr/}lib{,32,64,x32}/{,@{multiarch}/}libpcre.so* mr,
    # normal libs in order
    /{,usr/}lib{,32,64,x32}/{,@{multiarch}/}libapparmor.so* mr,
    /{,usr/}lib{,32,64,x32}/{,@{multiarch}/}libcgmanager.so* mr,
    /{,usr/}lib{,32,64,x32}/{,@{multiarch}/}libdl{,-[0-9]*}.so* mr,
    /{,usr/}lib{,32,64,x32}/{,@{multiarch}/}libnih.so* mr,
    /{,usr/}lib{,32,64,x32}/{,@{multiarch}/}libnih-dbus.so* mr,
    /{,usr/}lib{,32,64,x32}/{,@{multiarch}/}libdbus-1.so* mr,
    /{,usr/}lib{,32,64,x32}/{,@{multiarch}/}libudev.so* mr,
    /{,usr/}lib{,32,64,x32}/{,@{multiarch}/}libseccomp.so* mr,
    /{,usr/}lib{,32,64,x32}/{,@{multiarch}/}libcap.so* mr,

    @LIBEXECDIR@/snap-confine mr,

    /dev/null rw,
    /dev/full rw,
    /dev/zero rw,
    /dev/random r,
    /dev/urandom r,
    /dev/pts/[0-9]* rw,
    /dev/tty rw,

    # cgroups
    capability sys_admin,
    capability dac_override,
    /sys/fs/cgroup/devices/snap{,py}.*/ w,
    /sys/fs/cgroup/devices/snap{,py}.*/tasks w,
    /sys/fs/cgroup/devices/snap{,py}.*/devices.{allow,deny} w,

    # querying udev
    /etc/udev/udev.conf r,
    /sys/devices/**/uevent r,
    /lib/udev/snappy-app-dev ixr, # drop
    /run/udev/** rw,
    /{,usr/}bin/tr ixr,
    /usr/lib/locale/** r,
    /usr/lib/@{multiarch}/gconv/gconv-modules r,
    /usr/lib/@{multiarch}/gconv/gconv-modules.cache r,

    # priv dropping
    capability setuid,
    capability setgid,

    # changing profile
    @{PROC}/[0-9]*/attr/exec w,
    # Reading current profile
    @{PROC}/[0-9]*/attr/current r,
    # Reading available filesystems
    @{PROC}/filesystems r,

    # To find where apparmor is mounted
    @{PROC}/[0-9]*/mounts r,
    # To find if apparmor is enabled
    /sys/module/apparmor/parameters/enabled r,

    # Don't allow changing profile to unconfined or profiles that start with
    # '/'. Use 'unsafe' to support snap-exec on armhf and its reliance on
    # the environment for determining the capabilities of the architecture.
    # 'unsafe' is ok here because the kernel will have already cleared the
    # environment as part of launching snap-confine with
    # CAP_SYS_ADMIN.
    change_profile unsafe /** -> [^u/]**,
    change_profile unsafe /** -> u[^n]**,
    change_profile unsafe /** -> un[^c]**,
    change_profile unsafe /** -> unc[^o]**,
    change_profile unsafe /** -> unco[^n]**,
    change_profile unsafe /** -> uncon[^f]**,
    change_profile unsafe /** -> unconf[^i]**,
    change_profile unsafe /** -> unconfi[^n]**,
    change_profile unsafe /** -> unconfin[^e]**,
    change_profile unsafe /** -> unconfine[^d]**,
    change_profile unsafe /** -> unconfined?**,

    # allow changing to a few not caught above
    change_profile unsafe /** -> {u,un,unc,unco,uncon,unconf,unconfi,unconfin,unconfine},

    # LP: #1446794 - when this bug is fixed, change the above to:
    # deny change_profile unsafe /** -> {unconfined,/**},
    # change_profile unsafe /** -> **,

    # reading seccomp filters
    /{tmp/snap.rootfs_*/,}var/lib/snapd/seccomp/bpf/*.bin r,

    # ensuring correct permissions in sc_quirk_create_writable_mimic
    /{tmp/snap.rootfs_*/,}var/lib/ rw,

    # LP: #1668659
    mount options=(rw rbind) /snap/ -> /snap/,
    mount options=(rw rshared) -> /snap/,

    # boostrapping the mount namespace
    mount options=(rw rshared) -> /,
    mount options=(rw bind) /tmp/snap.rootfs_*/ -> /tmp/snap.rootfs_*/,
    mount options=(rw unbindable) -> /tmp/snap.rootfs_*/,
    # the next line is for classic system
    mount options=(rw rbind) @SNAP_MOUNT_DIR@/*/*/ -> /tmp/snap.rootfs_*/,
    # the next line is for core system
    mount options=(rw rbind) / -> /tmp/snap.rootfs_*/,
    # all of the constructed rootfs is a rslave
    mount options=(rw rslave) -> /tmp/snap.rootfs_*/,
    # bidirectional mounts (for both classic and core)
    # NOTE: this doesn't capture the MERGED_USR configuration option so that
    # when a distro with merged /usr and / that uses apparmor shows up it
    # should be handled here.
    /{,run/}media/ w,
    mount options=(rw rbind) /media/ -> /tmp/snap.rootfs_*/media/,
    /run/netns/ w,
    mount options=(rw rbind) /run/netns/ -> /tmp/snap.rootfs_*/run/netns/,
    # unidirectional mounts (only for classic system)
    mount options=(rw rbind) /dev/ -> /tmp/snap.rootfs_*/dev/,
    mount options=(rw rslave) -> /tmp/snap.rootfs_*/dev/,

    mount options=(rw rbind) /etc/ -> /tmp/snap.rootfs_*/etc/,
    mount options=(rw rslave) -> /tmp/snap.rootfs_*/etc/,

    mount options=(rw rbind) /home/ -> /tmp/snap.rootfs_*/home/,
    mount options=(rw rslave) -> /tmp/snap.rootfs_*/home/,

    mount options=(rw rbind) /root/ -> /tmp/snap.rootfs_*/root/,
    mount options=(rw rslave) -> /tmp/snap.rootfs_*/root/,

    mount options=(rw rbind) /proc/ -> /tmp/snap.rootfs_*/proc/,
    mount options=(rw rslave) -> /tmp/snap.rootfs_*/proc/,

    mount options=(rw rbind) /sys/ -> /tmp/snap.rootfs_*/sys/,
    mount options=(rw rslave) -> /tmp/snap.rootfs_*/sys/,

    mount options=(rw rbind) /tmp/ -> /tmp/snap.rootfs_*/tmp/,
    mount options=(rw rslave) -> /tmp/snap.rootfs_*/tmp/,

    mount options=(rw rbind) /var/lib/snapd/ -> /tmp/snap.rootfs_*/var/lib/snapd/,
    mount options=(rw rslave) -> /tmp/snap.rootfs_*/var/lib/snapd/,

    mount options=(rw rbind) /var/snap/ -> /tmp/snap.rootfs_*/var/snap/,
    mount options=(rw rslave) -> /tmp/snap.rootfs_*/var/snap/,

    mount options=(rw rbind) /var/tmp/ -> /tmp/snap.rootfs_*/var/tmp/,
    mount options=(rw rslave) -> /tmp/snap.rootfs_*/var/tmp/,

    mount options=(rw rbind) /run/ -> /tmp/snap.rootfs_*/run/,
    mount options=(rw rslave) -> /tmp/snap.rootfs_*/run/,

    mount options=(rw rbind) {/usr,}/lib/modules/ -> /tmp/snap.rootfs_*/lib/modules/,
    mount options=(rw rslave) -> /tmp/snap.rootfs_*/lib/modules/,

    mount options=(rw rbind) /var/log/ -> /tmp/snap.rootfs_*/var/log/,
    mount options=(rw rslave) -> /tmp/snap.rootfs_*/var/log/,

    mount options=(rw rbind) /usr/src/ -> /tmp/snap.rootfs_*/usr/src/,
    mount options=(rw rslave) -> /tmp/snap.rootfs_*/usr/src/,

    # allow making host snap-exec available inside base snaps
    mount options=(rw bind) @LIBEXECDIR@/ -> /tmp/snap.rootfs_*/usr/lib/snapd/,
    mount options=(rw slave) -> /tmp/snap.rootfs_*/usr/lib/snapd/,

    mount options=(rw bind) /usr/bin/snapctl -> /tmp/snap.rootfs_*/usr/bin/snapctl,
    mount options=(rw slave) -> /tmp/snap.rootfs_*/usr/bin/snapctl,

    # /etc/alternatives (classic)
    mount options=(rw bind) @SNAP_MOUNT_DIR@/{,ubuntu-}core/*/etc/alternatives/ -> /tmp/snap.rootfs_*/etc/alternatives/,
    mount options=(rw bind) @SNAP_MOUNT_DIR@/{,ubuntu-}core/*/etc/ssl/ -> /tmp/snap.rootfs_*/etc/ssl/,
    mount options=(rw bind) @SNAP_MOUNT_DIR@/{,ubuntu-}core/*/etc/nsswitch.conf -> /tmp/snap.rootfs_*/etc/nsswitch.conf,
    # /etc/alternatives (core)
    mount options=(rw bind) /etc/alternatives/ -> /tmp/snap.rootfs_*/etc/alternatives/,
    mount options=(rw slave) -> /tmp/snap.rootfs_*/etc/alternatives/,
    mount options=(rw slave) -> /tmp/snap.rootfs_*/etc/ssl/,
    mount options=(rw slave) -> /tmp/snap.rootfs_*/etc/nsswitch.conf,
    # the /snap directory
    mount options=(rw rbind) @SNAP_MOUNT_DIR@/ -> /tmp/snap.rootfs_*/snap/,
    mount options=(rw rslave) -> /tmp/snap.rootfs_*/snap/,
    # pivot_root preparation and execution
    mount options=(rw bind) /tmp/snap.rootfs_*/var/lib/snapd/hostfs/ -> /tmp/snap.rootfs_*/var/lib/snapd/hostfs/,
    mount options=(rw private) -> /tmp/snap.rootfs_*/var/lib/snapd/hostfs/,
    pivot_root,
    # cleanup
    umount /var/lib/snapd/hostfs/tmp/snap.rootfs_*/,
    umount /var/lib/snapd/hostfs/sys/,
    umount /var/lib/snapd/hostfs/dev/,
    umount /var/lib/snapd/hostfs/proc/,
    mount options=(rw rslave) -> /var/lib/snapd/hostfs/,

    # set up snap-specific private /tmp dir
    capability chown,
    /tmp/ w,
    /tmp/snap.*/ w,
    /tmp/snap.*/tmp/ w,
    mount options=(rw private) ->  /tmp/,
    mount options=(rw bind) /tmp/snap.*/tmp/ -> /tmp/,
    mount fstype=devpts options=(rw) devpts -> /dev/pts/,
    mount options=(rw bind) /dev/pts/ptmx -> /dev/ptmx,     # for bind mounting
    mount options=(rw bind) /dev/pts/ptmx -> /dev/pts/ptmx, # for bind mounting under LXD
    # Workaround for LP: #1584456 on older kernels that mistakenly think
    # /dev/pts/ptmx needs a trailing '/'
    mount options=(rw bind) /dev/pts/ptmx/ -> /dev/ptmx/,
    mount options=(rw bind) /dev/pts/ptmx/ -> /dev/pts/ptmx/,

    # for running snaps on classic
    /snap/ r,
    /snap/** r,
    @SNAP_MOUNT_DIR@/ r,
    @SNAP_MOUNT_DIR@/** r,

    # NOTE: at this stage the /snap directory is stable as we have called
    # pivot_root already.

<<<<<<< HEAD
=======
    # Support mount profiles via the content interface. This should correspond
    # to permutations of $SNAP -> $SNAP for reading and $SNAP_{DATA,COMMON} ->
    # $SNAP_{DATA,COMMON} for both reading and writing.
    #
    # Note that:
    #   /snap/*/*/**
    # is meant to mean:
    #   /snap/$SNAP_NAME/$SNAP_REVISION/and-any-subdirectory
    # but:
    #   /var/snap/*/**
    # is meant to mean:
    #   /var/snap/$SNAP_NAME/$SNAP_REVISION/
    mount options=(ro bind) /snap/*/** -> /snap/*/*/**,
    mount options=(ro bind) /snap/*/** -> /var/snap/*/**,
    mount options=(rw bind) /var/snap/*/** -> /var/snap/*/**,
    mount options=(ro bind) /var/snap/*/** -> /var/snap/*/**,
    # But we don't want anyone to touch /snap/bin
    audit deny mount /snap/bin/** -> /**,
    audit deny mount /** -> /snap/bin/**,
    # Allow the content interface to bind fonts from the host filesystem
    mount options=(ro bind) /var/lib/snapd/hostfs/usr/share/fonts/ -> /snap/*/*/**,
    # Allow the desktop interface to bind fonts from the host filesystem
    mount options=(ro bind) /var/lib/snapd/hostfs/usr/share/fonts -> /usr/share/fonts,
    mount options=(ro bind) /var/lib/snapd/hostfs/usr/local/share/fonts -> /usr/local/share/fonts,
    mount options=(ro bind) /var/lib/snapd/hostfs/var/cache/fontconfig -> /var/cache/fontconfig,

>>>>>>> 33ff99df
    # nvidia handling, glob needs /usr/** and the launcher must be
    # able to bind mount the nvidia dir
    /sys/module/nvidia/version r,
    /usr/** r,
    mount options=(rw bind) /usr/lib/nvidia-*/ -> /{tmp/snap.rootfs_*/,}var/lib/snapd/lib/gl/,

    # for chroot on steroids, we use pivot_root as a better chroot that makes
    # apparmor rules behave the same on classic and outside of classic.

    # for creating the user data directories: ~/snap, ~/snap/<name> and
    # ~/snap/<name>/<version>
    / r,
    @{HOMEDIRS}/ r,
    # These should both have 'owner' match but due to LP: #1466234, we can't
    # yet
    @{HOME}/ r,
    @{HOME}/snap/{,*/,*/*/} rw,

    # for creating the user shared memory directories
    /{dev,run}/{,shm/} r,
    # This should both have 'owner' match but due to LP: #1466234, we can't yet
    /{dev,run}/shm/{,*/,*/*/} rw,

    # for creating the user XDG_RUNTIME_DIR: /run/user, /run/user/UID and
    # /run/user/UID/<name>
    /run/user/{,[0-9]*/,[0-9]*/*/} rw,

    # Workaround https://launchpad.net/bugs/359338 until upstream handles
    # stacked filesystems generally.
    # encrypted ~/.Private and old-style encrypted $HOME
    @{HOME}/.Private/ r,
    @{HOME}/.Private/** mrixwlk,
    # new-style encrypted $HOME
    @{HOMEDIRS}/.ecryptfs/*/.Private/ r,
    @{HOMEDIRS}/.ecryptfs/*/.Private/** mrixwlk,

    # Allow snap-confine to move to the void
    /var/lib/snapd/void/ r,

    # Allow snap-confine to read snap contexts
    /var/lib/snapd/context/snap.* r,

    # Support for the quirk system
    /var/ r,
    /var/lib/ r,
    /var/lib/** rw,
    /tmp/ r,
    /tmp/snapd.quirks_*/ rw,
    mount options=(move) /var/lib/snapd/ -> /tmp/snapd.quirks_*/,
    mount fstype=tmpfs options=(rw nodev nosuid) none -> /var/lib/,
    mount options=(ro rbind) /snap/{,ubuntu-}core/*/var/lib/** -> /var/lib/**,
    umount /var/lib/snapd/,
    mount options=(move) /tmp/snapd.quirks_*/ -> /var/lib/snapd/,
    # On classic systems with a setuid root snap-confine when run by non-root
    # user, the mimic_dir is created with the gid of the calling user (ie,
    # not '0') so when setting the permissions (chmod) of the mimicked
    # directory to that of the reference directory, a CAP_FSETID is triggered.
    # snap-confine sets the directory up correctly, so simply silence the
    # denial since we don't want to grant the capability as a whole to
    # snap-confine.
    deny capability fsetid,

    # support for the LXD quirk
    mount options=(rw rbind nodev nosuid noexec) /var/lib/snapd/hostfs/var/lib/lxd/ -> /var/lib/lxd/,
    /var/lib/lxd/ w,
    /var/lib/snapd/hostfs/var/lib/lxd r,

    # support for locking
    /run/snapd/lock/ rw,
    /run/snapd/lock/*.lock rwk,

    # support for the mount namespace sharing
    capability sys_ptrace,
    # allow snap-confine to read /proc/1/ns/mnt
    ptrace trace peer=unconfined,

    mount options=(rw rbind) /run/snapd/ns/ -> /run/snapd/ns/,
    mount options=(private) -> /run/snapd/ns/,
    / rw,
    /run/ rw,
    /run/snapd/ rw,
    /run/snapd/ns/ rw,
    /run/snapd/ns/*.lock rwk,
    /run/snapd/ns/*.mnt rw,
    ptrace (read, readby, tracedby) peer=@LIBEXECDIR@/snap-confine//mount-namespace-capture-helper,
    @{PROC}/*/mountinfo r,
    capability sys_chroot,
    capability sys_admin,
    signal (send, receive) set=(abrt) peer=@LIBEXECDIR@/snap-confine,
    signal (send) set=(int) peer=@LIBEXECDIR@/snap-confine//mount-namespace-capture-helper,
    signal (send, receive) set=(alrm, exists) peer=@LIBEXECDIR@/snap-confine,
    signal (receive) set=(exists) peer=@LIBEXECDIR@/snap-confine//mount-namespace-capture-helper,

    # For aa_change_hat() to go into ^mount-namespace-capture-helper
    @{PROC}/[0-9]*/attr/current w,

    ^mount-namespace-capture-helper (attach_disconnected) {
        # We run privileged, so be fanatical about what we include and don't use
        # any abstractions
        /etc/ld.so.cache r,
        /{,usr/}lib{,32,64,x32}/{,@{multiarch}/}ld-*.so mrix,
        # libc, you are funny
        /{,usr/}lib{,32,64,x32}/{,@{multiarch}/}libc{,-[0-9]*}.so* mr,
        /{,usr/}lib{,32,64,x32}/{,@{multiarch}/}libpthread{,-[0-9]*}.so* mr,
        /{,usr/}lib{,32,64,x32}/{,@{multiarch}/}librt{,-[0-9]*}.so* mr,
        /{,usr/}lib{,32,64,x32}/{,@{multiarch}/}libgcc_s.so* mr,
        /{,usr/}lib{,32,64,x32}/{,@{multiarch}/}libresolv{,-[0-9]*}.so* mr,
        /{,usr/}lib{,32,64,x32}/{,@{multiarch}/}libselinux.so* mr,
        /{,usr/}lib{,32,64,x32}/{,@{multiarch}/}libpcre.so* mr,
        # normal libs in order
        /{,usr/}lib{,32,64,x32}/{,@{multiarch}/}libapparmor.so* mr,
        /{,usr/}lib{,32,64,x32}/{,@{multiarch}/}libcgmanager.so* mr,
        /{,usr/}lib{,32,64,x32}/{,@{multiarch}/}libdl{,-[0-9]*}.so* mr,
        /{,usr/}lib{,32,64,x32}/{,@{multiarch}/}libnih.so* mr,
        /{,usr/}lib{,32,64,x32}/{,@{multiarch}/}libnih-dbus.so* mr,
        /{,usr/}lib{,32,64,x32}/{,@{multiarch}/}libdbus-1.so* mr,
        /{,usr/}lib{,32,64,x32}/{,@{multiarch}/}libudev.so* mr,
        /{,usr/}lib{,32,64,x32}/{,@{multiarch}/}libseccomp.so* mr,
        /{,usr/}lib{,32,64,x32}/{,@{multiarch}/}libcap.so* mr,

        @LIBEXECDIR@/snap-confine mr,

        /dev/null rw,
        /dev/full rw,
        /dev/zero rw,
        /dev/random r,
        /dev/urandom r,

        capability sys_ptrace,
        capability sys_admin,
        # This allows us to read and bind mount the namespace file
        / r,
        @{PROC}/ r,
        @{PROC}/*/ r,
        @{PROC}/*/ns/ r,
        @{PROC}/*/ns/mnt r,
        /run/ r,
        /run/snapd/ r,
        /run/snapd/ns/ r,
        /run/snapd/ns/*.mnt rw,
        # NOTE: the source name is / even though we map /proc/123/ns/mnt
        mount options=(rw bind) / -> /run/snapd/ns/*.mnt,
        # This is the SIGALRM that we send and receive if a timeout expires
        signal (send, receive) set=(alrm) peer=@LIBEXECDIR@/snap-confine//mount-namespace-capture-helper,
        # Those two rules are exactly the same but we don't know if the parent process is still alive
        # and hence has the appropriate label or is already dead and hence has no label.
        signal (send) set=(exists) peer=@LIBEXECDIR@/snap-confine,
        signal (send) set=(exists) peer=unconfined,
        # This is so that we can abort
        signal (send, receive) set=(abrt) peer=@LIBEXECDIR@/snap-confine//mount-namespace-capture-helper,
        #  This is the signal we get if snap-confine dies (we subscribe to it with prctl)
        signal (receive) set=(int) peer=@LIBEXECDIR@/snap-confine,
        # This allows snap-confine to be killed from the outside.
        signal (receive) peer=unconfined,
        # This allows snap-confine to wait for us
        ptrace (read, trace, tracedby) peer=@LIBEXECDIR@/snap-confine,
    }

    # Allow snap-confine to be killed
    signal (receive) peer=unconfined,

    # Allow executing snap-update-ns when...

    # ...snap-confine is, conceptually, re-executing and uses snap-update-ns
    # from the distribution package. This is also the location used when using
    # the core/base snap on all-snap systems. The variants here represent
    # various locations of libexecdir across distributions.
    /usr/lib{,exec}/snapd/snap-update-ns Cxr -> snap_update_ns,

    # ...snap-confine is not, conceptually, re-executing and uses
    # snap-update-ns from the distribution package but we are already inside
    # the constructed mount namespace so we must traverse "hostfs". The
    # variants here represent various locations of libexecdir across
    # distributions.
    /var/lib/snapd/hostfs/usr/lib{,exec}/snapd/snap-update-ns Cxr -> snap_update_ns,

    # ..snap-confine is, conceptually, re-executing and uses snap-update-ns
    # from the core snap. Note that the location of the core snap varies from
    # distribution to distribution. The variants here represent different
    # locations of snap mount directory across distributions.
    /{,var/lib/snapd/}snap/core/*/usr/lib/snapd/snap-update-ns Cxr -> snap_update_ns,

    # ...snap-confine is, conceptually, re-executing and uses snap-update-ns
    # from the core snap but we are already inside the constructed mount
    # namespace. Here the apparmor kernel module re-constructs the path to
    # snap-update-ns using the "hostfs" mount entry rather than the more
    # "natural" /snap mount entry but we have no control over that.  This is
    # reported as (LP: #1716339). The variants here represent different
    # locations of snap mount directory across distributions.
    /var/lib/snapd/hostfs/{,var/lib/snapd/}snap/core/*/usr/lib/snapd/snap-update-ns Cxr -> snap_update_ns,

    profile snap_update_ns (attach_disconnected) {
        # The next four rules mirror those above. We want to be able to read
        # and map snap-update-ns into memory but it may come from a variety of places.
        /usr/lib{,exec}/snapd/snap-update-ns mr,
        /var/lib/snapd/hostfs/usr/lib{,exec}/snapd/snap-update-ns mr,
        /{,var/lib/snapd/}snap/core/*/usr/lib/snapd/snap-update-ns mr,
        /var/lib/snapd/hostfs/{,var/lib/snapd/}snap/core/*/usr/lib/snapd/snap-update-ns mr,

        # Allow reading the dynamic linker cache.
        /etc/ld.so.cache r,
        # Allow reading, mapping and executing the dynamic linker.
        /{,usr/}lib{,32,64,x32}/{,@{multiarch}/}ld-*.so mrix,
        # Allow reading and mapping various parts of the standard library and
        # dynamically loaded nss modules and what not.
        /{,usr/}lib{,32,64,x32}/{,@{multiarch}/}libc{,-[0-9]*}.so* mr,
        /{,usr/}lib{,32,64,x32}/{,@{multiarch}/}libpthread{,-[0-9]*}.so* mr,

        # Allow reading the command line (snap-update-ns uses it in pre-Go bootstrap code).
        @{PROC}/@{pid}/cmdline r,

        # Allow reading the os-release file (possibly a symlink to /usr/lib).
        /{etc/,usr/lib/}os-release r,

        # Allow creating/grabbing various snapd lock files.
        /run/snapd/lock/*.lock rwk,

        # Allow reading stored mount namespaces,
        /run/snapd/ns/ r,
        /run/snapd/ns/*.mnt r,

        # Allow reading per-snap desired mount profiles. Those are written by
        # snapd and represent the desired layout and content connections.
        /var/lib/snapd/mount/snap.*.fstab r,

        # Allow reading and writing actual per-snap mount profiles. Note that
        # the second rule is generic to allow our tmpfile-rename approach to
        # writing them. Those are written by snap-update-ns and represent the
        # actual layout at a given moment.
        /run/snapd/ns/*.fstab rw,
        /run/snapd/ns/*.fstab.* rw,

        # NOTE: at this stage the /snap directory is stable as we have called
        # pivot_root already.

        # Needed to perform mount/unmounts.
        capability sys_admin,

        # Support mount profiles via the content interface. This should correspond
        # to permutations of $SNAP -> $SNAP for reading and $SNAP_{DATA,COMMON} ->
        # $SNAP_{DATA,COMMON} for both reading and writing.
        #
        # Note that:
        #   /snap/*/*/**
        # is meant to mean:
        #   /snap/$SNAP_NAME/$SNAP_REVISION/and-any-subdirectory
        # but:
        #   /var/snap/*/**
        # is meant to mean:
        #   /var/snap/$SNAP_NAME/$SNAP_REVISION/
        mount options=(ro bind) /snap/*/** -> /snap/*/*/**,
        mount options=(ro bind) /snap/*/** -> /var/snap/*/**,
        mount options=(rw bind) /var/snap/*/** -> /var/snap/*/**,
        mount options=(ro bind) /var/snap/*/** -> /var/snap/*/**,

        # Allow unmounts matching possible mounts listed above.
        umount /snap/*/*/**,
        umount /var/snap/*/**,

        # But we don't want anyone to touch /snap/bin
        audit deny mount /snap/bin/** -> /**,
        audit deny mount /** -> /snap/bin/**,

        # Allow the content interface to bind fonts from the host filesystem
        mount options=(ro bind) /var/lib/snapd/hostfs/usr/share/fonts/ -> /snap/*/*/**,
    }
}<|MERGE_RESOLUTION|>--- conflicted
+++ resolved
@@ -218,35 +218,6 @@
     # NOTE: at this stage the /snap directory is stable as we have called
     # pivot_root already.
 
-<<<<<<< HEAD
-=======
-    # Support mount profiles via the content interface. This should correspond
-    # to permutations of $SNAP -> $SNAP for reading and $SNAP_{DATA,COMMON} ->
-    # $SNAP_{DATA,COMMON} for both reading and writing.
-    #
-    # Note that:
-    #   /snap/*/*/**
-    # is meant to mean:
-    #   /snap/$SNAP_NAME/$SNAP_REVISION/and-any-subdirectory
-    # but:
-    #   /var/snap/*/**
-    # is meant to mean:
-    #   /var/snap/$SNAP_NAME/$SNAP_REVISION/
-    mount options=(ro bind) /snap/*/** -> /snap/*/*/**,
-    mount options=(ro bind) /snap/*/** -> /var/snap/*/**,
-    mount options=(rw bind) /var/snap/*/** -> /var/snap/*/**,
-    mount options=(ro bind) /var/snap/*/** -> /var/snap/*/**,
-    # But we don't want anyone to touch /snap/bin
-    audit deny mount /snap/bin/** -> /**,
-    audit deny mount /** -> /snap/bin/**,
-    # Allow the content interface to bind fonts from the host filesystem
-    mount options=(ro bind) /var/lib/snapd/hostfs/usr/share/fonts/ -> /snap/*/*/**,
-    # Allow the desktop interface to bind fonts from the host filesystem
-    mount options=(ro bind) /var/lib/snapd/hostfs/usr/share/fonts -> /usr/share/fonts,
-    mount options=(ro bind) /var/lib/snapd/hostfs/usr/local/share/fonts -> /usr/local/share/fonts,
-    mount options=(ro bind) /var/lib/snapd/hostfs/var/cache/fontconfig -> /var/cache/fontconfig,
-
->>>>>>> 33ff99df
     # nvidia handling, glob needs /usr/** and the launcher must be
     # able to bind mount the nvidia dir
     /sys/module/nvidia/version r,
@@ -502,9 +473,19 @@
         mount options=(rw bind) /var/snap/*/** -> /var/snap/*/**,
         mount options=(ro bind) /var/snap/*/** -> /var/snap/*/**,
 
+        # Allow the content interface to bind fonts from the host filesystem
+        mount options=(ro bind) /var/lib/snapd/hostfs/usr/share/fonts/ -> /snap/*/*/**,
+        # Allow the desktop interface to bind fonts from the host filesystem
+        mount options=(ro bind) /var/lib/snapd/hostfs/usr/share/fonts -> /usr/share/fonts,
+        mount options=(ro bind) /var/lib/snapd/hostfs/usr/local/share/fonts -> /usr/local/share/fonts,
+        mount options=(ro bind) /var/lib/snapd/hostfs/var/cache/fontconfig -> /var/cache/fontconfig,
+
         # Allow unmounts matching possible mounts listed above.
         umount /snap/*/*/**,
         umount /var/snap/*/**,
+        umount /usr/share/fonts,
+        umount /usr/local/share/fonts,
+        umount /var/cache/fontconfig,
 
         # But we don't want anyone to touch /snap/bin
         audit deny mount /snap/bin/** -> /**,
