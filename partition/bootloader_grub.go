--- conflicted
+++ resolved
@@ -6,7 +6,6 @@
 
 import (
 	"fmt"
-	"strings"
 
 	"github.com/mvo5/goconfigparser"
 )
@@ -75,31 +74,13 @@
 	// Record the partition that will be used for next boot. This
 	// isn't necessary for correct operation under grub, but allows
 	// us to query the next boot device easily.
-<<<<<<< HEAD
 	return g.setBootVar(bootloaderRootfsVar, g.otherRootfs)
-=======
-	return g.SetBootVar(bootloaderRootfsVar, g.otherRootfs)
-}
-
-func (g *Grub) GetAllBootVars() (vars []string, err error) {
-	output, err := runCommandWithStdout(bootloaderGrubEnvCmd, bootloaderGrubEnvFile, "list")
-	if err != nil {
-		return nil, err
-	}
-
-	return strings.Split(output, "\n"), nil
->>>>>>> 1176ebd8
 }
 
 func (g *Grub) GetBootVar(name string) (value string, err error) {
 	// Grub doesn't provide a get verb, so retrieve all values and
 	// search for the required variable ourselves.
-<<<<<<< HEAD
-	values, err = runCommandWithStdout(bootloaderGrubEnvCmd, bootloaderGrubEnvFile, "list")
-
-=======
 	output, err := runCommandWithStdout(bootloaderGrubEnvCmd, bootloaderGrubEnvFile, "list")
->>>>>>> 1176ebd8
 	if err != nil {
 		return "", err
 	}
