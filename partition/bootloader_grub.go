//--------------------------------------------------------------------
// Copyright (c) 2014-2015 Canonical Ltd.
//--------------------------------------------------------------------

package partition

import (
	"fmt"
	"strings"

	"github.com/mvo5/goconfigparser"
)

var (
	bootloaderGrubDir        = "/boot/grub"
	bootloaderGrubConfigFile = "/boot/grub/grub.cfg"
	bootloaderGrubEnvFile    = "/boot/grub/grubenv"

	bootloaderGrubEnvCmd     = "/usr/bin/grub-editenv"
	bootloaderGrubInstallCmd = "/usr/sbin/grub-install"
	bootloaderGrubUpdateCmd  = "/usr/sbin/update-grub"
)

type grub struct {
	*bootloaderType
}

const bootloaderNameGrub bootloaderName = "grub"

<<<<<<< HEAD
// newGrub create a new Grub bootloader object
func newGrub(partition *Partition) *grub {
	if !fileExists(bootloaderGrubConfigFile) || !fileExists(bootloaderGrubInstallCmd) {
		return nil
	}
	b := newBootloader(partition)
=======
// Create a new Grub bootloader object
func NewGrub(partition *Partition) BootLoader {
	if !fileExists(bootloaderGrubConfigFile) || !fileExists(bootloaderGrubInstallCmd) {
		return nil
	}
	b := newBootLoader(partition)
>>>>>>> 5db3c464
	if b == nil {
		return nil
	}
	g := &grub{bootloaderType: b}
	g.currentBootPath = bootloaderGrubDir
	g.otherBootPath = g.currentBootPath

	return g
}

func (g *grub) Name() bootloaderName {
	return bootloaderNameGrub
}

// ToggleRootFS make the Grub bootloader switch rootfs's.
//
// Approach:
//
// Re-install grub each time the rootfs is toggled by running
// grub-install chrooted into the other rootfs. Also update the grub
// configuration.
func (g *grub) ToggleRootFS() (err error) {

	other := g.partition.otherRootPartition()

	// install grub
	if err := runInChroot(g.partition.MountTarget(), bootloaderGrubInstallCmd, other.parentName); err != nil {
		return err
	}

	// create the grub config
	if err := runInChroot(g.partition.MountTarget(), bootloaderGrubUpdateCmd); err != nil {
		return err
	}

	if err := g.SetBootVar(bootloaderBootmodeVar, bootloaderBootmodeTry); err != nil {
		return err
	}

	// Record the partition that will be used for next boot. This
	// isn't necessary for correct operation under grub, but allows
	// us to query the next boot device easily.
	return g.SetBootVar(bootloaderRootfsVar, g.otherRootfs)
}

func (g *grub) GetAllBootVars() (vars []string, err error) {
	output, err := runCommandWithStdout(bootloaderGrubEnvCmd, bootloaderGrubEnvFile, "list")
	if err != nil {
		return nil, err
	}

	return strings.Split(output, "\n"), nil
}

func (g *grub) GetBootVar(name string) (value string, err error) {
	// Grub doesn't provide a get verb, so retrieve all values and
	// search for the required variable ourselves.
	output, err := runCommandWithStdout(bootloaderGrubEnvCmd, bootloaderGrubEnvFile, "list")
	if err != nil {
		return "", err
	}

	cfg := goconfigparser.New()
	cfg.AllowNoSectionHeader = true
	if err := cfg.ReadString(output); err != nil {
		return "", err
	}

	return cfg.Get("", name)
}

func (g *grub) SetBootVar(name, value string) (err error) {
	// note that strings are not quoted since because
	// RunCommand() does not use a shell and thus adding quotes
	// stores them in the environment file (which is not desirable)
	arg := fmt.Sprintf("%s=%s", name, value)
	return runCommand(bootloaderGrubEnvCmd, bootloaderGrubEnvFile, "set", arg)
}

// ClearBootVar clears a boot var
// FIXME: not atomic - need locking around snappy command!
func (g *grub) ClearBootVar(name string) (currentValue string, err error) {
	currentValue, err = g.GetBootVar(name)
	if err != nil {
		return currentValue, err
	}

	return currentValue, runCommand(bootloaderGrubEnvCmd, bootloaderGrubEnvFile, "unset", name)
}

func (g *grub) GetNextBootRootFSName() (label string, err error) {
	return g.GetBootVar(bootloaderRootfsVar)
}

func (g *grub) GetRootFSName() string {
	return g.currentRootfs
}

func (g *grub) GetOtherRootFSName() string {
	return g.otherRootfs
}

func (g *grub) MarkCurrentBootSuccessful() (err error) {
	return g.SetBootVar(bootloaderBootmodeVar, bootloaderBootmodeSuccess)
}

func (g *grub) SyncBootFiles() (err error) {
	// NOP
	return nil
}

func (g *grub) HandleAssets() (err error) {

	// NOP - since grub is used on generic hardware, it doesn't
	// need to make use of hardware-specific assets
	return nil
}<|MERGE_RESOLUTION|>--- conflicted
+++ resolved
@@ -27,21 +27,12 @@
 
 const bootloaderNameGrub bootloaderName = "grub"
 
-<<<<<<< HEAD
 // newGrub create a new Grub bootloader object
-func newGrub(partition *Partition) *grub {
-	if !fileExists(bootloaderGrubConfigFile) || !fileExists(bootloaderGrubInstallCmd) {
-		return nil
-	}
-	b := newBootloader(partition)
-=======
-// Create a new Grub bootloader object
-func NewGrub(partition *Partition) BootLoader {
+func newGrub(partition *Partition) bootLoader {
 	if !fileExists(bootloaderGrubConfigFile) || !fileExists(bootloaderGrubInstallCmd) {
 		return nil
 	}
 	b := newBootLoader(partition)
->>>>>>> 5db3c464
 	if b == nil {
 		return nil
 	}
