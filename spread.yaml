project: snapd

environment:
    GOHOME: /home/gopath
    GOPATH: $GOHOME
    REUSE_PROJECT: "$(HOST: echo $REUSE_PROJECT)"
    PROJECT_PATH: $GOHOME/src/github.com/snapcore/snapd
    # /usr/lib/go-1.6/bin for trusty (needs to be last as we use
    # a different go in gccgo tests)
    PATH: $GOHOME/bin:/snap/bin:$PATH:/usr/lib/go-1.6/bin:/var/lib/snapd/snap/bin
    TESTSLIB: $PROJECT_PATH/tests/lib
    SNAPPY_TESTING: 1
    # we run the entire suite with re-exec on (the default) and modify
    # the core snap so that it contains our new code.  So we run new
    # snapd from the deb that re-execs into new snapd in core.  To
    # test purely from the deb, set "export SPREAD_SNAP_REEXEC=0"
    SNAP_REEXEC: "$(HOST: echo ${SPREAD_SNAP_REEXEC:-})"
    MODIFY_CORE_SNAP_FOR_REEXEC: "$(HOST: echo ${SPREAD_MODIFY_CORE_SNAP_FOR_REEXEC:-1})"
    SPREAD_STORE_USER: "$(HOST: echo $SPREAD_STORE_USER)"
    SPREAD_STORE_PASSWORD: "$(HOST: echo $SPREAD_STORE_PASSWORD)"
    SPREAD_STORE_EXPIRED_MACAROON: "$(HOST: echo $SPREAD_STORE_EXPIRED_MACAROON)"
    SPREAD_STORE_EXPIRED_DISCHARGE: "$(HOST: echo $SPREAD_STORE_EXPIRED_DISCHARGE)"
    SPREAD_DEBUG_EACH: "$(HOST: echo ${SPREAD_DEBUG_EACH:-1})"
    LANG: "C.UTF-8"
    LANGUAGE: "en"
    # important to ensure adhoc and linode/qemu behave the same
    SUDO_USER: ""
    SUDO_UID: ""
    TRUST_TEST_KEYS: "$(HOST: echo ${SPREAD_TRUST_TEST_KEYS:-true})"
    MANAGED_DEVICE: "false"
    CORE_CHANNEL: "$(HOST: echo ${SPREAD_CORE_CHANNEL:-edge})"
    KERNEL_CHANNEL: "$(HOST: echo ${SPREAD_KERNEL_CHANNEL:-edge})"
    GADGET_CHANNEL: "$(HOST: echo ${SPREAD_GADGET_CHANNEL:-edge})"
    SNAPD_CHANNEL: "$(HOST: echo ${SPREAD_SNAPD_CHANNEL:-edge})"
    REMOTE_STORE: "$(HOST: echo ${SPREAD_REMOTE_STORE:-production})"
    SNAPPY_USE_STAGING_STORE: "$(HOST: if [ $SPREAD_REMOTE_STORE = staging ]; then echo 1; else echo 0; fi)"
    DELTA_REF: 2.32.5
    DELTA_PREFIX: snapd-$DELTA_REF/
    SNAPD_PUBLISHED_VERSION: "$(HOST: echo $SPREAD_SNAPD_PUBLISHED_VERSION)"
    HTTP_PROXY: "$(HOST: echo $SPREAD_HTTP_PROXY)"
    HTTPS_PROXY: "$(HOST: echo $SPREAD_HTTPS_PROXY)"
    NO_PROXY: "127.0.0.1"
    NEW_CORE_CHANNEL: "$(HOST: echo $SPREAD_NEW_CORE_CHANNEL)"
    SRU_VALIDATION: "$(HOST: echo ${SPREAD_SRU_VALIDATION:-0})"
    PRE_CACHE_SNAPS: core ubuntu-core test-snapd-tools
    # always skip removing the rsync snap
    SKIP_REMOVE_SNAPS: "$(HOST: echo ${SPREAD_SKIP_REMOVE_SNAPS:-}) test-snapd-rsync test-snapd-rsync-core18"

backends:
    google:
        key: "$(HOST: echo $SPREAD_GOOGLE_KEY)"
        location: computeengine/us-east1-b
        halt-timeout: 2h
        systems:
            - ubuntu-14.04-64:
                workers: 6
            - ubuntu-16.04-32:
                workers: 6
            - ubuntu-16.04-64:
                workers: 8
            - ubuntu-18.04-64:
                workers: 6
            - ubuntu-18.10-64:
                image: ubuntu-1810
                workers: 6
            - ubuntu-core-16-64:
                image: ubuntu-16.04-64
                workers: 6
            - ubuntu-core-18-64:
                image: ubuntu-16.04-64
                workers: 6

            - debian-9-64:
                workers: 6
            - debian-sid-64:
                workers: 6
                manual: true

            - fedora-28-64:
                workers: 4
<<<<<<< HEAD
                manual: true
            - fedora-29-64:
                workers: 4
=======
>>>>>>> 9fdae43f

            - opensuse-42.3-64:
                workers: 4
            - arch-linux-64:
                workers: 4

            - amazon-linux-2-64:
                workers: 4
                storage: preserve-size

            - centos-7-64:
                workers: 4
                image: centos-7-64

    google-sru:
        type: google
        key: "$(HOST: echo $SPREAD_GOOGLE_KEY)"
        location: computeengine/us-east1-b
        halt-timeout: 2h
        systems:
            - ubuntu-14.04-64:
                workers: 4
            - ubuntu-16.04-64:
                workers: 4
            - ubuntu-17.10-64:
                workers: 4
            - ubuntu-18.04-64:
                workers: 4

    google-nested:
        type: google
        key: "$(HOST: echo $SPREAD_GOOGLE_KEY)"
        location: computeengine/us-east1-b
        plan: n1-standard-2
        halt-timeout: 2h
        systems:
            - ubuntu-16.04-64:
                image: ubuntu-1604-64-virt-enabled
                workers: 1
            - ubuntu-18.04-64:
                image: ubuntu-1804-64-virt-enabled
                workers: 1

    linode:
        key: "$(HOST: echo $SPREAD_LINODE_KEY)"
        plan: 4GB
        location: Fremont
        halt-timeout: 2h
        environment:
            # Using proxy can help to accelerate testing in local conditions
            # but it is unlikely anyone has a proxy that is addressable from
            # Linode network. As such, don't honor host's SPREAD_HTTP_PROXY
            # that was set globally above.
            HTTP_PROXY: null
            HTTPS_PROXY: null
        systems:
            - fedora-25-64:
                workers: 4
                manual: true

    qemu:
        systems:
            - ubuntu-14.04-32:
                username: ubuntu
                password: ubuntu
            - ubuntu-14.04-64:
                username: ubuntu
                password: ubuntu
            - ubuntu-16.04-32:
                username: ubuntu
                password: ubuntu
            - ubuntu-16.04-64:
                username: ubuntu
                password: ubuntu
            - ubuntu-core-16-64:
                image: ubuntu-16.04-64
                username: ubuntu
                password: ubuntu
            - ubuntu-core-18-64:
                image: ubuntu-16.04-64
                username: ubuntu
                password: ubuntu
            - ubuntu-17.10-64:
                username: ubuntu
                password: ubuntu
            - ubuntu-18.04-64:
                username: ubuntu
                password: ubuntu
            - ubuntu-18.04-32:
                username: ubuntu
                password: ubuntu
            - ubuntu-18.10-64:
                username: ubuntu
                password: ubuntu
            - ubuntu-18.10-32:
                username: ubuntu
                password: ubuntu
            - ubuntu-19.04-64:
                username: ubuntu
                password: ubuntu
            - ubuntu-19.04-32:
                username: ubuntu
                password: ubuntu
            - ubuntu-19.10-64:
                username: ubuntu
                password: ubuntu
            - ubuntu-19.10-32:
                username: ubuntu
                password: ubuntu
            - ubuntu-20.04-64:
                username: ubuntu
                password: ubuntu
            - ubuntu-20.04-32:
                username: ubuntu
                password: ubuntu
            - debian-sid-64:
                username: debian
                password: debian
            - debian-9-64:
                username: debian
                password: debian
            - debian-sid-64:
                username: debian
                password: debian
            - fedora-27-64:
                username: fedora
                password: fedora
            - fedora-28-64:
                username: fedora
                password: fedora
    autopkgtest:
        type: adhoc
        allocate: |
            echo "Allocating ad-hoc $SPREAD_SYSTEM"
            if [ -z "${ADT_ARTIFACTS}" ]; then
                FATAL "adhoc only works inside autopkgtest"
                exit 1
            fi
            echo 'ubuntu ALL=(ALL) NOPASSWD:ALL' > /etc/sudoers.d/99-spread-users
            ADDRESS localhost:22
        discard: |
            echo "Discarding ad-hoc $SPREAD_SYSTEM"
        systems:
            # Trusty
            - ubuntu-14.04-amd64:
                username: ubuntu
                password: ubuntu
            - ubuntu-14.04-i386:
                username: ubuntu
                password: ubuntu
            # Xenial
            - ubuntu-16.04-amd64:
                username: ubuntu
                password: ubuntu
            - ubuntu-16.04-i386:
                username: ubuntu
                password: ubuntu
            - ubuntu-16.04-ppc64el:
                username: ubuntu
                password: ubuntu
            - ubuntu-16.04-armhf:
                username: ubuntu
                password: ubuntu
            - ubuntu-16.04-s390x:
                username: ubuntu
                password: ubuntu
            # Artful
            - ubuntu-17.10-amd64:
                username: ubuntu
                password: ubuntu
            - ubuntu-17.10-i386:
                username: ubuntu
                password: ubuntu
            - ubuntu-17.10-ppc64el:
                username: ubuntu
                password: ubuntu
            - ubuntu-17.10-armhf:
                username: ubuntu
                password: ubuntu
            - ubuntu-17.10-s390x:
                username: ubuntu
                password: ubuntu
            # Bionic
            - ubuntu-18.04-amd64:
                username: ubuntu
                password: ubuntu
            - ubuntu-18.04-i386:
                username: ubuntu
                password: ubuntu
            - ubuntu-18.04-ppc64el:
                username: ubuntu
                password: ubuntu
            - ubuntu-18.04-armhf:
                username: ubuntu
                password: ubuntu
            - ubuntu-18.04-s390x:
                username: ubuntu
                password: ubuntu
            - ubuntu-18.04-arm64:
                username: ubuntu
                password: ubuntu
            # Cosmic
            - ubuntu-18.10-amd64:
                username: ubuntu
                password: ubuntu
            - ubuntu-18.10-i386:
                username: ubuntu
                password: ubuntu
            - ubuntu-18.10-ppc64el:
                username: ubuntu
                password: ubuntu
            - ubuntu-18.10-armhf:
                username: ubuntu
                password: ubuntu
            - ubuntu-18.10-s390x:
                username: ubuntu
                password: ubuntu
            - ubuntu-18.10-arm64:
                username: ubuntu
                password: ubuntu
            # Disco
            - ubuntu-19.04-amd64:
                username: ubuntu
                password: ubuntu
            - ubuntu-19.04-i386:
                username: ubuntu
                password: ubuntu
            - ubuntu-19.04-ppc64el:
                username: ubuntu
                password: ubuntu
            - ubuntu-19.04-armhf:
                username: ubuntu
                password: ubuntu
            - ubuntu-19.04-s390x:
                username: ubuntu
                password: ubuntu
            - ubuntu-19.04-arm64:
                username: ubuntu
                password: ubuntu
            # Eccentric Eel (not final name!)
            - ubuntu-19.10-amd64:
                username: ubuntu
                password: ubuntu
            - ubuntu-19.10-i386:
                username: ubuntu
                password: ubuntu
            - ubuntu-19.10-ppc64el:
                username: ubuntu
                password: ubuntu
            - ubuntu-19.10-armhf:
                username: ubuntu
                password: ubuntu
            - ubuntu-19.10-s390x:
                username: ubuntu
                password: ubuntu
            - ubuntu-19.10-arm64:
                username: ubuntu
                password: ubuntu
            # Flaming Falcon (not final name!)
            - ubuntu-20.04-amd64:
                username: ubuntu
                password: ubuntu
            - ubuntu-20.04-i386:
                username: ubuntu
                password: ubuntu
            - ubuntu-20.04-ppc64el:
                username: ubuntu
                password: ubuntu
            - ubuntu-20.04-armhf:
                username: ubuntu
                password: ubuntu
            - ubuntu-20.04-s390x:
                username: ubuntu
                password: ubuntu
            - ubuntu-20.04-arm64:
                username: ubuntu
                password: ubuntu

    external:
        type: adhoc
        environment:
            SPREAD_EXTERNAL_ADDRESS: "$(HOST: echo ${SPREAD_EXTERNAL_ADDRESS:-localhost:8022})"
            MANAGED_DEVICE: "true"
            TRUST_TEST_KEYS: "false"
        allocate: |
            ADDRESS $SPREAD_EXTERNAL_ADDRESS
        systems:
            - ubuntu-core-16-64:
                username: test
                password: ubuntu
            - ubuntu-core-16-32:
                username: test
                password: ubuntu
            - ubuntu-core-16-arm-64:
                username: test
                password: ubuntu
            - ubuntu-core-16-arm-32:
                username: test
                password: ubuntu
            - ubuntu-core-18-64:
                username: test
                password: ubuntu
            - ubuntu-core-18-32:
                username: test
                password: ubuntu
            - ubuntu-core-18-arm-64:
                username: test
                password: ubuntu
            - ubuntu-core-18-arm-32:
                username: test
                password: ubuntu

path: /home/gopath/src/github.com/snapcore/snapd

exclude:
    - .git
    - cmd/snap/snap
    - cmd/snapd/snapd
    - cmd/snapctl/snapctl
    - cmd/snap-exec/snap-exec
    - "*.o"
    - "*.a"


debug-each: |
    if [ "$SPREAD_DEBUG_EACH" = 1 ]; then
        # shellcheck source=tests/lib/journalctl.sh
        . "$TESTSLIB/journalctl.sh"
        #shellcheck source=tests/lib/state.sh
        . "$TESTSLIB/state.sh"

        echo '# journal messages for snapd'
        get_journalctl_log -u snapd
        echo '# apparmor denials '
        dmesg --ctime | grep DENIED || true
        echo '# seccomp denials (kills) '
        dmesg --ctime | grep type=1326 || true
        echo '# snap interfaces'
        snap interfaces || true
        echo '# tasks executed on system'
        cat "$RUNTIME_STATE_PATH/runs" || true
    fi

rename:
    # Move content into a directory, so that deltas computed by repack benefit
    # from the content looking similar to codeload.github.com.
    - s,^,$DELTA_PREFIX,S

repack: |
    # For Linode, compute a delta based on a known git reference that can be
    # obtained directly from GitHub. There's nothing special about that reference,
    # other than it will often be in the local repository's history already.
    # The more recent the reference, the smaller the delta.
    if ! echo "$SPREAD_BACKENDS" | grep linode; then
        cat <&3 >&4
    elif ! git show-ref "$DELTA_REF" > /dev/null; then
        cat <&3 >&4
    else
        trap "rm -f delta-ref.tar current.delta" EXIT
        git archive -o delta-ref.tar --format=tar --prefix="$DELTA_PREFIX" "$DELTA_REF"
        xdelta3 -s delta-ref.tar <&3 > current.delta
        tar c current.delta >&4
    fi

kill-timeout: 20m

prepare: |
    # NOTE: This part of the code needs to be in spread.yaml as it runs before
    # the rest of the source code (including the tests/lib directory) is
    # around. The purpose of this code is to fix some connectivity issues and
    # then apply the delta of the git repository.

    # apt update is hanging on security.ubuntu.com with IPv6, prefer IPv4 over IPv6
    cat <<EOF > gai.conf
    precedence  ::1/128       50
    precedence  ::/0          40
    precedence  2002::/16     30
    precedence ::/96          20
    precedence ::ffff:0:0/96 100
    EOF
    if ! mv gai.conf /etc/gai.conf; then
        echo "/etc/gai.conf is not writable, ubuntu-core system? apt update won't be affected in that case"
        rm -f gai.conf
    fi

    if [[ "$SPREAD_SYSTEM" == fedora-* ]]; then
        # The Fedora archive mirror seems to be unreliable.
        # Switch to the main archive by commenting out metalink and uncommenting
        # baseurl with a tweak to go to dl.fedoraproject.org which doens't redirect
        # to mirrors again.
        #
        # https://forum.snapcraft.io/t/issues-with-the-fedora-mirror-network/3489/
        sed -i -s -E -e 's@^#?baseurl=http://download.fedoraproject.org/@baseurl=http://dl.fedoraproject.org/@g' -e 's@^metalink=@#metalink@g' /etc/yum.repos.d/fedora*.repo
        dnf --refresh -y makecache
    fi
    if [[ "$SPREAD_SYSTEM" == opensuse-* ]]; then
        # We seem to be hitting a flaky openSUSE mirror from time to time,
        # increase the number of download attempts libzypp will try to
        # workaround that.
        cat <<-EOF >> /etc/zypp/zypp.conf
    # added by spread tests
    download.max_silent_tries = 20
    EOF
    fi

    if [[ "$SPREAD_SYSTEM" == arch-* ]]; then
        # Possible that AppArmor was not started and is not enabled in the
        # image, do both now
        if systemctl show -p LoadState apparmor.service | MATCH 'LoadState=loaded' ; then
            if ! systemctl is-enabled apparmor.service; then
                systemctl enable apparmor.service
            fi
            systemctl start apparmor.service
        else
            exit 1
        fi
    fi

    # Unpack delta, or move content out of the prefixed directory (see rename and repack above).
    # (needs to be in spread.yaml directly because there's nothing else on the filesystem yet)
    if [ -f current.delta ]; then
        tf=$(mktemp)
        # NOTE: We can't use tests/lib/pkgdb.sh here as it doesn't exist at
        # this time when none of the test files is yet in place.
        case "$SPREAD_SYSTEM" in
            ubuntu-*|debian-*)
                apt-get update >& "$tf" || ( cat "$tf"; exit 1 )
                apt-get install -y xdelta3 curl >& "$tf" || ( cat "$tf"; exit 1 )
                ;;
            fedora-*)
                dnf install --refresh -y xdelta curl &> "$tf" || (cat "$tf"; exit 1)
                ;;
            amazon-*|centos-*)
                yum install -y xdelta curl &> "$tf" || (cat "$tf"; exit 1)
                ;;
            opensuse-*)
                zypper -q --gpg-auto-import-keys refresh
                zypper -q install -y xdelta3 curl &> "$tf" || (cat "$tf"; exit 1)
                ;;
            arch-*)
                # NOTE: we ought to do pacman -Syu, but this may update the
                # kernel which we will not detect at this stage and fail to
                # reboot; actual distro upgrade is done later in prepare
                pacman -Sy --noconfirm xdelta3 curl &> "$tf" || (cat "$tf"; exit 1)
                ;;
        esac
        rm -f "$tf"
        curl -sS -o - "https://codeload.github.com/snapcore/snapd/tar.gz/$DELTA_REF" | gunzip > delta-ref.tar
        xdelta3 -q -d -s delta-ref.tar current.delta | tar x --strip-components=1
        rm -f delta-ref.tar current.delta
    elif [ -d "$DELTA_PREFIX" ]; then
        find "$DELTA_PREFIX" -mindepth 1 -maxdepth 1 -exec mv {} . \;
        rmdir "$DELTA_PREFIX"
    fi

    # Take the MATCH and REBOOT functions from spread and allow our shell scripts to use them.
    type MATCH | tail -n +2 > "$TESTSLIB"/spread-funcs.sh
    type REBOOT | tail -n +2 >> "$TESTSLIB"/spread-funcs.sh

    # NOTE: At this stage the source tree is available and no more special
    # considerations apply.
    "$TESTSLIB"/prepare-restore.sh --prepare-project
prepare-each: |
    "$TESTSLIB"/prepare-restore.sh --prepare-project-each
restore: |
    "$TESTSLIB"/prepare-restore.sh --restore-project
restore-each: |
    "$TESTSLIB"/prepare-restore.sh --restore-project-each

suites:
    tests/main/:
        summary: Full-system tests for snapd
        prepare: |
            "$TESTSLIB"/prepare-restore.sh --prepare-suite
        prepare-each: |
            "$TESTSLIB"/prepare-restore.sh --prepare-suite-each
        restore-each: |
            "$TESTSLIB"/prepare-restore.sh --restore-suite-each
        restore: |
            "$TESTSLIB"/prepare-restore.sh --restore-suite
    tests/core18/:
        summary: Subset of core18 specific tests
        systems: [ubuntu-core-18-*]
        prepare: |
            "$TESTSLIB"/prepare-restore.sh --prepare-suite
        prepare-each: |
            "$TESTSLIB"/prepare-restore.sh --prepare-suite-each
        restore-each: |
            "$TESTSLIB"/prepare-restore.sh --restore-suite-each
        restore: |
            "$TESTSLIB"/prepare-restore.sh --restore-suite
    tests/completion/:
        summary: completion tests
        # ppc64el disabled because of https://bugs.launchpad.net/snappy/+bug/1655594
        systems: [-ubuntu-core-*, -ubuntu-*-ppc64el]
        prepare: |
            "$TESTSLIB"/prepare-restore.sh --prepare-suite
        prepare-each: |
            "$TESTSLIB"/prepare-restore.sh --prepare-suite-each
        restore-each: |
            "$TESTSLIB"/prepare-restore.sh --restore-suite-each
        restore: |
            "$TESTSLIB"/prepare-restore.sh --restore-suite
        environment:
          _/plain: _
          _/plain_plusdirs: _
          _/funky: _
          _/files: _
          # dirs fails on indirection because of (mis)handling of trailing
          # slashes. This might be configuration-dependent.
          # _/dirs: _
          _/hosts: _
          _/hosts_n_dirs: _
          # twisted fails in travis (but not regular spread).
          # _/twisted: _
          _/func: _
          _/funkyfunc: _
          _/funcarg: _

    tests/regression/:
        summary: Regression tests for snapd
        prepare: |
            "$TESTSLIB"/prepare-restore.sh --prepare-suite
        prepare-each: |
            "$TESTSLIB"/prepare-restore.sh --prepare-suite-each
        restore-each: |
            "$TESTSLIB"/prepare-restore.sh --restore-suite-each
        restore: |
            "$TESTSLIB"/prepare-restore.sh --restore-suite

    tests/upgrade/:
        summary: Tests for snapd upgrade
        # Test cases are not yet ported to openSUSE that is why we keep
        # it disabled. A later PR will enable most tests and
        # drop this blacklist.
        systems: [-ubuntu-core-*, -opensuse-*]
        # autopkgtest runs against localhost which causes problems with
        # this test prepare
        backends: [-autopkgtest]
        restore: |
            if [ "$REMOTE_STORE" = staging ]; then
                echo "skip upgrade tests while talking to the staging store"
                exit 0
            fi
        restore-each: |
            if [ "$REMOTE_STORE" = staging ]; then
                echo "skip upgrade tests while talking to the staging store"
                exit 0
            fi
            #shellcheck source=tests/lib/pkgdb.sh
            . "$TESTSLIB"/pkgdb.sh
            distro_purge_package snapd
            distro_purge_package snapd-xdg-open || true
    tests/cross/:
        summary: Cross-compile tests
        systems: [ubuntu-16.04-64, ubuntu-18.04-64]

    tests/unit/:
        summary: Suite to run unit tests (non-go and different go runtimes)
        # Test cases are not yet ported to Fedora/openSUSE/Arch that is why
        # we keep them disabled. A later PR will enable most tests and
        # drop this blacklist.
        systems: [-ubuntu-core-*, -fedora-*, -opensuse-*, -arch-*, -amazon-*, -centos-*]
        # unittests are run as part of the autopkgtest build already
        backends: [-autopkgtest]
        environment:
            # env vars required for coverage reporting from a spread task
            TRAVIS_BUILD_NUMBER: "$(HOST: echo $TRAVIS_BUILD_NUMBER)"
            TRAVIS_BRANCH: "$(HOST: echo $TRAVIS_BRANCH)"
            TRAVIS_COMMIT: "$(HOST: echo $TRAVIS_COMMIT)"
            TRAVIS_JOB_NUMBER: "$(HOST: echo $TRAVIS_JOB_NUMBER)"
            TRAVIS_PULL_REQUEST: "$(HOST: echo $TRAVIS_PULL_REQUEST)"
            TRAVIS_JOB_ID: "$(HOST: echo $TRAVIS_JOB_ID)"
            TRAVIS_REPO_SLUG: "$(HOST: echo $TRAVIS_REPO_SLUG)"
            TRAVIS_TAG: "$(HOST: echo $TRAVIS_TAG)"
            COVERMODE: "$(HOST: echo $COVERMODE)"
        prepare: |
            #shellcheck source=tests/lib/prepare.sh
            . "$TESTSLIB"/prepare.sh
            prepare_classic
        prepare-each: |
            "$TESTSLIB"/reset.sh --reuse-core
            #shellcheck source=tests/lib/prepare.sh
            . "$TESTSLIB"/prepare.sh
            prepare_each_classic
        restore: |
            "$TESTSLIB"/reset.sh --store
            #shellcheck source=tests/lib/pkgdb.sh
            . "$TESTSLIB"/pkgdb.sh

            distro_purge_package snapd
            case "$SPREAD_SYSTEM" in
                arch-*)
                    # there is no snap-confine and ubuntu-core-launcher
                    # in Arch
                    ;;
                *)
                    distro_purge_package snap-confine ubuntu-core-launcher
                    ;;
            esac

    tests/nightly/:
        summary: Suite for nightly, expensive, tests
        manual: true
        # Test cases are not yet ported to Fedora/openSUSE/Arch/AMZN2 that is why
        # we keep them disabled. A later PR will enable most tests and
        # drop this blacklist.
        systems: [-fedora-*, -opensuse-*, -arch-*, -amazon-*, -centos-*]
        prepare: |
            "$TESTSLIB"/prepare-restore.sh --prepare-suite
        prepare-each: |
            "$TESTSLIB"/prepare-restore.sh --prepare-suite-each
        restore-each: |
            "$TESTSLIB"/prepare-restore.sh --restore-suite-each
        restore: |
            "$TESTSLIB"/prepare-restore.sh --restore-suite

    tests/nested/:
        summary: Tests for nested images
        # Test cases are not yet ported to Fedora/openSUSE that is why
        # we keep them disabled. A later PR will enable most tests and
        # drop this blacklist.
        backends: [google-nested]
        environment:
            NESTED_ARCH: "$(HOST: echo ${SPREAD_NESTED_ARCH:-amd64})"
            NESTED_SYSTEM: "$(HOST: echo ${SPREAD_NESTED_SYSTEM:-xenial})"
            CORE_REFRESH_CHANNEL: "$(HOST: echo ${SPREAD_CORE_REFRESH_CHANNEL:-candidate})"
        manual: true
        prepare: |
            #shellcheck source=tests/lib/pkgdb.sh
            . "$TESTSLIB"/pkgdb.sh
            distro_update_package_db
            distro_install_package snapd qemu genisoimage sshpass qemu-kvm cloud-image-utils ubuntu-image
        restore: |
            #shellcheck source=tests/lib/pkgdb.sh
            . "$TESTSLIB"/pkgdb.sh
            distro_purge_package qemu genisoimage sshpass qemu-kvm cloud-image-utils ubuntu-image

# vim:ts=4:sw=4:et<|MERGE_RESOLUTION|>--- conflicted
+++ resolved
@@ -78,13 +78,9 @@
 
             - fedora-28-64:
                 workers: 4
-<<<<<<< HEAD
+            - fedora-29-64:
+                workers: 4
                 manual: true
-            - fedora-29-64:
-                workers: 4
-=======
->>>>>>> 9fdae43f
-
             - opensuse-42.3-64:
                 workers: 4
             - arch-linux-64:
