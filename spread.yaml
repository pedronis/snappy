project: snapd

environment:
    GOHOME: /home/gopath
    GOPATH: $GOHOME
    REUSE_PROJECT: "$(HOST: echo \"$REUSE_PROJECT\")"
    PROJECT_PATH: $GOHOME/src/github.com/snapcore/snapd
    # /usr/lib/go-1.6/bin for trusty (needs to be last as we use
    # a different go in gccgo tests)
    PATH: $GOHOME/bin:/snap/bin:$PATH:/usr/lib/go-1.6/bin:/var/lib/snapd/snap/bin:$PROJECT_PATH/tests/lib/bin
    TESTSLIB: $PROJECT_PATH/tests/lib
    SNAPPY_TESTING: 1
    # we run the entire suite with re-exec on (the default) and modify
    # the core snap so that it contains our new code.  So we run new
    # snapd from the deb that re-execs into new snapd in core.  To
    # test purely from the deb, set "export SPREAD_SNAP_REEXEC=0"
    SNAP_REEXEC: '$(HOST: echo "${SPREAD_SNAP_REEXEC:-}")'
    MODIFY_CORE_SNAP_FOR_REEXEC: '$(HOST: echo "${SPREAD_MODIFY_CORE_SNAP_FOR_REEXEC:-1}")'
    SPREAD_STORE_USER: '$(HOST: echo "$SPREAD_STORE_USER")'
    SPREAD_STORE_PASSWORD: '$(HOST: echo "$SPREAD_STORE_PASSWORD")'
    SPREAD_STORE_EXPIRED_MACAROON: '$(HOST: echo "$SPREAD_STORE_EXPIRED_MACAROON")'
    SPREAD_STORE_EXPIRED_DISCHARGE: '$(HOST: echo "$SPREAD_STORE_EXPIRED_DISCHARGE")'
    SPREAD_DEBUG_EACH: '$(HOST: echo "${SPREAD_DEBUG_EACH:-1}")'
    LANG: "C.UTF-8"
    LANGUAGE: "en"
    # important to ensure adhoc and linode/qemu behave the same
    SUDO_USER: ""
    SUDO_UID: ""
    TRUST_TEST_KEYS: '$(HOST: echo "${SPREAD_TRUST_TEST_KEYS:-true}")'
    MANAGED_DEVICE: "false"
    CORE_CHANNEL: '$(HOST: echo "${SPREAD_CORE_CHANNEL:-edge}")'
    KERNEL_CHANNEL: '$(HOST: echo "${SPREAD_KERNEL_CHANNEL:-edge}")'
    GADGET_CHANNEL: '$(HOST: echo "${SPREAD_GADGET_CHANNEL:-edge}")'
    SNAPD_CHANNEL: '$(HOST: echo "${SPREAD_SNAPD_CHANNEL:-edge}")'
    REMOTE_STORE: '$(HOST: echo "${SPREAD_REMOTE_STORE:-production}")'
    SNAPPY_USE_STAGING_STORE: '$(HOST: if [ "$SPREAD_REMOTE_STORE" = staging ]; then echo 1; else echo 0; fi)'
    DELTA_REF: 2.37.4
    DELTA_PREFIX: snapd-$DELTA_REF/
    SNAPD_PUBLISHED_VERSION: '$(HOST: echo "$SPREAD_SNAPD_PUBLISHED_VERSION")'
    HTTP_PROXY: '$(HOST: echo "$SPREAD_HTTP_PROXY")'
    HTTPS_PROXY: '$(HOST: echo "$SPREAD_HTTPS_PROXY")'
    NO_PROXY: "127.0.0.1"
    NEW_CORE_CHANNEL: '$(HOST: echo "$SPREAD_NEW_CORE_CHANNEL")'
    SRU_VALIDATION: '$(HOST: echo "${SPREAD_SRU_VALIDATION:-0}")'
    # use the ppa_validation_name to install snapd from that ppa
    PPA_VALIDATION_NAME: '$(HOST: echo "${SPREAD_PPA_VALIDATION_NAME:-}")'
    PRE_CACHE_SNAPS: core ubuntu-core test-snapd-tools
    # always skip removing the rsync snap
    SKIP_REMOVE_SNAPS: '$(HOST: echo "${SPREAD_SKIP_REMOVE_SNAPS:-}") test-snapd-rsync test-snapd-rsync-core18'
    # Use the installed snapd and reset the systems without removing snapd
<<<<<<< HEAD
    REUSE_SNAPD: "$(HOST: echo ${SPREAD_REUSE_SNAPD:-0})"
    PROFILE_SNAPS: "$(HOST: echo ${SPREAD_PROFILE_SNAPS:-0})"
=======
    REUSE_SNAPD: "$(HOST: echo \"${SPREAD_REUSE_SNAPD:-0}\")"
>>>>>>> 58556a25

backends:
    google:
        key: '$(HOST: echo "$SPREAD_GOOGLE_KEY")'
        location: computeengine/us-east1-b
        halt-timeout: 2h
        systems:
            - ubuntu-14.04-64:
                workers: 6
            - ubuntu-16.04-32:
                workers: 6
            - ubuntu-16.04-64:
                workers: 8
            - ubuntu-18.04-64:
                workers: 6
            - ubuntu-18.10-64:
                image: ubuntu-1810
                workers: 6
            - ubuntu-19.04-64:
                workers: 6
            - ubuntu-core-16-64:
                image: ubuntu-16.04-64
                workers: 6
            - ubuntu-core-18-64:
                image: ubuntu-16.04-64
                workers: 6

            - debian-9-64:
                workers: 6
            - debian-sid-64:
                workers: 6

            - fedora-28-64:
                workers: 4
                manual: true
            - fedora-29-64:
                workers: 6
                manual: true
            - fedora-30-64:
                workers: 6
            - opensuse-42.3-64:
                workers: 4
                # golang stack cannot compile anything, needs investigation
                manual: true
            - opensuse-15.0-64:
                workers: 6
            - opensuse-tumbleweed-64:
                workers: 6
            - arch-linux-64:
                workers: 6

            - amazon-linux-2-64:
                workers: 6
                storage: preserve-size

            - centos-7-64:
                workers: 6
                image: centos-7-64

    google-sru:
        type: google
        key: '$(HOST: echo "$SPREAD_GOOGLE_KEY")'
        location: computeengine/us-east1-b
        halt-timeout: 2h
        systems:
            - ubuntu-14.04-64:
                workers: 4
            - ubuntu-16.04-64:
                workers: 4
            - ubuntu-18.04-64:
                workers: 4
            - ubuntu-18.10-64:
                image: ubuntu-1810
                workers: 4

    google-nested:
        type: google
        key: '$(HOST: echo "$SPREAD_GOOGLE_KEY")'
        location: computeengine/us-east1-b
        plan: n1-standard-2
        halt-timeout: 2h
        systems:
            - ubuntu-16.04-64:
                image: ubuntu-1604-64-virt-enabled
                workers: 1
            - ubuntu-18.04-64:
                image: ubuntu-1804-64-virt-enabled
                workers: 1

    qemu:
        systems:
            - ubuntu-14.04-32:
                username: ubuntu
                password: ubuntu
            - ubuntu-14.04-64:
                username: ubuntu
                password: ubuntu
            - ubuntu-16.04-32:
                username: ubuntu
                password: ubuntu
            - ubuntu-16.04-64:
                username: ubuntu
                password: ubuntu
            - ubuntu-core-16-64:
                image: ubuntu-16.04-64
                username: ubuntu
                password: ubuntu
            - ubuntu-core-18-64:
                image: ubuntu-16.04-64
                username: ubuntu
                password: ubuntu
            - ubuntu-17.10-64:
                username: ubuntu
                password: ubuntu
            - ubuntu-18.04-64:
                username: ubuntu
                password: ubuntu
            - ubuntu-18.04-32:
                username: ubuntu
                password: ubuntu
            - ubuntu-18.10-64:
                username: ubuntu
                password: ubuntu
            - ubuntu-18.10-32:
                username: ubuntu
                password: ubuntu
            - ubuntu-19.04-64:
                username: ubuntu
                password: ubuntu
            - ubuntu-19.04-32:
                username: ubuntu
                password: ubuntu
            - ubuntu-19.10-64:
                username: ubuntu
                password: ubuntu
            - ubuntu-19.10-32:
                username: ubuntu
                password: ubuntu
            - ubuntu-20.04-64:
                username: ubuntu
                password: ubuntu
            - ubuntu-20.04-32:
                username: ubuntu
                password: ubuntu
            - debian-sid-64:
                username: debian
                password: debian
            - debian-9-64:
                username: debian
                password: debian
            - debian-sid-64:
                username: debian
                password: debian
            - fedora-27-64:
                username: fedora
                password: fedora
            - fedora-28-64:
                username: fedora
                password: fedora
            - fedora-29-64:
                username: fedora
                password: fedora
            - centos-7-64:
                username: centos
                password: centos
    autopkgtest:
        type: adhoc
        allocate: |
            echo "Allocating ad-hoc $SPREAD_SYSTEM"
            if [ -z "${ADT_ARTIFACTS}" ]; then
                FATAL "adhoc only works inside autopkgtest"
                exit 1
            fi
            echo 'ubuntu ALL=(ALL) NOPASSWD:ALL' > /etc/sudoers.d/99-spread-users
            ADDRESS localhost:22
        discard: |
            echo "Discarding ad-hoc $SPREAD_SYSTEM"
        systems:
            # Trusty
            - ubuntu-14.04-amd64:
                username: ubuntu
                password: ubuntu
            - ubuntu-14.04-i386:
                username: ubuntu
                password: ubuntu
            # Xenial
            - ubuntu-16.04-amd64:
                username: ubuntu
                password: ubuntu
            - ubuntu-16.04-i386:
                username: ubuntu
                password: ubuntu
            - ubuntu-16.04-ppc64el:
                username: ubuntu
                password: ubuntu
            - ubuntu-16.04-armhf:
                username: ubuntu
                password: ubuntu
            - ubuntu-16.04-s390x:
                username: ubuntu
                password: ubuntu
            # Artful
            - ubuntu-17.10-amd64:
                username: ubuntu
                password: ubuntu
            - ubuntu-17.10-i386:
                username: ubuntu
                password: ubuntu
            - ubuntu-17.10-ppc64el:
                username: ubuntu
                password: ubuntu
            - ubuntu-17.10-armhf:
                username: ubuntu
                password: ubuntu
            - ubuntu-17.10-s390x:
                username: ubuntu
                password: ubuntu
            # Bionic
            - ubuntu-18.04-amd64:
                username: ubuntu
                password: ubuntu
            - ubuntu-18.04-i386:
                username: ubuntu
                password: ubuntu
            - ubuntu-18.04-ppc64el:
                username: ubuntu
                password: ubuntu
            - ubuntu-18.04-armhf:
                username: ubuntu
                password: ubuntu
            - ubuntu-18.04-s390x:
                username: ubuntu
                password: ubuntu
            - ubuntu-18.04-arm64:
                username: ubuntu
                password: ubuntu
            # Cosmic
            - ubuntu-18.10-amd64:
                username: ubuntu
                password: ubuntu
            - ubuntu-18.10-i386:
                username: ubuntu
                password: ubuntu
            - ubuntu-18.10-ppc64el:
                username: ubuntu
                password: ubuntu
            - ubuntu-18.10-armhf:
                username: ubuntu
                password: ubuntu
            - ubuntu-18.10-s390x:
                username: ubuntu
                password: ubuntu
            - ubuntu-18.10-arm64:
                username: ubuntu
                password: ubuntu
            # Disco
            - ubuntu-19.04-amd64:
                username: ubuntu
                password: ubuntu
            - ubuntu-19.04-i386:
                username: ubuntu
                password: ubuntu
            - ubuntu-19.04-ppc64el:
                username: ubuntu
                password: ubuntu
            - ubuntu-19.04-armhf:
                username: ubuntu
                password: ubuntu
            - ubuntu-19.04-s390x:
                username: ubuntu
                password: ubuntu
            - ubuntu-19.04-arm64:
                username: ubuntu
                password: ubuntu
            # Eccentric Eel (not final name!)
            - ubuntu-19.10-amd64:
                username: ubuntu
                password: ubuntu
            - ubuntu-19.10-i386:
                username: ubuntu
                password: ubuntu
            - ubuntu-19.10-ppc64el:
                username: ubuntu
                password: ubuntu
            - ubuntu-19.10-armhf:
                username: ubuntu
                password: ubuntu
            - ubuntu-19.10-s390x:
                username: ubuntu
                password: ubuntu
            - ubuntu-19.10-arm64:
                username: ubuntu
                password: ubuntu
            # Flaming Falcon (not final name!)
            - ubuntu-20.04-amd64:
                username: ubuntu
                password: ubuntu
            - ubuntu-20.04-i386:
                username: ubuntu
                password: ubuntu
            - ubuntu-20.04-ppc64el:
                username: ubuntu
                password: ubuntu
            - ubuntu-20.04-armhf:
                username: ubuntu
                password: ubuntu
            - ubuntu-20.04-s390x:
                username: ubuntu
                password: ubuntu
            - ubuntu-20.04-arm64:
                username: ubuntu
                password: ubuntu

    external:
        type: adhoc
        environment:
            SPREAD_EXTERNAL_ADDRESS: '$(HOST: echo "${SPREAD_EXTERNAL_ADDRESS:-localhost:8022}")'
            MANAGED_DEVICE: "true"
            TRUST_TEST_KEYS: "false"
        allocate: |
            ADDRESS $SPREAD_EXTERNAL_ADDRESS
        systems:
            - ubuntu-core-16-64:
                username: test
                password: ubuntu
            - ubuntu-core-16-32:
                username: test
                password: ubuntu
            - ubuntu-core-16-arm-64:
                username: test
                password: ubuntu
            - ubuntu-core-16-arm-32:
                username: test
                password: ubuntu
            - ubuntu-core-18-64:
                username: test
                password: ubuntu
            - ubuntu-core-18-32:
                username: test
                password: ubuntu
            - ubuntu-core-18-arm-64:
                username: test
                password: ubuntu
            - ubuntu-core-18-arm-32:
                username: test
                password: ubuntu

path: /home/gopath/src/github.com/snapcore/snapd

exclude:
    - .git
    - cmd/snap/snap
    - cmd/snapd/snapd
    - cmd/snapctl/snapctl
    - cmd/snap-exec/snap-exec
    - "*.o"
    - "*.a"


debug-each: |
    if [ "$SPREAD_DEBUG_EACH" = 1 ]; then
        # shellcheck source=tests/lib/journalctl.sh
        . "$TESTSLIB/journalctl.sh"
        #shellcheck source=tests/lib/state.sh
        . "$TESTSLIB/state.sh"

        echo '# journal messages for snapd'
        get_journalctl_log -u snapd
        case "$SPREAD_SYSTEM" in
            fedora-*|centos-*|amazon-*)
                if [ -e "$RUNTIME_STATE_PATH/audit-stamp" ]; then
                    ausearch -i -m AVC --checkpoint "$RUNTIME_STATE_PATH/audit-stamp" --start checkpoint || true
                else
                    ausearch -i -m AVC || true
                fi
                (
                    find /root/snap -printf '%Z\t%H/%P\n' || true
                    find /home -regex '/home/[^/]*/snap\(/.*\)?' -printf '%Z\t%H/%P\n' || true
                ) | grep -v snappy_home_t || true
                find /var/snap -printf '%Z\t%H/%P\n' | grep -v snappy_var_t || true
                ;;
            *)
               echo '# apparmor denials '
               dmesg --ctime | grep DENIED || true
               ;;
        esac
        echo '# seccomp denials (kills) '
        dmesg --ctime | grep type=1326 || true
        echo '# snap connections --all'
        snap connections --all || true
        echo '# tasks executed on system'
        cat "$RUNTIME_STATE_PATH/runs" || true
        echo '# free space'
        df -h || true
    fi

rename:
    # Move content into a directory, so that deltas computed by repack benefit
    # from the content looking similar to codeload.github.com.
    - s,^,$DELTA_PREFIX,S

repack: |
    # For Linode, compute a delta based on a known git reference that can be
    # obtained directly from GitHub. There's nothing special about that reference,
    # other than it will often be in the local repository's history already.
    # The more recent the reference, the smaller the delta.
    if ! echo "$SPREAD_BACKENDS" | grep linode; then
        cat <&3 >&4
    elif ! git show-ref "$DELTA_REF" > /dev/null; then
        cat <&3 >&4
    else
        trap "rm -f delta-ref.tar current.delta" EXIT
        git archive -o delta-ref.tar --format=tar --prefix="$DELTA_PREFIX" "$DELTA_REF"
        xdelta3 -s delta-ref.tar <&3 > current.delta
        tar c current.delta >&4
    fi

kill-timeout: 30m

prepare: |
    # NOTE: This part of the code needs to be in spread.yaml as it runs before
    # the rest of the source code (including the tests/lib directory) is
    # around. The purpose of this code is to fix some connectivity issues and
    # then apply the delta of the git repository.

    # apt update is hanging on security.ubuntu.com with IPv6, prefer IPv4 over IPv6
    cat <<EOF > gai.conf
    precedence  ::1/128       50
    precedence  ::/0          40
    precedence  2002::/16     30
    precedence ::/96          20
    precedence ::ffff:0:0/96 100
    EOF
    if ! mv gai.conf /etc/gai.conf; then
        echo "/etc/gai.conf is not writable, ubuntu-core system? apt update won't be affected in that case"
        rm -f gai.conf
    fi
    if command -v restorecon ; then
        # restore proper context otherwise SELinux may complain
        restorecon -v /etc/gai.conf
    fi

    if [[ "$SPREAD_SYSTEM" == fedora-* ]]; then
        # The Fedora archive mirror seems to be unreliable.
        # Switch to the main archive by commenting out metalink and uncommenting
        # baseurl with a tweak to go to dl.fedoraproject.org which doens't redirect
        # to mirrors again.
        #
        # https://forum.snapcraft.io/t/issues-with-the-fedora-mirror-network/3489/
        sed -i -s -E -e 's@^#?baseurl=http://download.fedoraproject.org/@baseurl=http://dl.fedoraproject.org/@g' -e 's@^metalink=@#metalink@g' /etc/yum.repos.d/fedora*.repo
        dnf --refresh -y makecache

        # enable audit daemon
        systemctl enable --now auditd.service
    fi
    if [[ "$SPREAD_SYSTEM" == opensuse-* ]]; then
        # refresh metadatadata
        zypper ref
        # We seem to be hitting a flaky openSUSE mirror from time to time,
        # increase the number of download attempts libzypp will try to
        # workaround that.
        cat <<-EOF >> /etc/zypp/zypp.conf
    # added by spread tests
    download.max_silent_tries = 20
    EOF
    fi

    if [[ "$SPREAD_SYSTEM" == arch-* ]]; then
        # Possible that AppArmor was not started and is not enabled in the
        # image, do both now
        if systemctl show -p LoadState apparmor.service | MATCH 'LoadState=loaded' ; then
            if ! systemctl is-enabled apparmor.service; then
                systemctl enable apparmor.service
            fi
            systemctl start apparmor.service
        else
            exit 1
        fi
    fi

    if [[ "$SPREAD_SYSTEM" == debian-* ]]; then
        apt-get update && apt-get install -y eatmydata
    fi

    # Unpack delta, or move content out of the prefixed directory (see rename and repack above).
    # (needs to be in spread.yaml directly because there's nothing else on the filesystem yet)
    if [ -f current.delta ]; then
        tf=$(mktemp)
        # NOTE: We can't use tests/lib/pkgdb.sh here as it doesn't exist at
        # this time when none of the test files is yet in place.
        case "$SPREAD_SYSTEM" in
            ubuntu-*|debian-*)
                apt-get update >& "$tf" || ( cat "$tf"; exit 1 )
                apt-get install -y xdelta3 curl eatmydata >& "$tf" || ( cat "$tf"; exit 1 )
                ;;
            fedora-*)
                dnf install --refresh -y xdelta curl &> "$tf" || (cat "$tf"; exit 1)
                ;;
            amazon-*|centos-*)
                yum install -y xdelta curl &> "$tf" || (cat "$tf"; exit 1)
                ;;
            opensuse-*)
                zypper -q --gpg-auto-import-keys refresh
                zypper -q install -y xdelta3 curl &> "$tf" || (cat "$tf"; exit 1)
                ;;
            arch-*)
                # NOTE: we ought to do pacman -Syu, but this may update the
                # kernel which we will not detect at this stage and fail to
                # reboot; actual distro upgrade is done later in prepare
                pacman -Sy --noconfirm xdelta3 curl &> "$tf" || (cat "$tf"; exit 1)
                ;;
        esac
        rm -f "$tf"
        curl -sS -o - "https://codeload.github.com/snapcore/snapd/tar.gz/$DELTA_REF" | gunzip > delta-ref.tar
        xdelta3 -q -d -s delta-ref.tar current.delta | tar x --strip-components=1
        rm -f delta-ref.tar current.delta
    elif [ -d "$DELTA_PREFIX" ]; then
        find "$DELTA_PREFIX" -mindepth 1 -maxdepth 1 -exec mv {} . \;
        rmdir "$DELTA_PREFIX"
    fi

    # Take the MATCH and REBOOT functions from spread and allow our shell scripts to use them.
    type MATCH | tail -n +2 > "$TESTSLIB"/spread-funcs.sh
    type REBOOT | tail -n +2 >> "$TESTSLIB"/spread-funcs.sh

    if [ -e /etc/profile.d/go.sh ]; then
        # Up until recently openSUSE golang packaging injected environment
        # variables into the global shell profile. This caused issues across
        # updates and was, in fact, entirely useless. As such, if we are
        # working against an older image that still has that file, we can
        # remove it and unset certain variables to avoid the problem.
        unset GOBIN
        unset GOARCH
        unset GOROOT
        unset GOOS
        rm -f /etc/profile.d/go.sh
    fi

    # NOTE: At this stage the source tree is available and no more special
    # considerations apply.
    "$TESTSLIB"/prepare-restore.sh --prepare-project
prepare-each: |
    "$TESTSLIB"/prepare-restore.sh --prepare-project-each
restore: |
    "$TESTSLIB"/prepare-restore.sh --restore-project
restore-each: |
    "$TESTSLIB"/prepare-restore.sh --restore-project-each
    if journalctl -u snapd.service | grep -F "signal: terminated"; then exit 1; fi
    case "$SPREAD_SYSTEM" in
        fedora-*|centos-*)
            # Make sure that we are not leaving behind incorrectly labeled snap
            # files on systems supporting SELinux
            (
                find /root/snap -printf '%Z\t%H/%P\n' || true
                find /home -regex '/home/[^/]*/snap\(/.*\)?' -printf '%Z\t%H/%P\n' || true
            ) | grep -c -v snappy_home_t | MATCH "0"

            find /var/snap -printf '%Z\t%H/%P\n' | grep -c -v snappy_var_t  | MATCH "0"
            ;;
    esac

suites:
    # The essential tests designed to run inside the autopkgtest
    # environment on each platform. On autopkgtest we cannot run all tests
    # as this is very slow and we run into timeouts.
    #
    # These tests are executed on all other plattforms as they
    # are designed to run on pristine systems
    tests/smoke/:
        summary: Essenial system level tests for snapd
        prepare: |
            "$TESTSLIB"/prepare-restore.sh --prepare-suite
        prepare-each: |
            "$TESTSLIB"/prepare-restore.sh --prepare-suite-each
        restore-each: |
            "$TESTSLIB"/prepare-restore.sh --restore-suite-each
        restore: |
            "$TESTSLIB"/prepare-restore.sh --restore-suite
    # All other tests run now and will heavily modify the system.
    tests/main/:
        summary: Full-system tests for snapd
        prepare: |
            "$TESTSLIB"/prepare-restore.sh --prepare-suite
        debug: |
            systemctl status snapd.socket || true
            journalctl -xe
        prepare-each: |
            "$TESTSLIB"/prepare-restore.sh --prepare-suite-each
        restore-each: |
            "$TESTSLIB"/prepare-restore.sh --restore-suite-each
        restore: |
            "$TESTSLIB"/prepare-restore.sh --restore-suite
    tests/core18/:
        summary: Subset of core18 specific tests
        systems: [ubuntu-core-18-*]
        prepare: |
            "$TESTSLIB"/prepare-restore.sh --prepare-suite
        prepare-each: |
            "$TESTSLIB"/prepare-restore.sh --prepare-suite-each
        restore-each: |
            "$TESTSLIB"/prepare-restore.sh --restore-suite-each
        restore: |
            "$TESTSLIB"/prepare-restore.sh --restore-suite
    tests/completion/:
        summary: completion tests
        # ppc64el disabled because of https://bugs.launchpad.net/snappy/+bug/1655594
        systems: [-ubuntu-core-*, -ubuntu-*-ppc64el]
        prepare: |
            "$TESTSLIB"/prepare-restore.sh --prepare-suite
        prepare-each: |
            "$TESTSLIB"/prepare-restore.sh --prepare-suite-each
        restore-each: |
            "$TESTSLIB"/prepare-restore.sh --restore-suite-each
        restore: |
            "$TESTSLIB"/prepare-restore.sh --restore-suite
        environment:
          _/plain: _
          _/plain_plusdirs: _
          _/funky: _
          _/files: _
          # dirs fails on indirection because of (mis)handling of trailing
          # slashes. This might be configuration-dependent.
          # _/dirs: _
          _/hosts: _
          _/hosts_n_dirs: _
          # twisted fails in travis (but not regular spread).
          # _/twisted: _
          _/func: _
          _/funkyfunc: _
          _/funcarg: _

    tests/regression/:
        summary: Regression tests for snapd
        prepare: |
            "$TESTSLIB"/prepare-restore.sh --prepare-suite
        prepare-each: |
            "$TESTSLIB"/prepare-restore.sh --prepare-suite-each
        restore-each: |
            "$TESTSLIB"/prepare-restore.sh --restore-suite-each
        restore: |
            "$TESTSLIB"/prepare-restore.sh --restore-suite

    tests/upgrade/:
        summary: Tests for snapd upgrade
        # Test cases are not yet ported to openSUSE that is why we keep
        # it disabled. A later PR will enable most tests and
        # drop this blacklist.
        systems: [-ubuntu-core-*, -opensuse-*]
        prepare-each: |
            # FIXME: this should really use prepare-restore.sh --prepare-suite-each
            # like other suites, needs more investigation

            # shellcheck source=tests/lib/state.sh
            . "$TESTSLIB"/state.sh
            mkdir -p "$RUNTIME_STATE_PATH"
            # save the job which is going to be executed in the system
            echo -n "$SPREAD_JOB " >> "$RUNTIME_STATE_PATH/runs"
        restore: |
            if [ "$REMOTE_STORE" = staging ]; then
                echo "skip upgrade tests while talking to the staging store"
                exit 0
            fi
        restore-each: |
            if [ "$REMOTE_STORE" = staging ]; then
                echo "skip upgrade tests while talking to the staging store"
                exit 0
            fi
            #shellcheck source=tests/lib/pkgdb.sh
            . "$TESTSLIB"/pkgdb.sh
            distro_purge_package snapd
            distro_purge_package snapd-xdg-open || true
    tests/cross/:
        summary: Cross-compile tests
        systems: [ubuntu-16.04-64, ubuntu-18.04-64]

    tests/unit/:
        summary: Suite to run unit tests (non-go and different go runtimes)
        # Test cases are not yet ported to Fedora/openSUSE/Arch that is why
        # we keep them disabled. A later PR will enable most tests and
        # drop this blacklist.
        systems: [-ubuntu-core-*, -fedora-*, -opensuse-*, -arch-*, -amazon-*, -centos-*]
        # unittests are run as part of the autopkgtest build already
        backends: [-autopkgtest]
        environment:
            # env vars required for coverage reporting from a spread task
            TRAVIS_BUILD_NUMBER: '$(HOST: echo "$TRAVIS_BUILD_NUMBER")'
            TRAVIS_BRANCH: '$(HOST: echo "$TRAVIS_BRANCH")'
            TRAVIS_COMMIT: '$(HOST: echo "$TRAVIS_COMMIT")'
            TRAVIS_JOB_NUMBER: '$(HOST: echo "$TRAVIS_JOB_NUMBER")'
            TRAVIS_PULL_REQUEST: '$(HOST: echo "$TRAVIS_PULL_REQUEST")'
            TRAVIS_JOB_ID: '$(HOST: echo "$TRAVIS_JOB_ID")'
            TRAVIS_REPO_SLUG: '$(HOST: echo "$TRAVIS_REPO_SLUG")'
            TRAVIS_TAG: '$(HOST: echo "$TRAVIS_TAG")'
            COVERMODE: '$(HOST: echo "$COVERMODE")'
        prepare: |
            #shellcheck source=tests/lib/prepare.sh
            . "$TESTSLIB"/prepare.sh
            prepare_classic
        prepare-each: |
            "$TESTSLIB"/reset.sh --reuse-core
            #shellcheck source=tests/lib/prepare.sh
            . "$TESTSLIB"/prepare.sh
            prepare_each_classic
        restore: |
            "$TESTSLIB"/reset.sh --store
            #shellcheck source=tests/lib/pkgdb.sh
            . "$TESTSLIB"/pkgdb.sh

            distro_purge_package snapd
            case "$SPREAD_SYSTEM" in
                arch-*)
                    # there is no snap-confine and ubuntu-core-launcher
                    # in Arch
                    ;;
                *)
                    distro_purge_package snap-confine ubuntu-core-launcher
                    ;;
            esac

    tests/nightly/:
        summary: Suite for nightly, expensive, tests
        manual: true
        # Test cases are not yet ported to Fedora/openSUSE/Arch/AMZN2 that is why
        # we keep them disabled. A later PR will enable most tests and
        # drop this blacklist.
        systems: [-fedora-*, -opensuse-*, -arch-*, -amazon-*, -centos-*]
        prepare: |
            "$TESTSLIB"/prepare-restore.sh --prepare-suite
        prepare-each: |
            "$TESTSLIB"/prepare-restore.sh --prepare-suite-each
        restore-each: |
            "$TESTSLIB"/prepare-restore.sh --restore-suite-each
        restore: |
            "$TESTSLIB"/prepare-restore.sh --restore-suite

    tests/nested/classic/:
        summary: Tests for nested images
        backends: [google-nested]
        systems: [ubuntu-16.04-64, ubuntu-18.04-64]
        environment:
            NESTED_TYPE: classic
            CORE_CHANNEL: '$(HOST: echo "${SPREAD_CORE_CHANNEL:-stable}")'
            CORE_REFRESH_CHANNEL: '$(HOST: echo "${SPREAD_CORE_REFRESH_CHANNEL:-edge}")'
        manual: true
        prepare: |
            "$TESTSLIB"/prepare-restore.sh --prepare-suite
            #shellcheck source=tests/lib/pkgdb.sh
            . "$TESTSLIB"/pkgdb.sh
            distro_install_package snapd qemu genisoimage sshpass qemu-kvm cloud-image-utils ubuntu-image
        prepare-each: |
            "$TESTSLIB"/prepare-restore.sh --prepare-suite-each
        restore: |
            "$TESTSLIB"/prepare-restore.sh --restore-suite

    tests/nested/core/:
        summary: Tests for nested images
        backends: [google-nested]
        systems: [ubuntu-16.04-64, ubuntu-18.04-64]
        environment:
            NESTED_TYPE: core
            CORE_CHANNEL: '$(HOST: echo "${SPREAD_CORE_CHANNEL:-stable}")'
            CORE_REFRESH_CHANNEL: '$(HOST: echo "${SPREAD_CORE_REFRESH_CHANNEL:-edge}")'
        manual: true
        prepare: |
            #shellcheck source=tests/lib/pkgdb.sh
            . "$TESTSLIB"/pkgdb.sh
            distro_update_package_db
            distro_install_package snapd qemu genisoimage sshpass qemu-kvm cloud-image-utils ubuntu-image
        restore: |
            #shellcheck source=tests/lib/pkgdb.sh
            . "$TESTSLIB"/pkgdb.sh
            distro_purge_package qemu genisoimage sshpass qemu-kvm cloud-image-utils ubuntu-image

# vim:ts=4:sw=4:et<|MERGE_RESOLUTION|>--- conflicted
+++ resolved
@@ -48,12 +48,8 @@
     # always skip removing the rsync snap
     SKIP_REMOVE_SNAPS: '$(HOST: echo "${SPREAD_SKIP_REMOVE_SNAPS:-}") test-snapd-rsync test-snapd-rsync-core18'
     # Use the installed snapd and reset the systems without removing snapd
-<<<<<<< HEAD
-    REUSE_SNAPD: "$(HOST: echo ${SPREAD_REUSE_SNAPD:-0})"
+    REUSE_SNAPD: "$(HOST: echo \"${SPREAD_REUSE_SNAPD:-0}\")"
     PROFILE_SNAPS: "$(HOST: echo ${SPREAD_PROFILE_SNAPS:-0})"
-=======
-    REUSE_SNAPD: "$(HOST: echo \"${SPREAD_REUSE_SNAPD:-0}\")"
->>>>>>> 58556a25
 
 backends:
     google:
