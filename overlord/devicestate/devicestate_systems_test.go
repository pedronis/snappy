// -*- Mode: Go; indent-tabs-mode: t -*-

/*
 * Copyright (C) 2020 Canonical Ltd
 *
 * This program is free software: you can redistribute it and/or modify
 * it under the terms of the GNU General Public License version 3 as
 * published by the Free Software Foundation.
 *
 * This program is distributed in the hope that it will be useful,
 * but WITHOUT ANY WARRANTY; without even the implied warranty of
 * MERCHANTABILITY or FITNESS FOR A PARTICULAR PURPOSE.  See the
 * GNU General Public License for more details.
 *
 * You should have received a copy of the GNU General Public License
 * along with this program.  If not, see <http://www.gnu.org/licenses/>.
 *
 */

package devicestate_test

import (
	"bytes"
	"errors"
	"fmt"
	"os"
	"path/filepath"

	. "gopkg.in/check.v1"

	"github.com/snapcore/snapd/asserts"
	"github.com/snapcore/snapd/asserts/assertstest"
	"github.com/snapcore/snapd/boot"
	"github.com/snapcore/snapd/dirs"
	"github.com/snapcore/snapd/logger"
	"github.com/snapcore/snapd/overlord/auth"
	"github.com/snapcore/snapd/overlord/devicestate"
	"github.com/snapcore/snapd/overlord/devicestate/devicestatetest"
	"github.com/snapcore/snapd/overlord/state"
	"github.com/snapcore/snapd/seed"
	"github.com/snapcore/snapd/seed/seedtest"
	"github.com/snapcore/snapd/snap"
	"github.com/snapcore/snapd/snap/snaptest"
	"github.com/snapcore/snapd/strutil"
)

type mockedSystemSeed struct {
	label string
	model *asserts.Model
	brand *asserts.Account
}

type deviceMgrSystemsSuite struct {
	deviceMgrBaseSuite

<<<<<<< HEAD
	mockLogger        *bytes.Buffer
=======
	logbuf            *bytes.Buffer
>>>>>>> ad90c4d6
	mockedSystemSeeds []mockedSystemSeed
}

var _ = Suite(&deviceMgrSystemsSuite{})

func (s *deviceMgrSystemsSuite) SetUpTest(c *C) {
	s.deviceMgrBaseSuite.SetUpTest(c)

	s.brands.Register("other-brand", brandPrivKey3, map[string]interface{}{
		"display-name": "other publisher",
	})
	s.state.Lock()
	defer s.state.Unlock()
	s.makeModelAssertionInState(c, "canonical", "pc-20", map[string]interface{}{
		"architecture": "amd64",
		// UC20
		"grade": "dangerous",
		"base":  "core20",
		"snaps": []interface{}{
			map[string]interface{}{
				"name":            "pc-kernel",
				"id":              snaptest.AssertedSnapID("oc-kernel"),
				"type":            "kernel",
				"default-channel": "20",
			},
			map[string]interface{}{
				"name":            "pc",
				"id":              snaptest.AssertedSnapID("pc"),
				"type":            "gadget",
				"default-channel": "20",
			},
		},
	})
	devicestatetest.SetDevice(s.state, &auth.DeviceState{
		Brand:  "canonical",
		Model:  "pc-20",
		Serial: "serialserialserial",
	})
	assertstest.AddMany(s.storeSigning.Database, s.brands.AccountsAndKeys("my-brand")...)
	assertstest.AddMany(s.storeSigning.Database, s.brands.AccountsAndKeys("other-brand")...)

	// now create a minimal uc20 seed dir with snaps/assertions
	seed20 := &seedtest.TestingSeed20{
		SeedSnaps: seedtest.SeedSnaps{
			StoreSigning: s.storeSigning,
			Brands:       s.brands,
		},

		SeedDir: dirs.SnapSeedDir,
	}

	restore := seed.MockTrusted(s.storeSigning.Trusted)
	s.AddCleanup(restore)

	myBrandAcc := s.brands.Account("my-brand")
	otherBrandAcc := s.brands.Account("other-brand")

	// add essential snaps
	seed20.MakeAssertedSnap(c, "name: snapd\nversion: 1\ntype: snapd", nil, snap.R(1), "canonical", seed20.StoreSigning.Database)
	seed20.MakeAssertedSnap(c, "name: pc\nversion: 1\ntype: gadget\nbase: core20", nil, snap.R(1), "canonical", seed20.StoreSigning.Database)
	seed20.MakeAssertedSnap(c, "name: pc-kernel\nversion: 1\ntype: kernel", nil, snap.R(1), "canonical", seed20.StoreSigning.Database)
	seed20.MakeAssertedSnap(c, "name: core20\nversion: 1\ntype: base", nil, snap.R(1), "canonical", seed20.StoreSigning.Database)

	model1 := seed20.MakeSeed(c, "20191119", "my-brand", "my-model", map[string]interface{}{
		"display-name": "my fancy model",
		"architecture": "amd64",
		"base":         "core20",
		"snaps": []interface{}{
			map[string]interface{}{
				"name":            "pc-kernel",
				"id":              seed20.AssertedSnapID("pc-kernel"),
				"type":            "kernel",
				"default-channel": "20",
			},
			map[string]interface{}{
				"name":            "pc",
				"id":              seed20.AssertedSnapID("pc"),
				"type":            "gadget",
				"default-channel": "20",
			}},
	}, nil)
	model2 := seed20.MakeSeed(c, "20200318", "my-brand", "my-model-2", map[string]interface{}{
		"display-name": "same brand different model",
		"architecture": "amd64",
		"base":         "core20",
		"snaps": []interface{}{
			map[string]interface{}{
				"name":            "pc-kernel",
				"id":              seed20.AssertedSnapID("pc-kernel"),
				"type":            "kernel",
				"default-channel": "20",
			},
			map[string]interface{}{
				"name":            "pc",
				"id":              seed20.AssertedSnapID("pc"),
				"type":            "gadget",
				"default-channel": "20",
			}},
	}, nil)
	model3 := seed20.MakeSeed(c, "other-20200318", "other-brand", "other-model", map[string]interface{}{
		"display-name": "different brand different model",
		"architecture": "amd64",
		"base":         "core20",
		"snaps": []interface{}{
			map[string]interface{}{
				"name":            "pc-kernel",
				"id":              seed20.AssertedSnapID("pc-kernel"),
				"type":            "kernel",
				"default-channel": "20",
			},
			map[string]interface{}{
				"name":            "pc",
				"id":              seed20.AssertedSnapID("pc"),
				"type":            "gadget",
				"default-channel": "20",
			}},
	}, nil)

	s.mockedSystemSeeds = []mockedSystemSeed{{
		label: "20191119",
		model: model1,
		brand: myBrandAcc,
	}, {
		label: "20200318",
		model: model2,
		brand: myBrandAcc,
	}, {
		label: "other-20200318",
		model: model3,
		brand: otherBrandAcc,
	}}

	// all tests should be in run mode by default, if they need to be in
	// different modes they should set that individually
	devicestate.SetSystemMode(s.mgr, "run")

	// state after mark-seeded ran
	modeenv := boot.Modeenv{
		Mode:           "run",
		RecoverySystem: "",
	}
	err := modeenv.WriteTo("")
	s.state.Set("seeded", true)

	c.Assert(err, IsNil)

	logbuf, restore := logger.MockLogger()
<<<<<<< HEAD
	s.mockLogger = logbuf
=======
	s.logbuf = logbuf
>>>>>>> ad90c4d6
	s.AddCleanup(restore)
}

func (s *deviceMgrSystemsSuite) TestListNoSystems(c *C) {
	dirs.SetRootDir(c.MkDir())

	systems, err := s.mgr.Systems()
	c.Assert(err, Equals, devicestate.ErrNoSystems)
	c.Assert(systems, HasLen, 0)

	err = os.MkdirAll(filepath.Join(dirs.SnapSeedDir, "systems"), 0755)
	c.Assert(err, IsNil)

	systems, err = s.mgr.Systems()
	c.Assert(err, Equals, devicestate.ErrNoSystems)
	c.Assert(systems, HasLen, 0)
}

func (s *deviceMgrSystemsSuite) TestListSystemsNotPossible(c *C) {
	if os.Geteuid() == 0 {
		c.Skip("this test cannot run as root")
	}
	err := os.Chmod(filepath.Join(dirs.SnapSeedDir, "systems"), 0000)
	c.Assert(err, IsNil)
	defer os.Chmod(filepath.Join(dirs.SnapSeedDir, "systems"), 0755)

	// stdlib swallows up the errors when opening the target directory
	systems, err := s.mgr.Systems()
	c.Assert(err, Equals, devicestate.ErrNoSystems)
	c.Assert(systems, HasLen, 0)
}

// TODO:UC20 update once we can list actions
var defaultSystemActions []devicestate.SystemAction = []devicestate.SystemAction{
	{Title: "Install", Mode: "install"},
}
var currentSystemActions []devicestate.SystemAction = []devicestate.SystemAction{
	{Title: "Reinstall", Mode: "install"},
	{Title: "Recover", Mode: "recover"},
	{Title: "Run normally", Mode: "run"},
}

func (s *deviceMgrSystemsSuite) TestListSeedSystemsNoCurrent(c *C) {
	systems, err := s.mgr.Systems()
	c.Assert(err, IsNil)
	c.Assert(systems, HasLen, 3)
	c.Check(systems, DeepEquals, []*devicestate.System{{
		Current: false,
		Label:   s.mockedSystemSeeds[0].label,
		Model:   s.mockedSystemSeeds[0].model,
		Brand:   s.mockedSystemSeeds[0].brand,
		Actions: defaultSystemActions,
	}, {
		Current: false,
		Label:   s.mockedSystemSeeds[1].label,
		Model:   s.mockedSystemSeeds[1].model,
		Brand:   s.mockedSystemSeeds[1].brand,
		Actions: defaultSystemActions,
	}, {
		Current: false,
		Label:   s.mockedSystemSeeds[2].label,
		Model:   s.mockedSystemSeeds[2].model,
		Brand:   s.mockedSystemSeeds[2].brand,
		Actions: defaultSystemActions,
	}})
}

func (s *deviceMgrSystemsSuite) TestListSeedSystemsCurrent(c *C) {
	s.state.Lock()
	s.state.Set("seeded-systems", []devicestate.SeededSystem{
		{
			System:  s.mockedSystemSeeds[1].label,
			Model:   s.mockedSystemSeeds[1].model.Model(),
			BrandID: s.mockedSystemSeeds[1].brand.AccountID(),
		},
	})
	s.state.Unlock()

	systems, err := s.mgr.Systems()
	c.Assert(err, IsNil)
	c.Assert(systems, HasLen, 3)
	c.Check(systems, DeepEquals, []*devicestate.System{{
		Current: false,
		Label:   s.mockedSystemSeeds[0].label,
		Model:   s.mockedSystemSeeds[0].model,
		Brand:   s.mockedSystemSeeds[0].brand,
		Actions: defaultSystemActions,
	}, {
		// this seed was used for installing the running system
		Current: true,
		Label:   s.mockedSystemSeeds[1].label,
		Model:   s.mockedSystemSeeds[1].model,
		Brand:   s.mockedSystemSeeds[1].brand,
		Actions: currentSystemActions,
	}, {
		Current: false,
		Label:   s.mockedSystemSeeds[2].label,
		Model:   s.mockedSystemSeeds[2].model,
		Brand:   s.mockedSystemSeeds[2].brand,
		Actions: defaultSystemActions,
	}})
}

func (s *deviceMgrSystemsSuite) TestBrokenSeedSystems(c *C) {
	// break the first seed
	err := os.Remove(filepath.Join(dirs.SnapSeedDir, "systems", s.mockedSystemSeeds[0].label, "model"))
	c.Assert(err, IsNil)

	systems, err := s.mgr.Systems()
	c.Assert(err, IsNil)
	c.Assert(systems, HasLen, 2)
	c.Check(systems, DeepEquals, []*devicestate.System{{
		Current: false,
		Label:   s.mockedSystemSeeds[1].label,
		Model:   s.mockedSystemSeeds[1].model,
		Brand:   s.mockedSystemSeeds[1].brand,
		Actions: defaultSystemActions,
	}, {
		Current: false,
		Label:   s.mockedSystemSeeds[2].label,
		Model:   s.mockedSystemSeeds[2].model,
		Brand:   s.mockedSystemSeeds[2].brand,
		Actions: defaultSystemActions,
	}})
}

func (s *deviceMgrSystemsSuite) TestRequestModeInstallHappyForAny(c *C) {
	// no current system
	err := s.mgr.RequestSystemAction("20191119", devicestate.SystemAction{Mode: "install", Title: "Install"})
	c.Assert(err, IsNil)

	m, err := s.bootloader.GetBootVars("snapd_recovery_mode", "snapd_recovery_system")
	c.Assert(err, IsNil)
	c.Check(m, DeepEquals, map[string]string{
		"snapd_recovery_system": "20191119",
		"snapd_recovery_mode":   "install",
	})
	c.Check(s.restartRequests, DeepEquals, []state.RestartType{state.RestartSystemNow})
<<<<<<< HEAD
	c.Check(s.mockLogger.String(), Matches, `.*: restarting into system "20191119" for action "Install"\n`)
=======
	c.Check(s.logbuf.String(), Matches, `.*: restarting into system "20191119" for action "Install"\n`)
>>>>>>> ad90c4d6
}

func (s *deviceMgrSystemsSuite) TestRequestSameModeSameSystem(c *C) {
	s.state.Lock()
	s.state.Set("seeded-systems", []devicestate.SeededSystem{
		{
			System:  s.mockedSystemSeeds[0].label,
			Model:   s.mockedSystemSeeds[0].model.Model(),
			BrandID: s.mockedSystemSeeds[0].brand.AccountID(),
		},
	})
	s.state.Unlock()

	label := s.mockedSystemSeeds[0].label

	happyModes := []string{"run"}
	sadModes := []string{"install", "recover"}

	for _, mode := range append(happyModes, sadModes...) {
<<<<<<< HEAD
		s.mockLogger.Reset()
=======
		s.logbuf.Reset()
>>>>>>> ad90c4d6

		c.Logf("checking mode: %q", mode)
		// non run modes use modeenv
		modeenv := boot.Modeenv{
			Mode: mode,
		}
		if mode != "run" {
			modeenv.RecoverySystem = s.mockedSystemSeeds[0].label
		}
		err := modeenv.WriteTo("")
		c.Assert(err, IsNil)

		devicestate.SetSystemMode(s.mgr, mode)
		err = s.bootloader.SetBootVars(map[string]string{
			"snapd_recovery_mode":   mode,
			"snapd_recovery_system": label,
		})
		c.Assert(err, IsNil)
		err = s.mgr.RequestSystemAction(label, devicestate.SystemAction{Mode: mode})
		if strutil.ListContains(sadModes, mode) {
			c.Assert(err, Equals, devicestate.ErrUnsupportedAction)
		} else {
			c.Assert(err, IsNil)
		}
		// bootloader vars shouldn't change
		m, err := s.bootloader.GetBootVars("snapd_recovery_mode", "snapd_recovery_system")
		c.Assert(err, IsNil)
		c.Check(m, DeepEquals, map[string]string{
			"snapd_recovery_mode":   mode,
			"snapd_recovery_system": label,
		})
		// should never restart
		c.Check(s.restartRequests, HasLen, 0)
		// no log output
<<<<<<< HEAD
		c.Check(s.mockLogger.String(), Equals, "")
=======
		c.Check(s.logbuf.String(), Equals, "")
>>>>>>> ad90c4d6
	}
}

func (s *deviceMgrSystemsSuite) TestRequestSeedingSameConflict(c *C) {
	label := s.mockedSystemSeeds[0].label

	devicestate.SetSystemMode(s.mgr, "run")

	s.state.Lock()
	s.state.Set("seeded", nil)
	s.state.Unlock()

	for _, mode := range []string{"run", "install", "recover"} {
<<<<<<< HEAD
		s.mockLogger.Reset()
=======
		s.logbuf.Reset()
>>>>>>> ad90c4d6

		c.Logf("checking mode: %q", mode)
		modeenv := boot.Modeenv{
			Mode:           mode,
			RecoverySystem: s.mockedSystemSeeds[0].label,
		}
		err := modeenv.WriteTo("")
		c.Assert(err, IsNil)

		err = s.bootloader.SetBootVars(map[string]string{
			"snapd_recovery_mode":   "",
			"snapd_recovery_system": label,
		})
		c.Assert(err, IsNil)
		err = s.mgr.RequestSystemAction(label, devicestate.SystemAction{Mode: mode})
		c.Assert(err, ErrorMatches, "cannot request system action, system is seeding")
		// no log output
<<<<<<< HEAD
		c.Check(s.mockLogger.String(), Equals, "")
=======
		c.Check(s.logbuf.String(), Equals, "")
>>>>>>> ad90c4d6
	}
}

func (s *deviceMgrSystemsSuite) TestRequestSeedingDifferentNoConflict(c *C) {
	label := s.mockedSystemSeeds[0].label
	otherLabel := s.mockedSystemSeeds[1].label

	devicestate.SetSystemMode(s.mgr, "run")

	modeenv := boot.Modeenv{
		Mode:           "run",
		RecoverySystem: label,
	}
	err := modeenv.WriteTo("")
	c.Assert(err, IsNil)

	s.state.Lock()
	s.state.Set("seeded", nil)
	s.state.Unlock()

	// we can only go to install mode of other system when one is currently
	// being seeded
	err = s.bootloader.SetBootVars(map[string]string{
		"snapd_recovery_mode":   "",
		"snapd_recovery_system": label,
	})
	c.Assert(err, IsNil)
	err = s.mgr.RequestSystemAction(otherLabel, devicestate.SystemAction{Mode: "install"})
	c.Assert(err, IsNil)
	m, err := s.bootloader.GetBootVars("snapd_recovery_mode", "snapd_recovery_system")
	c.Assert(err, IsNil)
	c.Check(m, DeepEquals, map[string]string{
		"snapd_recovery_system": otherLabel,
		"snapd_recovery_mode":   "install",
	})
<<<<<<< HEAD
	c.Check(s.mockLogger.String(), Matches, fmt.Sprintf(`.*: restarting into system "%s" for action "Install"\n`, otherLabel))
=======
	c.Check(s.logbuf.String(), Matches, fmt.Sprintf(`.*: restarting into system "%s" for action "Install"\n`, otherLabel))
>>>>>>> ad90c4d6
}

func (s *deviceMgrSystemsSuite) testRequestModeWithRestart(c *C, toModes []string, label string) {
	for _, mode := range toModes {
		c.Logf("checking mode: %q", mode)
		err := s.mgr.RequestSystemAction(label, devicestate.SystemAction{Mode: mode})
		c.Assert(err, IsNil)
		m, err := s.bootloader.GetBootVars("snapd_recovery_mode", "snapd_recovery_system")
		c.Assert(err, IsNil)
		c.Check(m, DeepEquals, map[string]string{
			"snapd_recovery_system": label,
			"snapd_recovery_mode":   mode,
		})
		c.Check(s.restartRequests, DeepEquals, []state.RestartType{state.RestartSystemNow})
		s.restartRequests = nil
		s.bootloader.BootVars = map[string]string{}

		// TODO: also test correct action string logging
<<<<<<< HEAD
		c.Check(s.mockLogger.String(), Matches, fmt.Sprintf(`.*: restarting into system "%s" for action ".*"\n`, label))
		s.mockLogger.Reset()
=======
		c.Check(s.logbuf.String(), Matches, fmt.Sprintf(`.*: restarting into system "%s" for action ".*"\n`, label))
		s.logbuf.Reset()
>>>>>>> ad90c4d6
	}
}

func (s *deviceMgrSystemsSuite) TestRequestModeRunInstallForRecover(c *C) {
	// we are in recover mode here
	devicestate.SetSystemMode(s.mgr, "recover")
	// non run modes use modeenv
	modeenv := boot.Modeenv{
		Mode:           "recover",
		RecoverySystem: s.mockedSystemSeeds[0].label,
	}
	err := modeenv.WriteTo("")
	c.Assert(err, IsNil)

	s.state.Lock()
	s.state.Set("seeded-systems", []devicestate.SeededSystem{
		{
			System:  s.mockedSystemSeeds[0].label,
			Model:   s.mockedSystemSeeds[0].model.Model(),
			BrandID: s.mockedSystemSeeds[0].brand.AccountID(),
		},
	})
	s.state.Unlock()

	s.testRequestModeWithRestart(c, []string{"install", "run"}, s.mockedSystemSeeds[0].label)
}

func (s *deviceMgrSystemsSuite) TestRequestModeInstallRecoverForCurrent(c *C) {
	devicestate.SetSystemMode(s.mgr, "run")
	// non run modes use modeenv
	modeenv := boot.Modeenv{
		Mode: "run",
	}
	err := modeenv.WriteTo("")
	c.Assert(err, IsNil)

	s.state.Lock()
	s.state.Set("seeded-systems", []devicestate.SeededSystem{
		{
			System:  s.mockedSystemSeeds[0].label,
			Model:   s.mockedSystemSeeds[0].model.Model(),
			BrandID: s.mockedSystemSeeds[0].brand.AccountID(),
		},
	})
	s.state.Unlock()

	s.testRequestModeWithRestart(c, []string{"install", "recover"}, s.mockedSystemSeeds[0].label)
}

func (s *deviceMgrSystemsSuite) TestRequestModeErrInBoot(c *C) {
	s.bootloader.SetErr = errors.New("no can do")
	err := s.mgr.RequestSystemAction("20191119", devicestate.SystemAction{Mode: "install"})
	c.Assert(err, ErrorMatches, `cannot set device to boot into system "20191119" in mode "install": no can do`)
	c.Check(s.restartRequests, HasLen, 0)
<<<<<<< HEAD
	c.Check(s.mockLogger.String(), Equals, "")
=======
	c.Check(s.logbuf.String(), Equals, "")
>>>>>>> ad90c4d6
}

func (s *deviceMgrSystemsSuite) TestRequestModeNotFound(c *C) {
	err := s.mgr.RequestSystemAction("not-found", devicestate.SystemAction{Mode: "install"})
	c.Assert(err, NotNil)
	c.Assert(os.IsNotExist(err), Equals, true)
	c.Check(s.restartRequests, HasLen, 0)
<<<<<<< HEAD
	c.Check(s.mockLogger.String(), Equals, "")
=======
	c.Check(s.logbuf.String(), Equals, "")
>>>>>>> ad90c4d6
}

func (s *deviceMgrSystemsSuite) TestRequestModeBadMode(c *C) {
	err := s.mgr.RequestSystemAction("20191119", devicestate.SystemAction{Mode: "unknown-mode"})
	c.Assert(err, Equals, devicestate.ErrUnsupportedAction)
	c.Check(s.restartRequests, HasLen, 0)
<<<<<<< HEAD
	c.Check(s.mockLogger.String(), Equals, "")
=======
	c.Check(s.logbuf.String(), Equals, "")
>>>>>>> ad90c4d6
}

func (s *deviceMgrSystemsSuite) TestRequestModeBroken(c *C) {
	// break the first seed
	err := os.Remove(filepath.Join(dirs.SnapSeedDir, "systems", s.mockedSystemSeeds[0].label, "model"))
	c.Assert(err, IsNil)

	err = s.mgr.RequestSystemAction("20191119", devicestate.SystemAction{Mode: "install"})
	c.Assert(err, ErrorMatches, "cannot load seed system: cannot load assertions: .*")
	c.Check(s.restartRequests, HasLen, 0)
<<<<<<< HEAD
	c.Check(s.mockLogger.String(), Equals, "")
=======
	c.Check(s.logbuf.String(), Equals, "")
>>>>>>> ad90c4d6
}

func (s *deviceMgrSystemsSuite) TestRequestModeNonUC20(c *C) {
	s.setPCModelInState(c)
	err := s.mgr.RequestSystemAction("20191119", devicestate.SystemAction{Mode: "install"})
	c.Assert(err, ErrorMatches, `cannot set device to boot into system "20191119" in mode "install": system mode is unsupported`)
	c.Check(s.restartRequests, HasLen, 0)
<<<<<<< HEAD
	c.Check(s.mockLogger.String(), Equals, "")
=======
	c.Check(s.logbuf.String(), Equals, "")
>>>>>>> ad90c4d6
}

func (s *deviceMgrSystemsSuite) TestRequestActionNoLabel(c *C) {
	err := s.mgr.RequestSystemAction("", devicestate.SystemAction{Mode: "install"})
	c.Assert(err, ErrorMatches, "internal error: system label is unset")
<<<<<<< HEAD
	c.Check(s.mockLogger.String(), Equals, "")
=======
	c.Check(s.logbuf.String(), Equals, "")
>>>>>>> ad90c4d6
}

func (s *deviceMgrSystemsSuite) TestRequestModeForNonCurrent(c *C) {
	s.state.Lock()
	s.state.Set("seeded-systems", []devicestate.SeededSystem{
		{
			System:  s.mockedSystemSeeds[0].label,
			Model:   s.mockedSystemSeeds[0].model.Model(),
			BrandID: s.mockedSystemSeeds[0].brand.AccountID(),
		},
	})

	s.state.Unlock()
	s.setPCModelInState(c)
	// request mode reserved for current system
	err := s.mgr.RequestSystemAction(s.mockedSystemSeeds[1].label, devicestate.SystemAction{Mode: "run"})
	c.Assert(err, Equals, devicestate.ErrUnsupportedAction)
	err = s.mgr.RequestSystemAction(s.mockedSystemSeeds[1].label, devicestate.SystemAction{Mode: "recover"})
	c.Assert(err, Equals, devicestate.ErrUnsupportedAction)
	c.Check(s.restartRequests, HasLen, 0)
<<<<<<< HEAD
	c.Check(s.mockLogger.String(), Equals, "")
=======
	c.Check(s.logbuf.String(), Equals, "")
>>>>>>> ad90c4d6
}

func (s *deviceMgrSystemsSuite) TestRequestInstallForOther(c *C) {
	devicestate.SetSystemMode(s.mgr, "run")
	// non run modes use modeenv
	modeenv := boot.Modeenv{
		Mode: "run",
	}
	err := modeenv.WriteTo("")
	c.Assert(err, IsNil)

	s.state.Lock()
	s.state.Set("seeded-systems", []devicestate.SeededSystem{
		{
			System:  s.mockedSystemSeeds[0].label,
			Model:   s.mockedSystemSeeds[0].model.Model(),
			BrandID: s.mockedSystemSeeds[0].brand.AccountID(),
		},
	})
	s.state.Unlock()
	// reinstall from different system seed is ok
	s.testRequestModeWithRestart(c, []string{"install"}, s.mockedSystemSeeds[1].label)
}

func (s *deviceMgrSystemsSuite) TestRequestAction1618(c *C) {
	s.setPCModelInState(c)
	// system mode is unset in 16/18
	devicestate.SetSystemMode(s.mgr, "")
	// no modeenv either
	err := os.Remove(dirs.SnapModeenvFileUnder(dirs.GlobalRootDir))
	c.Assert(err, IsNil)

	s.state.Lock()
	s.state.Set("seeded-systems", nil)
	s.state.Set("seeded", nil)
	s.state.Unlock()
	// a label exists
	err = s.mgr.RequestSystemAction(s.mockedSystemSeeds[0].label, devicestate.SystemAction{Mode: "install"})
	c.Assert(err, ErrorMatches, "cannot set device to boot .*: system mode is unsupported")

	s.state.Lock()
	s.state.Set("seeded", true)
	s.state.Unlock()

	// even with system mode explicitly set, the action is not executed
	devicestate.SetSystemMode(s.mgr, "run")

	err = s.mgr.RequestSystemAction(s.mockedSystemSeeds[0].label, devicestate.SystemAction{Mode: "install"})
	c.Assert(err, ErrorMatches, "cannot set device to boot .*: system mode is unsupported")

	devicestate.SetSystemMode(s.mgr, "")
	// also no UC20 style system seeds
	for _, m := range s.mockedSystemSeeds {
		os.RemoveAll(filepath.Join(dirs.SnapSeedDir, "systems", m.label))
	}

	err = s.mgr.RequestSystemAction(s.mockedSystemSeeds[0].label, devicestate.SystemAction{Mode: "install"})
	c.Assert(err, ErrorMatches, ".*/seed/systems/20191119: no such file or directory")
<<<<<<< HEAD
	c.Check(s.mockLogger.String(), Equals, "")
}

func (s *deviceMgrSystemsSuite) TestRebootNoLabelNoModeHappy(c *C) {
	err := s.mgr.Reboot("", "")
	c.Assert(err, IsNil)

	m, err := s.bootloader.GetBootVars("snapd_recovery_mode", "snapd_recovery_system")
	c.Assert(err, IsNil)
	// requested restart
	c.Check(s.restartRequests, DeepEquals, []state.RestartType{state.RestartSystemNow})
	// but no bootloader changes
	c.Check(m, DeepEquals, map[string]string{
		"snapd_recovery_system": "",
		"snapd_recovery_mode":   "",
	})
	c.Check(s.mockLogger.String(), Matches, `.*: rebooting system\n`)
}

func (s *deviceMgrSystemsSuite) TestRebootLabelAndModeHappy(c *C) {
	s.state.Lock()
	s.state.Set("seeded-systems", []devicestate.SeededSystem{
		{
			System:  s.mockedSystemSeeds[0].label,
			Model:   s.mockedSystemSeeds[0].model.Model(),
			BrandID: s.mockedSystemSeeds[0].brand.AccountID(),
		},
	})
	s.state.Unlock()

	err := s.mgr.Reboot("20191119", "install")
	c.Assert(err, IsNil)

	m, err := s.bootloader.GetBootVars("snapd_recovery_mode", "snapd_recovery_system")
	c.Assert(err, IsNil)
	c.Check(m, DeepEquals, map[string]string{
		"snapd_recovery_system": "20191119",
		"snapd_recovery_mode":   "install",
	})
	c.Check(s.restartRequests, DeepEquals, []state.RestartType{state.RestartSystemNow})
	c.Check(s.mockLogger.String(), Matches, `.*: rebooting into system "20191119" in "install" mode\n`)
}

func (s *deviceMgrSystemsSuite) TestRebootModeOnlyHappy(c *C) {
	s.state.Lock()
	s.state.Set("seeded-systems", []devicestate.SeededSystem{
		{
			System:  s.mockedSystemSeeds[0].label,
			Model:   s.mockedSystemSeeds[0].model.Model(),
			BrandID: s.mockedSystemSeeds[0].brand.AccountID(),
		},
	})
	s.state.Unlock()

	for _, mode := range []string{"recover", "install"} {
		s.restartRequests = nil
		s.bootloader.BootVars = make(map[string]string)
		s.mockLogger.Reset()

		err := s.mgr.Reboot("", mode)
		c.Assert(err, IsNil)

		m, err := s.bootloader.GetBootVars("snapd_recovery_mode", "snapd_recovery_system")
		c.Assert(err, IsNil)
		c.Check(m, DeepEquals, map[string]string{
			"snapd_recovery_system": s.mockedSystemSeeds[0].label,
			"snapd_recovery_mode":   mode,
		})
		c.Check(s.restartRequests, DeepEquals, []state.RestartType{state.RestartSystemNow})
		c.Check(s.mockLogger.String(), Matches, `.*: rebooting into system "20191119" in ".*" mode\n`)
	}
}

func (s *deviceMgrSystemsSuite) TestRebootFromRecoverToRun(c *C) {
	modeenv := boot.Modeenv{
		Mode:           "recover",
		RecoverySystem: s.mockedSystemSeeds[0].label,
	}
	err := modeenv.WriteTo("")
	c.Assert(err, IsNil)

	devicestate.SetSystemMode(s.mgr, "recover")
	err = s.bootloader.SetBootVars(map[string]string{
		"snapd_recovery_mode":   "recover",
		"snapd_recovery_system": s.mockedSystemSeeds[0].label,
	})
	c.Assert(err, IsNil)

	s.state.Lock()
	s.state.Set("seeded-systems", []devicestate.SeededSystem{
		{
			System:  s.mockedSystemSeeds[0].label,
			Model:   s.mockedSystemSeeds[0].model.Model(),
			BrandID: s.mockedSystemSeeds[0].brand.AccountID(),
		},
	})
	s.state.Unlock()

	err = s.mgr.Reboot("", "run")
	c.Assert(err, IsNil)

	m, err := s.bootloader.GetBootVars("snapd_recovery_mode", "snapd_recovery_system")
	c.Assert(err, IsNil)
	c.Check(m, DeepEquals, map[string]string{
		"snapd_recovery_mode":   "run",
		"snapd_recovery_system": s.mockedSystemSeeds[0].label,
	})
	c.Check(s.restartRequests, DeepEquals, []state.RestartType{state.RestartSystemNow})
	c.Check(s.mockLogger.String(), Matches, fmt.Sprintf(`.*: rebooting into system "%s" in "run" mode\n`, s.mockedSystemSeeds[0].label))
}

func (s *deviceMgrSystemsSuite) TestRebootAlreadyInRunMode(c *C) {
	devicestate.SetSystemMode(s.mgr, "run")

	s.state.Lock()
	s.state.Set("seeded-systems", []devicestate.SeededSystem{
		{
			System:  s.mockedSystemSeeds[0].label,
			Model:   s.mockedSystemSeeds[0].model.Model(),
			BrandID: s.mockedSystemSeeds[0].brand.AccountID(),
		},
	})
	s.state.Unlock()

	// we are already in "run" mode so this should just reboot
	err := s.mgr.Reboot("", "run")
	c.Assert(err, IsNil)

	m, err := s.bootloader.GetBootVars("snapd_recovery_mode", "snapd_recovery_system")
	c.Assert(err, IsNil)
	c.Check(m, DeepEquals, map[string]string{
		"snapd_recovery_mode":   "",
		"snapd_recovery_system": "",
	})
	c.Check(s.restartRequests, DeepEquals, []state.RestartType{state.RestartSystemNow})
	c.Check(s.mockLogger.String(), Matches, `.*: rebooting system\n`)
}

func (s *deviceMgrSystemsSuite) TestRebootUnhappy(c *C) {
	s.state.Lock()
	s.state.Set("seeded-systems", []devicestate.SeededSystem{
		{
			System:  s.mockedSystemSeeds[0].label,
			Model:   s.mockedSystemSeeds[0].model.Model(),
			BrandID: s.mockedSystemSeeds[0].brand.AccountID(),
		},
	})
	s.state.Unlock()

	errUnsupportedActionStr := devicestate.ErrUnsupportedAction.Error()
	for _, tc := range []struct {
		systemLabel, mode string
		expectedErr       string
	}{
		{"", "unknown-mode", errUnsupportedActionStr},
		{"unknown-system", "run", `stat /.*: no such file or directory`},
		{"unknown-system", "unknown-mode", `stat /.*: no such file or directory`},
	} {
		s.restartRequests = nil
		s.bootloader.BootVars = make(map[string]string)

		err := s.mgr.Reboot(tc.systemLabel, tc.mode)
		c.Assert(err, ErrorMatches, tc.expectedErr)

		c.Check(s.restartRequests, HasLen, 0)
		c.Check(s.mockLogger.String(), Equals, "")
	}
=======
	c.Check(s.logbuf.String(), Equals, "")
>>>>>>> ad90c4d6
}<|MERGE_RESOLUTION|>--- conflicted
+++ resolved
@@ -53,11 +53,7 @@
 type deviceMgrSystemsSuite struct {
 	deviceMgrBaseSuite
 
-<<<<<<< HEAD
-	mockLogger        *bytes.Buffer
-=======
 	logbuf            *bytes.Buffer
->>>>>>> ad90c4d6
 	mockedSystemSeeds []mockedSystemSeed
 }
 
@@ -205,11 +201,7 @@
 	c.Assert(err, IsNil)
 
 	logbuf, restore := logger.MockLogger()
-<<<<<<< HEAD
-	s.mockLogger = logbuf
-=======
 	s.logbuf = logbuf
->>>>>>> ad90c4d6
 	s.AddCleanup(restore)
 }
 
@@ -348,11 +340,7 @@
 		"snapd_recovery_mode":   "install",
 	})
 	c.Check(s.restartRequests, DeepEquals, []state.RestartType{state.RestartSystemNow})
-<<<<<<< HEAD
-	c.Check(s.mockLogger.String(), Matches, `.*: restarting into system "20191119" for action "Install"\n`)
-=======
 	c.Check(s.logbuf.String(), Matches, `.*: restarting into system "20191119" for action "Install"\n`)
->>>>>>> ad90c4d6
 }
 
 func (s *deviceMgrSystemsSuite) TestRequestSameModeSameSystem(c *C) {
@@ -372,11 +360,7 @@
 	sadModes := []string{"install", "recover"}
 
 	for _, mode := range append(happyModes, sadModes...) {
-<<<<<<< HEAD
-		s.mockLogger.Reset()
-=======
 		s.logbuf.Reset()
->>>>>>> ad90c4d6
 
 		c.Logf("checking mode: %q", mode)
 		// non run modes use modeenv
@@ -411,11 +395,7 @@
 		// should never restart
 		c.Check(s.restartRequests, HasLen, 0)
 		// no log output
-<<<<<<< HEAD
-		c.Check(s.mockLogger.String(), Equals, "")
-=======
 		c.Check(s.logbuf.String(), Equals, "")
->>>>>>> ad90c4d6
 	}
 }
 
@@ -429,11 +409,7 @@
 	s.state.Unlock()
 
 	for _, mode := range []string{"run", "install", "recover"} {
-<<<<<<< HEAD
-		s.mockLogger.Reset()
-=======
 		s.logbuf.Reset()
->>>>>>> ad90c4d6
 
 		c.Logf("checking mode: %q", mode)
 		modeenv := boot.Modeenv{
@@ -451,11 +427,7 @@
 		err = s.mgr.RequestSystemAction(label, devicestate.SystemAction{Mode: mode})
 		c.Assert(err, ErrorMatches, "cannot request system action, system is seeding")
 		// no log output
-<<<<<<< HEAD
-		c.Check(s.mockLogger.String(), Equals, "")
-=======
 		c.Check(s.logbuf.String(), Equals, "")
->>>>>>> ad90c4d6
 	}
 }
 
@@ -491,11 +463,7 @@
 		"snapd_recovery_system": otherLabel,
 		"snapd_recovery_mode":   "install",
 	})
-<<<<<<< HEAD
-	c.Check(s.mockLogger.String(), Matches, fmt.Sprintf(`.*: restarting into system "%s" for action "Install"\n`, otherLabel))
-=======
 	c.Check(s.logbuf.String(), Matches, fmt.Sprintf(`.*: restarting into system "%s" for action "Install"\n`, otherLabel))
->>>>>>> ad90c4d6
 }
 
 func (s *deviceMgrSystemsSuite) testRequestModeWithRestart(c *C, toModes []string, label string) {
@@ -514,13 +482,8 @@
 		s.bootloader.BootVars = map[string]string{}
 
 		// TODO: also test correct action string logging
-<<<<<<< HEAD
-		c.Check(s.mockLogger.String(), Matches, fmt.Sprintf(`.*: restarting into system "%s" for action ".*"\n`, label))
-		s.mockLogger.Reset()
-=======
 		c.Check(s.logbuf.String(), Matches, fmt.Sprintf(`.*: restarting into system "%s" for action ".*"\n`, label))
 		s.logbuf.Reset()
->>>>>>> ad90c4d6
 	}
 }
 
@@ -575,11 +538,7 @@
 	err := s.mgr.RequestSystemAction("20191119", devicestate.SystemAction{Mode: "install"})
 	c.Assert(err, ErrorMatches, `cannot set device to boot into system "20191119" in mode "install": no can do`)
 	c.Check(s.restartRequests, HasLen, 0)
-<<<<<<< HEAD
-	c.Check(s.mockLogger.String(), Equals, "")
-=======
 	c.Check(s.logbuf.String(), Equals, "")
->>>>>>> ad90c4d6
 }
 
 func (s *deviceMgrSystemsSuite) TestRequestModeNotFound(c *C) {
@@ -587,22 +546,14 @@
 	c.Assert(err, NotNil)
 	c.Assert(os.IsNotExist(err), Equals, true)
 	c.Check(s.restartRequests, HasLen, 0)
-<<<<<<< HEAD
-	c.Check(s.mockLogger.String(), Equals, "")
-=======
 	c.Check(s.logbuf.String(), Equals, "")
->>>>>>> ad90c4d6
 }
 
 func (s *deviceMgrSystemsSuite) TestRequestModeBadMode(c *C) {
 	err := s.mgr.RequestSystemAction("20191119", devicestate.SystemAction{Mode: "unknown-mode"})
 	c.Assert(err, Equals, devicestate.ErrUnsupportedAction)
 	c.Check(s.restartRequests, HasLen, 0)
-<<<<<<< HEAD
-	c.Check(s.mockLogger.String(), Equals, "")
-=======
 	c.Check(s.logbuf.String(), Equals, "")
->>>>>>> ad90c4d6
 }
 
 func (s *deviceMgrSystemsSuite) TestRequestModeBroken(c *C) {
@@ -613,11 +564,7 @@
 	err = s.mgr.RequestSystemAction("20191119", devicestate.SystemAction{Mode: "install"})
 	c.Assert(err, ErrorMatches, "cannot load seed system: cannot load assertions: .*")
 	c.Check(s.restartRequests, HasLen, 0)
-<<<<<<< HEAD
-	c.Check(s.mockLogger.String(), Equals, "")
-=======
 	c.Check(s.logbuf.String(), Equals, "")
->>>>>>> ad90c4d6
 }
 
 func (s *deviceMgrSystemsSuite) TestRequestModeNonUC20(c *C) {
@@ -625,21 +572,13 @@
 	err := s.mgr.RequestSystemAction("20191119", devicestate.SystemAction{Mode: "install"})
 	c.Assert(err, ErrorMatches, `cannot set device to boot into system "20191119" in mode "install": system mode is unsupported`)
 	c.Check(s.restartRequests, HasLen, 0)
-<<<<<<< HEAD
-	c.Check(s.mockLogger.String(), Equals, "")
-=======
 	c.Check(s.logbuf.String(), Equals, "")
->>>>>>> ad90c4d6
 }
 
 func (s *deviceMgrSystemsSuite) TestRequestActionNoLabel(c *C) {
 	err := s.mgr.RequestSystemAction("", devicestate.SystemAction{Mode: "install"})
 	c.Assert(err, ErrorMatches, "internal error: system label is unset")
-<<<<<<< HEAD
-	c.Check(s.mockLogger.String(), Equals, "")
-=======
 	c.Check(s.logbuf.String(), Equals, "")
->>>>>>> ad90c4d6
 }
 
 func (s *deviceMgrSystemsSuite) TestRequestModeForNonCurrent(c *C) {
@@ -660,11 +599,7 @@
 	err = s.mgr.RequestSystemAction(s.mockedSystemSeeds[1].label, devicestate.SystemAction{Mode: "recover"})
 	c.Assert(err, Equals, devicestate.ErrUnsupportedAction)
 	c.Check(s.restartRequests, HasLen, 0)
-<<<<<<< HEAD
-	c.Check(s.mockLogger.String(), Equals, "")
-=======
 	c.Check(s.logbuf.String(), Equals, "")
->>>>>>> ad90c4d6
 }
 
 func (s *deviceMgrSystemsSuite) TestRequestInstallForOther(c *C) {
@@ -723,8 +658,7 @@
 
 	err = s.mgr.RequestSystemAction(s.mockedSystemSeeds[0].label, devicestate.SystemAction{Mode: "install"})
 	c.Assert(err, ErrorMatches, ".*/seed/systems/20191119: no such file or directory")
-<<<<<<< HEAD
-	c.Check(s.mockLogger.String(), Equals, "")
+	c.Check(s.logbuf.String(), Equals, "")
 }
 
 func (s *deviceMgrSystemsSuite) TestRebootNoLabelNoModeHappy(c *C) {
@@ -740,7 +674,7 @@
 		"snapd_recovery_system": "",
 		"snapd_recovery_mode":   "",
 	})
-	c.Check(s.mockLogger.String(), Matches, `.*: rebooting system\n`)
+	c.Check(s.logbuf.String(), Matches, `.*: rebooting system\n`)
 }
 
 func (s *deviceMgrSystemsSuite) TestRebootLabelAndModeHappy(c *C) {
@@ -764,7 +698,7 @@
 		"snapd_recovery_mode":   "install",
 	})
 	c.Check(s.restartRequests, DeepEquals, []state.RestartType{state.RestartSystemNow})
-	c.Check(s.mockLogger.String(), Matches, `.*: rebooting into system "20191119" in "install" mode\n`)
+	c.Check(s.logbuf.String(), Matches, `.*: rebooting into system "20191119" in "install" mode\n`)
 }
 
 func (s *deviceMgrSystemsSuite) TestRebootModeOnlyHappy(c *C) {
@@ -781,7 +715,7 @@
 	for _, mode := range []string{"recover", "install"} {
 		s.restartRequests = nil
 		s.bootloader.BootVars = make(map[string]string)
-		s.mockLogger.Reset()
+		s.logbuf.Reset()
 
 		err := s.mgr.Reboot("", mode)
 		c.Assert(err, IsNil)
@@ -793,7 +727,7 @@
 			"snapd_recovery_mode":   mode,
 		})
 		c.Check(s.restartRequests, DeepEquals, []state.RestartType{state.RestartSystemNow})
-		c.Check(s.mockLogger.String(), Matches, `.*: rebooting into system "20191119" in ".*" mode\n`)
+		c.Check(s.logbuf.String(), Matches, `.*: rebooting into system "20191119" in ".*" mode\n`)
 	}
 }
 
@@ -832,7 +766,7 @@
 		"snapd_recovery_system": s.mockedSystemSeeds[0].label,
 	})
 	c.Check(s.restartRequests, DeepEquals, []state.RestartType{state.RestartSystemNow})
-	c.Check(s.mockLogger.String(), Matches, fmt.Sprintf(`.*: rebooting into system "%s" in "run" mode\n`, s.mockedSystemSeeds[0].label))
+	c.Check(s.logbuf.String(), Matches, fmt.Sprintf(`.*: rebooting into system "%s" in "run" mode\n`, s.mockedSystemSeeds[0].label))
 }
 
 func (s *deviceMgrSystemsSuite) TestRebootAlreadyInRunMode(c *C) {
@@ -859,7 +793,7 @@
 		"snapd_recovery_system": "",
 	})
 	c.Check(s.restartRequests, DeepEquals, []state.RestartType{state.RestartSystemNow})
-	c.Check(s.mockLogger.String(), Matches, `.*: rebooting system\n`)
+	c.Check(s.logbuf.String(), Matches, `.*: rebooting system\n`)
 }
 
 func (s *deviceMgrSystemsSuite) TestRebootUnhappy(c *C) {
@@ -889,9 +823,7 @@
 		c.Assert(err, ErrorMatches, tc.expectedErr)
 
 		c.Check(s.restartRequests, HasLen, 0)
-		c.Check(s.mockLogger.String(), Equals, "")
-	}
-=======
+		c.Check(s.logbuf.String(), Equals, "")
+	}
 	c.Check(s.logbuf.String(), Equals, "")
->>>>>>> ad90c4d6
 }