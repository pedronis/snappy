--- conflicted
+++ resolved
@@ -414,11 +414,11 @@
 	// system, how do we receive mode here and also how to pick a label?
 	var tsAll []*state.TaskSet
 	timings.Run(perfTimings, "state-from-seed", "populate state from seed", func(tm timings.Measurer) {
-<<<<<<< HEAD
-		tsAll, err = populateStateFromSeed(m.state, m.preseed, tm)
-=======
-		tsAll, err = populateStateFromSeed(m.state, nil, tm)
->>>>>>> dbe1030d
+		var opts *populateStateFromSeedOptions
+		if m.preseed {
+			opts = &populateStateFromSeedOptions{Preseed: true}
+		}
+		tsAll, err = populateStateFromSeed(m.state, opts, tm)
 	})
 	if err != nil {
 		return err
