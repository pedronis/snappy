// -*- Mode: Go; indent-tabs-mode: t -*-

/*
 * Copyright (C) 2016-2018 Canonical Ltd
 *
 * This program is free software: you can redistribute it and/or modify
 * it under the terms of the GNU General Public License version 3 as
 * published by the Free Software Foundation.
 *
 * This program is distributed in the hope that it will be useful,
 * but WITHOUT ANY WARRANTY; without even the implied warranty of
 * MERCHANTABILITY or FITNESS FOR A PARTICULAR PURPOSE.  See the
 * GNU General Public License for more details.
 *
 * You should have received a copy of the GNU General Public License
 * along with this program.  If not, see <http://www.gnu.org/licenses/>.
 *
 */

// Package snapstate implements the manager and state aspects responsible for the installation and removal of snaps.
package snapstate

import (
	"encoding/json"
	"fmt"
	"os"
	"sort"
	"strings"
	"time"

	"golang.org/x/net/context"

	"github.com/snapcore/snapd/asserts"
	"github.com/snapcore/snapd/boot"
	"github.com/snapcore/snapd/dirs"
	"github.com/snapcore/snapd/i18n"
	"github.com/snapcore/snapd/interfaces"
	"github.com/snapcore/snapd/logger"
	"github.com/snapcore/snapd/overlord/auth"
	"github.com/snapcore/snapd/overlord/configstate/config"
	"github.com/snapcore/snapd/overlord/ifacestate/ifacerepo"
	"github.com/snapcore/snapd/overlord/snapstate/backend"
	"github.com/snapcore/snapd/overlord/state"
	"github.com/snapcore/snapd/release"
	"github.com/snapcore/snapd/snap"
	"github.com/snapcore/snapd/store"
)

// control flags for doInstall
const (
	skipConfigure = 1 << iota
)

// control flags for "Configure()"
const (
	IgnoreHookError = 1 << iota
	TrackHookError
	UseConfigDefaults
)

func isParallelInstallable(snapsup *SnapSetup) error {
	if snapsup.InstanceKey == "" {
		return nil
	}
	if snapsup.Type == snap.TypeApp {
		return nil
	}
	return fmt.Errorf("cannot install snap of type %v as %q", snapsup.Type, snapsup.InstanceName())
}

func doInstall(st *state.State, snapst *SnapState, snapsup *SnapSetup, flags int) (*state.TaskSet, error) {
	if snapsup.InstanceName() == "system" {
		return nil, fmt.Errorf("cannot install reserved snap name 'system'")
	}
	if snapsup.InstanceName() == "snapd" {
		model, err := Model(st)
		if err != nil && err != state.ErrNoState {
			return nil, err
		}
		if model == nil || model.Base() == "" {
			tr := config.NewTransaction(st)
<<<<<<< HEAD
			experimentalAllowSnapd, err := GetFeatureFlagBool(tr, "experimental.snapd-snap", false)
=======
			experimentalAllowSnapd, err := GetFeatureFlagBool(tr, "experimental.snapd-snap")
>>>>>>> 15f02939
			if err != nil && !config.IsNoOption(err) {
				return nil, err
			}
			if !experimentalAllowSnapd {
				return nil, fmt.Errorf("cannot install snapd snap on a model without a base snap yet")
			}
		}
	}
	if snapst.IsInstalled() && !snapst.Active {
		return nil, fmt.Errorf("cannot update disabled snap %q", snapsup.InstanceName())
	}

	if snapsup.Flags.Classic {
		if !release.OnClassic {
			return nil, fmt.Errorf("classic confinement is only supported on classic systems")
		} else if !dirs.SupportsClassicConfinement() {
			return nil, fmt.Errorf(i18n.G("classic confinement requires snaps under /snap or symlink from /snap to %s"), dirs.SnapMountDir)
		}
	}
	if !snapst.IsInstalled() { // install?
		// check that the snap command namespace doesn't conflict with an enabled alias
		if err := checkSnapAliasConflict(st, snapsup.InstanceName()); err != nil {
			return nil, err
		}
	}

	if err := isParallelInstallable(snapsup); err != nil {
		return nil, err
	}

	if err := CheckChangeConflict(st, snapsup.InstanceName(), snapst); err != nil {
		return nil, err
	}

	if snapst.IsInstalled() {
		// consider also the current revision to set plugs-only hint
		info, err := snapst.CurrentInfo()
		if err != nil {
			return nil, err
		}
		snapsup.PlugsOnly = snapsup.PlugsOnly && (len(info.Slots) == 0)
	}

	ts := state.NewTaskSet()

	targetRevision := snapsup.Revision()
	revisionStr := ""
	if snapsup.SideInfo != nil {
		revisionStr = fmt.Sprintf(" (%s)", targetRevision)
	}

	// check if we already have the revision locally (alters tasks)
	revisionIsLocal := snapst.LastIndex(targetRevision) >= 0

	prereq := st.NewTask("prerequisites", fmt.Sprintf(i18n.G("Ensure prerequisites for %q are available"), snapsup.InstanceName()))
	prereq.Set("snap-setup", snapsup)

	var prepare, prev *state.Task
	fromStore := false
	// if we have a local revision here we go back to that
	if snapsup.SnapPath != "" || revisionIsLocal {
		prepare = st.NewTask("prepare-snap", fmt.Sprintf(i18n.G("Prepare snap %q%s"), snapsup.SnapPath, revisionStr))
	} else {
		fromStore = true
		prepare = st.NewTask("download-snap", fmt.Sprintf(i18n.G("Download snap %q%s from channel %q"), snapsup.InstanceName(), revisionStr, snapsup.Channel))
	}
	prepare.Set("snap-setup", snapsup)
	prepare.WaitFor(prereq)

	tasks := []*state.Task{prereq, prepare}
	addTask := func(t *state.Task) {
		t.Set("snap-setup-task", prepare.ID())
		t.WaitFor(prev)
		tasks = append(tasks, t)
	}
	prev = prepare

	if fromStore {
		// fetch and check assertions
		checkAsserts := st.NewTask("validate-snap", fmt.Sprintf(i18n.G("Fetch and check assertions for snap %q%s"), snapsup.InstanceName(), revisionStr))
		addTask(checkAsserts)
		prev = checkAsserts
	}

	// mount
	if !revisionIsLocal {
		mount := st.NewTask("mount-snap", fmt.Sprintf(i18n.G("Mount snap %q%s"), snapsup.InstanceName(), revisionStr))
		addTask(mount)
		prev = mount
	}

	// run refresh hooks when updating existing snap, otherwise run install hook further down.
	runRefreshHooks := (snapst.IsInstalled() && !snapsup.Flags.Revert)
	if runRefreshHooks {
		preRefreshHook := SetupPreRefreshHook(st, snapsup.InstanceName())
		addTask(preRefreshHook)
		prev = preRefreshHook
	}

	if snapst.IsInstalled() {
		// unlink-current-snap (will stop services for copy-data)
		stop := st.NewTask("stop-snap-services", fmt.Sprintf(i18n.G("Stop snap %q services"), snapsup.InstanceName()))
		stop.Set("stop-reason", snap.StopReasonRefresh)
		addTask(stop)
		prev = stop

		removeAliases := st.NewTask("remove-aliases", fmt.Sprintf(i18n.G("Remove aliases for snap %q"), snapsup.InstanceName()))
		addTask(removeAliases)
		prev = removeAliases

		unlink := st.NewTask("unlink-current-snap", fmt.Sprintf(i18n.G("Make current revision for snap %q unavailable"), snapsup.InstanceName()))
		addTask(unlink)
		prev = unlink
	}

	// copy-data (needs stopped services by unlink)
	if !snapsup.Flags.Revert {
		copyData := st.NewTask("copy-snap-data", fmt.Sprintf(i18n.G("Copy snap %q data"), snapsup.InstanceName()))
		addTask(copyData)
		prev = copyData
	}

	// security
	setupSecurity := st.NewTask("setup-profiles", fmt.Sprintf(i18n.G("Setup snap %q%s security profiles"), snapsup.InstanceName(), revisionStr))
	addTask(setupSecurity)
	prev = setupSecurity

	// finalize (wrappers+current symlink)
	linkSnap := st.NewTask("link-snap", fmt.Sprintf(i18n.G("Make snap %q%s available to the system"), snapsup.InstanceName(), revisionStr))
	addTask(linkSnap)
	prev = linkSnap

	// auto-connections
	autoConnect := st.NewTask("auto-connect", fmt.Sprintf(i18n.G("Automatically connect eligible plugs and slots of snap %q"), snapsup.InstanceName()))
	addTask(autoConnect)
	prev = autoConnect

	// setup aliases
	setAutoAliases := st.NewTask("set-auto-aliases", fmt.Sprintf(i18n.G("Set automatic aliases for snap %q"), snapsup.InstanceName()))
	addTask(setAutoAliases)
	prev = setAutoAliases

	setupAliases := st.NewTask("setup-aliases", fmt.Sprintf(i18n.G("Setup snap %q aliases"), snapsup.InstanceName()))
	addTask(setupAliases)
	prev = setupAliases

	if runRefreshHooks {
		postRefreshHook := SetupPostRefreshHook(st, snapsup.InstanceName())
		addTask(postRefreshHook)
		prev = postRefreshHook
	}

	// only run install hook if installing the snap for the first time
	if !snapst.IsInstalled() {
		installHook := SetupInstallHook(st, snapsup.InstanceName())
		addTask(installHook)
		prev = installHook
	}

	// run new serices
	startSnapServices := st.NewTask("start-snap-services", fmt.Sprintf(i18n.G("Start snap %q%s services"), snapsup.InstanceName(), revisionStr))
	addTask(startSnapServices)
	prev = startSnapServices

	// Do not do that if we are reverting to a local revision
	if snapst.IsInstalled() && !snapsup.Flags.Revert {
		var retain int
		if err := config.NewTransaction(st).Get("core", "refresh.retain", &retain); err != nil {
			retain = 3
		}
		retain-- //  we're adding one

		seq := snapst.Sequence
		currentIndex := snapst.LastIndex(snapst.Current)

		// discard everything after "current" (we may have reverted to
		// a previous versions earlier)
		for i := currentIndex + 1; i < len(seq); i++ {
			si := seq[i]
			if si.Revision == targetRevision {
				// but don't discard this one; its' the thing we're switching to!
				continue
			}
			ts := removeInactiveRevision(st, snapsup.InstanceName(), si.Revision)
			ts.WaitFor(prev)
			tasks = append(tasks, ts.Tasks()...)
			prev = tasks[len(tasks)-1]
		}

		// make sure we're not scheduling the removal of the target
		// revision in the case where the target revision is already in
		// the sequence.
		for i := 0; i < currentIndex; i++ {
			si := seq[i]
			if si.Revision == targetRevision {
				// we do *not* want to removeInactiveRevision of this one
				copy(seq[i:], seq[i+1:])
				seq = seq[:len(seq)-1]
				currentIndex--
			}
		}

		// normal garbage collect
		for i := 0; i <= currentIndex-retain; i++ {
			si := seq[i]
			if boot.InUse(snapsup.InstanceName(), si.Revision) {
				continue
			}
			ts := removeInactiveRevision(st, snapsup.InstanceName(), si.Revision)
			ts.WaitFor(prev)
			tasks = append(tasks, ts.Tasks()...)
			prev = tasks[len(tasks)-1]
		}

		addTask(st.NewTask("cleanup", fmt.Sprintf("Clean up %q%s install", snapsup.InstanceName(), revisionStr)))
	}

	installSet := state.NewTaskSet(tasks...)
	installSet.WaitAll(ts)
	ts.AddAll(installSet)

	if flags&skipConfigure != 0 {
		return installSet, nil
	}

	var confFlags int
	if !snapst.IsInstalled() && snapsup.SideInfo != nil && snapsup.SideInfo.SnapID != "" {
		// installation, run configure using the gadget defaults
		// if available
		confFlags |= UseConfigDefaults
	}

	// we do not support configuration for bases or the "snapd" snap yet
	if snapsup.Type != snap.TypeBase && snapsup.InstanceName() != "snapd" {
		configSet := ConfigureSnap(st, snapsup.InstanceName(), confFlags)
		configSet.WaitAll(ts)
		ts.AddAll(configSet)
	}

	return ts, nil
}

// ConfigureSnap returns a set of tasks to configure snapName as done during installation/refresh.
func ConfigureSnap(st *state.State, snapName string, confFlags int) *state.TaskSet {
	// This is slightly ugly, ideally we would check the type instead
	// of hardcoding the name here. Unfortunately we do not have the
	// type until we actually run the change.
	if snapName == defaultCoreSnapName {
		confFlags |= IgnoreHookError
		confFlags |= TrackHookError
	}
	return Configure(st, snapName, nil, confFlags)
}

var Configure = func(st *state.State, snapName string, patch map[string]interface{}, flags int) *state.TaskSet {
	panic("internal error: snapstate.Configure is unset")
}

var SetupInstallHook = func(st *state.State, snapName string) *state.Task {
	panic("internal error: snapstate.SetupInstallHook is unset")
}

var SetupPreRefreshHook = func(st *state.State, snapName string) *state.Task {
	panic("internal error: snapstate.SetupPreRefreshHook is unset")
}

var SetupPostRefreshHook = func(st *state.State, snapName string) *state.Task {
	panic("internal error: snapstate.SetupPostRefreshHook is unset")
}

var SetupRemoveHook = func(st *state.State, snapName string) *state.Task {
	panic("internal error: snapstate.SetupRemoveHook is unset")
}

// WaitRestart will return a Retry error if there is a pending restart
// and a real error if anything went wrong (like a rollback across
// restarts)
func WaitRestart(task *state.Task, snapsup *SnapSetup) (err error) {
	if ok, _ := task.State().Restarting(); ok {
		// don't continue until we are in the restarted snapd
		task.Logf("Waiting for restart...")
		return &state.Retry{}
	}

	snapInfo, err := snap.ReadInfo(snapsup.InstanceName(), snapsup.SideInfo)
	if err != nil {
		return err
	}

	if snapsup.InstanceName() == "snapd" && os.Getenv("SNAPD_REVERT_TO_REV") != "" {
		return fmt.Errorf("there was a snapd rollback across the restart")
	}

	// If not on classic check there was no rollback. A reboot
	// can be triggered by:
	// - core (old core16 world, system-reboot)
	// - bootable base snap (new core18 world, system-reboot)
	//
	// TODO: Detect "snapd" snap daemon-restarts here that
	//       fallback into the old version (once we have
	//       better snapd rollback support in core18).
	if !release.OnClassic {
		// TODO: double check that we really rebooted
		// otherwise this could be just a spurious restart
		// of snapd

		model, err := Model(task.State())
		if err != nil {
			return err
		}
		bootName := "core"
		typ := snap.TypeOS
		if model.Base() != "" {
			bootName = model.Base()
			typ = snap.TypeBase
		}
		// if it is not a bootable snap we are not interested
		if snapsup.InstanceName() != bootName {
			return nil
		}

		name, rev, err := CurrentBootNameAndRevision(typ)
		if err == ErrBootNameAndRevisionAgain {
			return &state.Retry{After: 5 * time.Second}
		}
		if err != nil {
			return err
		}

		if snapsup.InstanceName() != name || snapInfo.Revision != rev {
			// TODO: make sure this revision gets ignored for
			//       automatic refreshes
			return fmt.Errorf("cannot finish %s installation, there was a rollback across reboot", snapsup.InstanceName())
		}
	}

	return nil
}

func contentAttr(attrer interfaces.Attrer) string {
	var s string
	err := attrer.Attr("content", &s)
	if err != nil {
		return ""
	}
	return s
}

func contentIfaceAvailable(st *state.State, contentTag string) bool {
	repo := ifacerepo.Get(st)
	for _, slot := range repo.AllSlots("content") {
		if contentAttr(slot) == "" {
			continue
		}
		if contentAttr(slot) == contentTag {
			return true
		}
	}
	return false
}

// defaultContentPlugProviders takes a snap.Info and returns what
// default providers there are.
func defaultContentPlugProviders(st *state.State, info *snap.Info) []string {
	out := []string{}
	seen := map[string]bool{}
	for _, plug := range info.Plugs {
		if plug.Interface == "content" {
			if contentAttr(plug) == "" {
				continue
			}
			if !contentIfaceAvailable(st, contentAttr(plug)) {
				var dprovider string
				err := plug.Attr("default-provider", &dprovider)
				if err != nil || dprovider == "" {
					continue
				}
				// The default-provider is a name. However old
				// documentation said it is "snapname:ifname",
				// we deal with this gracefully by just
				// stripping of the part after the ":"
				if name := strings.SplitN(dprovider, ":", 2)[0]; !seen[name] {
					out = append(out, name)
					seen[name] = true
				}
			}
		}
	}
	return out
}

<<<<<<< HEAD
func GetFeatureFlagBool(tr *config.Transaction, flag string, unset bool) (bool, error) {
	var v interface{} = unset
	if err := tr.GetMaybe("core", flag, &v); err != nil {
		return unset, err
=======
func GetFeatureFlagBool(tr *config.Transaction, flag string, unset ...bool) (bool, error) {
	if len(unset) == 0 {
		unset = []bool{false}
	}
	if len(unset) > 1 {
		return false, fmt.Errorf("please specify only a single unset value")
	}

	var v interface{} = unset[0]
	if err := tr.GetMaybe("core", flag, &v); err != nil {
		return unset[0], err
>>>>>>> 15f02939
	}
	switch value := v.(type) {
	case string:
		if value == "" {
<<<<<<< HEAD
			return unset, nil
=======
			return unset[0], nil
>>>>>>> 15f02939
		}
	case bool:
		return value, nil
	}
<<<<<<< HEAD
	return unset, fmt.Errorf("internal error: feature flag %v has unexpected value %#v (%T)", flag, v, v)
=======
	return unset[0], fmt.Errorf("internal error: feature flag %v has unexpected value %#v (%T)", flag, v, v)
>>>>>>> 15f02939
}

// validateFeatureFlags validates the given snap only uses experimental
// features that are enabled by the user.
func validateFeatureFlags(st *state.State, info *snap.Info) error {
	tr := config.NewTransaction(st)

	if len(info.Layout) > 0 {
		flag, err := GetFeatureFlagBool(tr, "experimental.layouts", true)
		if err != nil {
			return err
		}
		if !flag {
			return fmt.Errorf("experimental feature disabled - test it by setting 'experimental.layouts' to true")
		}
	}

	if info.InstanceKey != "" {
<<<<<<< HEAD
		flag, err := GetFeatureFlagBool(tr, "experimental.parallel-instances", false)
=======
		flag, err := GetFeatureFlagBool(tr, "experimental.parallel-instances")
>>>>>>> 15f02939
		if err != nil {
			return err
		}
		if !flag {
			return fmt.Errorf("experimental feature disabled - test it by setting 'experimental.parallel-instances' to true")
		}
	}

	return nil
}

// InstallPath returns a set of tasks for installing a snap from a file path
// and the snap.Info for the given snap.
//
// Note that the state must be locked by the caller.
// The provided SideInfo can contain just a name which results in a
// local revision and sideloading, or full metadata in which case it
// the snap will appear as installed from the store.
func InstallPath(st *state.State, si *snap.SideInfo, path, instanceName, channel string, flags Flags) (*state.TaskSet, *snap.Info, error) {
	if si.RealName == "" {
		return nil, nil, fmt.Errorf("internal error: snap name to install %q not provided", path)
	}

	if instanceName == "" {
		instanceName = si.RealName
	}

	var snapst SnapState
	err := Get(st, instanceName, &snapst)
	if err != nil && err != state.ErrNoState {
		return nil, nil, err
	}

	if si.SnapID != "" {
		if si.Revision.Unset() {
			return nil, nil, fmt.Errorf("internal error: snap id set to install %q but revision is unset", path)
		}
	}

	if err := canSwitchChannel(st, instanceName, channel); err != nil {
		return nil, nil, err
	}

	var instFlags int
	if flags.SkipConfigure {
		// extract it as a doInstall flag, this is not passed
		// into SnapSetup
		instFlags |= skipConfigure
	}

	// It is ok do open the snap file here because we either
	// have side info or the user passed --dangerous
	info, container, err := backend.OpenSnapFile(path, si)
	if err != nil {
		return nil, nil, err
	}

	if err := validateContainer(container, info, logger.Noticef); err != nil {
		return nil, nil, err
	}
	if err := snap.ValidateInstanceName(instanceName); err != nil {
		return nil, nil, err
	}

	snapName, instanceKey := snap.SplitInstanceName(instanceName)
	if info.SnapName() != snapName {
		return nil, nil, fmt.Errorf("cannot install snap %q, the name does not match the metadata %q", instanceName, info.SnapName())
	}
	info.InstanceKey = instanceKey

	if err := validateInfoAndFlags(info, &snapst, flags); err != nil {
		return nil, nil, err
	}
	if err := validateFeatureFlags(st, info); err != nil {
		return nil, nil, err
	}

	snapsup := &SnapSetup{
		Base:        info.Base,
		Prereq:      defaultContentPlugProviders(st, info),
		SideInfo:    si,
		SnapPath:    path,
		Channel:     channel,
		Flags:       flags.ForSnapSetup(),
		Type:        info.Type,
		PlugsOnly:   len(info.Slots) == 0,
		InstanceKey: info.InstanceKey,
	}

	ts, err := doInstall(st, &snapst, snapsup, instFlags)
	return ts, info, err
}

// TryPath returns a set of tasks for trying a snap from a file path.
// Note that the state must be locked by the caller.
func TryPath(st *state.State, name, path string, flags Flags) (*state.TaskSet, error) {
	flags.TryMode = true

	ts, _, err := InstallPath(st, &snap.SideInfo{RealName: name}, path, "", "", flags)
	return ts, err
}

// Install returns a set of tasks for installing snap.
// Note that the state must be locked by the caller.
func Install(st *state.State, name, channel string, revision snap.Revision, userID int, flags Flags) (*state.TaskSet, error) {
	if channel == "" {
		channel = "stable"
	}

	var snapst SnapState
	err := Get(st, name, &snapst)
	if err != nil && err != state.ErrNoState {
		return nil, err
	}
	if snapst.IsInstalled() {
		return nil, &snap.AlreadyInstalledError{Snap: name}
	}

	// need to have a model set before trying to talk the store
	if _, err := ModelPastSeeding(st); err != nil {
		return nil, err
	}

	info, err := installInfo(st, name, channel, revision, userID)
	if err != nil {
		return nil, err
	}

	if err := validateInfoAndFlags(info, &snapst, flags); err != nil {
		return nil, err
	}
	if err := validateFeatureFlags(st, info); err != nil {
		return nil, err
	}

	snapsup := &SnapSetup{
		Channel:      channel,
		Base:         info.Base,
		Prereq:       defaultContentPlugProviders(st, info),
		UserID:       userID,
		Flags:        flags.ForSnapSetup(),
		DownloadInfo: &info.DownloadInfo,
		SideInfo:     &info.SideInfo,
		Type:         info.Type,
		PlugsOnly:    len(info.Slots) == 0,
		InstanceKey:  info.InstanceKey,
	}

	return doInstall(st, &snapst, snapsup, 0)
}

// InstallMany installs everything from the given list of names.
// Note that the state must be locked by the caller.
func InstallMany(st *state.State, names []string, userID int) ([]string, []*state.TaskSet, error) {
	installed := make([]string, 0, len(names))
	tasksets := make([]*state.TaskSet, 0, len(names))
	// TODO: this could be reorged to do one single store call
	for _, name := range names {
		ts, err := Install(st, name, "", snap.R(0), userID, Flags{})
		// FIXME: is this expected behavior?
		if _, ok := err.(*snap.AlreadyInstalledError); ok {
			continue
		}
		if err != nil {
			return nil, nil, err
		}
		installed = append(installed, name)
		ts.JoinLane(st.NewLane())
		tasksets = append(tasksets, ts)
	}

	return installed, tasksets, nil
}

// RefreshCandidates gets a list of candidates for update
// Note that the state must be locked by the caller.
func RefreshCandidates(st *state.State, user *auth.UserState) ([]*snap.Info, error) {
	updates, _, _, err := refreshCandidates(context.TODO(), st, nil, user, nil)
	return updates, err
}

// ValidateRefreshes allows to hook validation into the handling of refresh candidates.
var ValidateRefreshes func(st *state.State, refreshes []*snap.Info, ignoreValidation map[string]bool, userID int) (validated []*snap.Info, err error)

// UpdateMany updates everything from the given list of names that the
// store says is updateable. If the list is empty, update everything.
// Note that the state must be locked by the caller.
func UpdateMany(ctx context.Context, st *state.State, names []string, userID int, flags *Flags) ([]string, []*state.TaskSet, error) {
	if flags == nil {
		flags = &Flags{}
	}
	user, err := userFromUserID(st, userID)
	if err != nil {
		return nil, nil, err
	}

	// need to have a model set before trying to talk the store
	if _, err := ModelPastSeeding(st); err != nil {
		return nil, nil, err
	}

	updates, stateByInstanceName, ignoreValidation, err := refreshCandidates(ctx, st, names, user, nil)
	if err != nil {
		return nil, nil, err
	}

	if ValidateRefreshes != nil && len(updates) != 0 {
		updates, err = ValidateRefreshes(st, updates, ignoreValidation, userID)
		if err != nil {
			// not doing "refresh all" report the error
			if len(names) != 0 {
				return nil, nil, err
			}
			// doing "refresh all", log the problems
			logger.Noticef("cannot refresh some snaps: %v", err)
		}
	}

	params := func(update *snap.Info) (string, Flags, *SnapState) {
		snapst := stateByInstanceName[update.InstanceName()]
		return snapst.Channel, snapst.Flags, snapst

	}

	return doUpdate(ctx, st, names, updates, params, userID, flags)
}

func doUpdate(ctx context.Context, st *state.State, names []string, updates []*snap.Info, params func(*snap.Info) (channel string, flags Flags, snapst *SnapState), userID int, globalFlags *Flags) ([]string, []*state.TaskSet, error) {
	if globalFlags == nil {
		globalFlags = &Flags{}
	}

	tasksets := make([]*state.TaskSet, 0, len(updates))

	refreshAll := len(names) == 0
	var nameSet map[string]bool
	if len(names) != 0 {
		nameSet = make(map[string]bool, len(names))
		for _, name := range names {
			nameSet[name] = true
		}
	}

	newAutoAliases, mustPruneAutoAliases, transferTargets, err := autoAliasesUpdate(st, names, updates)
	if err != nil {
		return nil, nil, err
	}

	reportUpdated := make(map[string]bool, len(updates))
	var pruningAutoAliasesTs *state.TaskSet

	if len(mustPruneAutoAliases) != 0 {
		var err error
		pruningAutoAliasesTs, err = applyAutoAliasesDelta(st, mustPruneAutoAliases, "prune", refreshAll, func(snapName string, _ *state.TaskSet) {
			if nameSet[snapName] {
				reportUpdated[snapName] = true
			}
		})
		if err != nil {
			return nil, nil, err
		}
		tasksets = append(tasksets, pruningAutoAliasesTs)
	}

	// wait for the auto-alias prune tasks as needed
	scheduleUpdate := func(snapName string, ts *state.TaskSet) {
		if pruningAutoAliasesTs != nil && (mustPruneAutoAliases[snapName] != nil || transferTargets[snapName]) {
			ts.WaitAll(pruningAutoAliasesTs)
		}
		reportUpdated[snapName] = true
	}

	// first snapd, core, bases, then rest
	sort.Stable(snap.ByType(updates))
	prereqs := make(map[string]*state.TaskSet)
	waitPrereq := func(ts *state.TaskSet, prereqName string) {
		preTs := prereqs[prereqName]
		if preTs != nil {
			ts.WaitAll(preTs)
		}
	}

	// updates is sorted by kind so this will process first core
	// and bases and then other snaps
	for _, update := range updates {
		channel, flags, snapst := params(update)
		flags.IsAutoRefresh = globalFlags.IsAutoRefresh
		if err := validateInfoAndFlags(update, snapst, flags); err != nil {
			if refreshAll {
				logger.Noticef("cannot update %q: %v", update.InstanceName(), err)
				continue
			}
			return nil, nil, err
		}
		if err := validateFeatureFlags(st, update); err != nil {
			if refreshAll {
				logger.Noticef("cannot update %q: %v", update.InstanceName(), err)
				continue
			}
			return nil, nil, err
		}

		snapUserID, err := userIDForSnap(st, snapst, userID)
		if err != nil {
			return nil, nil, err
		}

		snapsup := &SnapSetup{
			Base:         update.Base,
			Prereq:       defaultContentPlugProviders(st, update),
			Channel:      channel,
			UserID:       snapUserID,
			Flags:        flags.ForSnapSetup(),
			DownloadInfo: &update.DownloadInfo,
			SideInfo:     &update.SideInfo,
			Type:         update.Type,
			PlugsOnly:    len(update.Slots) == 0,
			InstanceKey:  update.InstanceKey,
		}

		ts, err := doInstall(st, snapst, snapsup, 0)
		if err != nil {
			if refreshAll {
				// doing "refresh all", just skip this snap
				logger.Noticef("cannot refresh snap %q: %v", update.InstanceName(), err)
				continue
			}
			return nil, nil, err
		}
		ts.JoinLane(st.NewLane())

		// because of the sorting of updates we fill prereqs
		// first (if branch) and only then use it to setup
		// waits (else branch)
		if update.Type == snap.TypeOS || update.Type == snap.TypeBase || update.InstanceName() == "snapd" {
			// prereq types come first in updates, we
			// also assume bases don't have hooks, otherwise
			// they would need to wait on core or snapd
			prereqs[update.InstanceName()] = ts
		} else {
			// prereqs were processed already, wait for
			// them as necessary for the other kind of
			// snaps
			waitPrereq(ts, defaultCoreSnapName)
			waitPrereq(ts, "snapd")
			if update.Base != "" {
				waitPrereq(ts, update.Base)
			}
		}

		scheduleUpdate(update.InstanceName(), ts)
		tasksets = append(tasksets, ts)
	}

	if len(newAutoAliases) != 0 {
		addAutoAliasesTs, err := applyAutoAliasesDelta(st, newAutoAliases, "refresh", refreshAll, scheduleUpdate)
		if err != nil {
			return nil, nil, err
		}
		tasksets = append(tasksets, addAutoAliasesTs)
	}

	updated := make([]string, 0, len(reportUpdated))
	for name := range reportUpdated {
		updated = append(updated, name)
	}

	return updated, tasksets, nil
}

func applyAutoAliasesDelta(st *state.State, delta map[string][]string, op string, refreshAll bool, linkTs func(instanceName string, ts *state.TaskSet)) (*state.TaskSet, error) {
	applyTs := state.NewTaskSet()
	kind := "refresh-aliases"
	msg := i18n.G("Refresh aliases for snap %q")
	if op == "prune" {
		kind = "prune-auto-aliases"
		msg = i18n.G("Prune automatic aliases for snap %q")
	}
	for instanceName, aliases := range delta {
		if err := CheckChangeConflict(st, instanceName, nil); err != nil {
			if refreshAll {
				// doing "refresh all", just skip this snap
				logger.Noticef("cannot %s automatic aliases for snap %q: %v", op, instanceName, err)
				continue
			}
			return nil, err
		}

		snapName, instanceKey := snap.SplitInstanceName(instanceName)
		snapsup := &SnapSetup{
			SideInfo:    &snap.SideInfo{RealName: snapName},
			InstanceKey: instanceKey,
		}
		alias := st.NewTask(kind, fmt.Sprintf(msg, snapsup.InstanceName()))
		alias.Set("snap-setup", &snapsup)
		if op == "prune" {
			alias.Set("aliases", aliases)
		}
		ts := state.NewTaskSet(alias)
		linkTs(instanceName, ts)
		applyTs.AddAll(ts)
	}
	return applyTs, nil
}

func autoAliasesUpdate(st *state.State, names []string, updates []*snap.Info) (changed map[string][]string, mustPrune map[string][]string, transferTargets map[string]bool, err error) {
	changed, dropped, err := autoAliasesDelta(st, nil)
	if err != nil {
		if len(names) != 0 {
			// not "refresh all", error
			return nil, nil, nil, err
		}
		// log and continue
		logger.Noticef("cannot find the delta for automatic aliases for some snaps: %v", err)
	}

	refreshAll := len(names) == 0

	// dropped alias -> snapName
	droppedAliases := make(map[string][]string, len(dropped))
	for instanceName, aliases := range dropped {
		for _, alias := range aliases {
			droppedAliases[alias] = append(droppedAliases[alias], instanceName)
		}
	}

	// filter changed considering only names if set:
	// we add auto-aliases only for mentioned snaps
	if !refreshAll && len(changed) != 0 {
		filteredChanged := make(map[string][]string, len(changed))
		for _, name := range names {
			if changed[name] != nil {
				filteredChanged[name] = changed[name]
			}
		}
		changed = filteredChanged
	}

	// mark snaps that are sources or target of transfers
	transferSources := make(map[string]bool, len(dropped))
	transferTargets = make(map[string]bool, len(changed))
	for instanceName, aliases := range changed {
		for _, alias := range aliases {
			if sources := droppedAliases[alias]; len(sources) != 0 {
				transferTargets[instanceName] = true
				for _, source := range sources {
					transferSources[source] = true
				}
			}
		}
	}

	// snaps with updates
	updating := make(map[string]bool, len(updates))
	for _, info := range updates {
		updating[info.InstanceName()] = true
	}

	// add explicitly auto-aliases only for snaps that are not updated
	for instanceName := range changed {
		if updating[instanceName] {
			delete(changed, instanceName)
		}
	}

	// prune explicitly auto-aliases only for snaps that are mentioned
	// and not updated OR the source of transfers
	mustPrune = make(map[string][]string, len(dropped))
	for instanceName := range transferSources {
		mustPrune[instanceName] = dropped[instanceName]
	}
	if refreshAll {
		for instanceName, aliases := range dropped {
			if !updating[instanceName] {
				mustPrune[instanceName] = aliases
			}
		}
	} else {
		for _, name := range names {
			if !updating[name] && dropped[name] != nil {
				mustPrune[name] = dropped[name]
			}
		}
	}

	return changed, mustPrune, transferTargets, nil
}

// canSwitchChannel returns an error if switching to newChannel for snap is
// forbidden.
func canSwitchChannel(st *state.State, snapName, newChannel string) error {
	// nothing to do
	if newChannel == "" {
		return nil
	}

	// ensure we do not switch away from the kernel-track in the model
	model, err := Model(st)
	if err != nil && err != state.ErrNoState {
		return err
	}
	if model == nil {
		return nil
	}

	if snapName == model.Kernel() && model.KernelTrack() != "" {
		nch, err := snap.ParseChannel(newChannel, "")
		if err != nil {
			return err
		}
		if nch.Track != model.KernelTrack() {
			return fmt.Errorf("cannot switch from kernel track %q as specified for the (device) model to %q", model.KernelTrack(), nch.String())
		}
	}
	if snapName == model.Gadget() && model.GadgetTrack() != "" {
		nch, err := snap.ParseChannel(newChannel, "")
		if err != nil {
			return err
		}
		if nch.Track != model.GadgetTrack() {
			return fmt.Errorf("cannot switch from gadget track %q as specified for the (device) model to %q", model.GadgetTrack(), nch.String())
		}
	}

	return nil
}

// Switch switches a snap to a new channel
func Switch(st *state.State, name, channel string) (*state.TaskSet, error) {
	var snapst SnapState
	err := Get(st, name, &snapst)
	if err != nil && err != state.ErrNoState {
		return nil, err
	}
	if !snapst.IsInstalled() {
		return nil, &snap.NotInstalledError{Snap: name}
	}

	if err := CheckChangeConflict(st, name, nil); err != nil {
		return nil, err
	}

	if err := canSwitchChannel(st, name, channel); err != nil {
		return nil, err
	}

	snapsup := &SnapSetup{
		SideInfo:    snapst.CurrentSideInfo(),
		Channel:     channel,
		InstanceKey: snapst.InstanceKey,
	}

	switchSnap := st.NewTask("switch-snap", fmt.Sprintf(i18n.G("Switch snap %q to %s"), snapsup.InstanceName(), snapsup.Channel))
	switchSnap.Set("snap-setup", &snapsup)

	return state.NewTaskSet(switchSnap), nil
}

// Update initiates a change updating a snap.
// Note that the state must be locked by the caller.
func Update(st *state.State, name, channel string, revision snap.Revision, userID int, flags Flags) (*state.TaskSet, error) {
	var snapst SnapState
	err := Get(st, name, &snapst)
	if err != nil && err != state.ErrNoState {
		return nil, err
	}
	if !snapst.IsInstalled() {
		return nil, &snap.NotInstalledError{Snap: name}
	}

	// FIXME: snaps that are not active are skipped for now
	//        until we know what we want to do
	if !snapst.Active {
		return nil, fmt.Errorf("refreshing disabled snap %q not supported", name)
	}

	// need to have a model set before trying to talk the store
	if _, err := ModelPastSeeding(st); err != nil {
		return nil, err
	}

	if err := canSwitchChannel(st, name, channel); err != nil {
		return nil, err
	}

	if channel == "" {
		channel = snapst.Channel
	}

	// TODO: make flags be per revision to avoid this logic (that
	//       leaves corner cases all over the place)
	if !(flags.JailMode || flags.DevMode) {
		flags.Classic = flags.Classic || snapst.Flags.Classic
	}

	var updates []*snap.Info
	info, infoErr := infoForUpdate(st, &snapst, name, channel, revision, userID, flags)
	switch infoErr {
	case nil:
		updates = append(updates, info)
	case store.ErrNoUpdateAvailable:
		// there may be some new auto-aliases
	default:
		return nil, infoErr
	}

	params := func(update *snap.Info) (string, Flags, *SnapState) {
		return channel, flags, &snapst
	}

	_, tts, err := doUpdate(context.TODO(), st, []string{name}, updates, params, userID, &flags)
	if err != nil {
		return nil, err
	}

	// see if we need to update the channel or toggle ignore-validation
	if infoErr == store.ErrNoUpdateAvailable && (snapst.Channel != channel || snapst.IgnoreValidation != flags.IgnoreValidation) {
		if err := CheckChangeConflict(st, name, nil); err != nil {
			return nil, err
		}

		snapsup := &SnapSetup{
			SideInfo:    snapst.CurrentSideInfo(),
			Flags:       snapst.Flags.ForSnapSetup(),
			InstanceKey: snapst.InstanceKey,
		}

		if snapst.Channel != channel {
			// update the tracked channel
			snapsup.Channel = channel
			// Update the current snap channel as well. This ensures that
			// the UI displays the right values.
			snapsup.SideInfo.Channel = channel

			switchSnap := st.NewTask("switch-snap-channel", fmt.Sprintf(i18n.G("Switch snap %q from %s to %s"), snapsup.InstanceName(), snapst.Channel, channel))
			switchSnap.Set("snap-setup", &snapsup)

			switchSnapTs := state.NewTaskSet(switchSnap)
			for _, ts := range tts {
				switchSnapTs.WaitAll(ts)
			}
			tts = append(tts, switchSnapTs)
		}

		if snapst.IgnoreValidation != flags.IgnoreValidation {
			// toggle ignore validation
			snapsup.IgnoreValidation = flags.IgnoreValidation
			toggle := st.NewTask("toggle-snap-flags", fmt.Sprintf(i18n.G("Toggle snap %q flags"), snapsup.InstanceName()))
			toggle.Set("snap-setup", &snapsup)

			toggleTs := state.NewTaskSet(toggle)
			for _, ts := range tts {
				toggleTs.WaitAll(ts)
			}
			tts = append(tts, toggleTs)
		}
	}

	if len(tts) == 0 && len(updates) == 0 {
		// really nothing to do, return the original no-update-available error
		return nil, infoErr
	}
	flat := state.NewTaskSet()
	for _, ts := range tts {
		flat.AddAll(ts)
	}
	return flat, nil
}

func infoForUpdate(st *state.State, snapst *SnapState, name, channel string, revision snap.Revision, userID int, flags Flags) (*snap.Info, error) {
	if revision.Unset() {
		// good ol' refresh
		opts := &updateInfoOpts{
			channel:          channel,
			ignoreValidation: flags.IgnoreValidation,
			amend:            flags.Amend,
		}
		info, err := updateInfo(st, snapst, opts, userID)
		if err != nil {
			return nil, err
		}
		if err := validateInfoAndFlags(info, snapst, flags); err != nil {
			return nil, err
		}
		if ValidateRefreshes != nil && !flags.IgnoreValidation {
			_, err := ValidateRefreshes(st, []*snap.Info{info}, nil, userID)
			if err != nil {
				return nil, err
			}
		}
		return info, nil
	}
	var sideInfo *snap.SideInfo
	for _, si := range snapst.Sequence {
		if si.Revision == revision {
			sideInfo = si
			break
		}
	}
	if sideInfo == nil {
		// refresh from given revision from store
		return updateToRevisionInfo(st, snapst, revision, userID)
	}

	// refresh-to-local, this assumes the snap revision is mounted
	return readInfo(name, sideInfo, errorOnBroken)
}

// AutoRefreshAssertions allows to hook fetching of important assertions
// into the Autorefresh function.
var AutoRefreshAssertions func(st *state.State, userID int) error

// AutoRefresh is the wrapper that will do a refresh of all the installed
// snaps on the system. In addition to that it will also refresh important
// assertions.
func AutoRefresh(ctx context.Context, st *state.State) ([]string, []*state.TaskSet, error) {
	userID := 0

	if AutoRefreshAssertions != nil {
		if err := AutoRefreshAssertions(st, userID); err != nil {
			return nil, nil, err
		}
	}

	return UpdateMany(ctx, st, nil, userID, &Flags{IsAutoRefresh: true})
}

// Enable sets a snap to the active state
func Enable(st *state.State, name string) (*state.TaskSet, error) {
	var snapst SnapState
	err := Get(st, name, &snapst)
	if err == state.ErrNoState {
		return nil, &snap.NotInstalledError{Snap: name}
	}
	if err != nil {
		return nil, err
	}

	if snapst.Active {
		return nil, fmt.Errorf("snap %q already enabled", name)
	}

	if err := CheckChangeConflict(st, name, nil); err != nil {
		return nil, err
	}

	info, err := snapst.CurrentInfo()
	if err != nil {
		return nil, err
	}

	snapsup := &SnapSetup{
		SideInfo:    snapst.CurrentSideInfo(),
		Flags:       snapst.Flags.ForSnapSetup(),
		Type:        info.Type,
		PlugsOnly:   len(info.Slots) == 0,
		InstanceKey: snapst.InstanceKey,
	}

	prepareSnap := st.NewTask("prepare-snap", fmt.Sprintf(i18n.G("Prepare snap %q (%s)"), snapsup.InstanceName(), snapst.Current))
	prepareSnap.Set("snap-setup", &snapsup)

	setupProfiles := st.NewTask("setup-profiles", fmt.Sprintf(i18n.G("Setup snap %q (%s) security profiles"), snapsup.InstanceName(), snapst.Current))
	setupProfiles.Set("snap-setup-task", prepareSnap.ID())
	setupProfiles.WaitFor(prepareSnap)

	linkSnap := st.NewTask("link-snap", fmt.Sprintf(i18n.G("Make snap %q (%s) available to the system"), snapsup.InstanceName(), snapst.Current))
	linkSnap.Set("snap-setup-task", prepareSnap.ID())
	linkSnap.WaitFor(setupProfiles)

	// setup aliases
	setupAliases := st.NewTask("setup-aliases", fmt.Sprintf(i18n.G("Setup snap %q aliases"), snapsup.InstanceName()))
	setupAliases.Set("snap-setup-task", prepareSnap.ID())
	setupAliases.WaitFor(linkSnap)

	startSnapServices := st.NewTask("start-snap-services", fmt.Sprintf(i18n.G("Start snap %q (%s) services"), snapsup.InstanceName(), snapst.Current))
	startSnapServices.Set("snap-setup-task", prepareSnap.ID())
	startSnapServices.WaitFor(setupAliases)

	return state.NewTaskSet(prepareSnap, setupProfiles, linkSnap, setupAliases, startSnapServices), nil
}

// Disable sets a snap to the inactive state
func Disable(st *state.State, name string) (*state.TaskSet, error) {
	var snapst SnapState
	err := Get(st, name, &snapst)
	if err == state.ErrNoState {
		return nil, &snap.NotInstalledError{Snap: name}
	}
	if err != nil {
		return nil, err
	}
	if !snapst.Active {
		return nil, fmt.Errorf("snap %q already disabled", name)
	}

	info, err := Info(st, name, snapst.Current)
	if err != nil {
		return nil, err
	}
	if !canDisable(info) {
		return nil, fmt.Errorf("snap %q cannot be disabled", name)
	}

	if err := CheckChangeConflict(st, name, nil); err != nil {
		return nil, err
	}

	snapsup := &SnapSetup{
		SideInfo: &snap.SideInfo{
			RealName: snap.InstanceSnap(name),
			Revision: snapst.Current,
		},
		Type:        info.Type,
		PlugsOnly:   len(info.Slots) == 0,
		InstanceKey: snapst.InstanceKey,
	}

	stopSnapServices := st.NewTask("stop-snap-services", fmt.Sprintf(i18n.G("Stop snap %q (%s) services"), snapsup.InstanceName(), snapst.Current))
	stopSnapServices.Set("snap-setup", &snapsup)
	stopSnapServices.Set("stop-reason", snap.StopReasonDisable)

	removeAliases := st.NewTask("remove-aliases", fmt.Sprintf(i18n.G("Remove aliases for snap %q"), snapsup.InstanceName()))
	removeAliases.Set("snap-setup-task", stopSnapServices.ID())
	removeAliases.WaitFor(stopSnapServices)

	unlinkSnap := st.NewTask("unlink-snap", fmt.Sprintf(i18n.G("Make snap %q (%s) unavailable to the system"), snapsup.InstanceName(), snapst.Current))
	unlinkSnap.Set("snap-setup-task", stopSnapServices.ID())
	unlinkSnap.WaitFor(removeAliases)

	removeProfiles := st.NewTask("remove-profiles", fmt.Sprintf(i18n.G("Remove security profiles of snap %q"), snapsup.InstanceName()))
	removeProfiles.Set("snap-setup-task", stopSnapServices.ID())
	removeProfiles.WaitFor(unlinkSnap)

	return state.NewTaskSet(stopSnapServices, removeAliases, unlinkSnap, removeProfiles), nil
}

// canDisable verifies that a snap can be deactivated.
func canDisable(si *snap.Info) bool {
	for _, importantSnapType := range []snap.Type{snap.TypeGadget, snap.TypeKernel, snap.TypeOS} {
		if importantSnapType == si.Type {
			return false
		}
	}

	return true
}

// baseInUse returns true if the given base is needed by another snap
func baseInUse(st *state.State, base *snap.Info) bool {
	snapStates, err := All(st)
	if err != nil {
		return false
	}
	for name, snapst := range snapStates {
		for _, si := range snapst.Sequence {
			if snapInfo, err := snap.ReadInfo(name, si); err == nil {
				if snapInfo.Type != snap.TypeApp {
					continue
				}
				if snapInfo.Base == base.SnapName() {
					return true
				}
			}
		}
	}
	return false
}

// coreInUse returns true if any snap uses "core" (i.e. does not
// declare a base
func coreInUse(st *state.State) bool {
	snapStates, err := All(st)
	if err != nil {
		return false
	}
	for name, snapst := range snapStates {
		for _, si := range snapst.Sequence {
			if snapInfo, err := snap.ReadInfo(name, si); err == nil {
				if snapInfo.Type != snap.TypeApp || snapInfo.SnapName() == "snapd" {
					continue
				}
				if snapInfo.Base == "" {
					return true
				}
			}
		}
	}
	return false
}

// canRemove verifies that a snap can be removed.
//
// TODO: canRemove should also return the reason why the snap cannot
//       be removed to the user
func canRemove(st *state.State, si *snap.Info, snapst *SnapState, removeAll bool) bool {
	// removing single revisions is generally allowed
	if !removeAll {
		return true
	}

	// required snaps cannot be removed
	if snapst.Required {
		return false
	}

	// TODO: use Required for these too

	// Gadget snaps should not be removed as they are a key
	// building block for Gadgets. Do not remove their last
	// revision left.
	if si.Type == snap.TypeGadget {
		return false
	}

	// Allow "ubuntu-core" removals here because we might have two
	// core snaps installed (ubuntu-core and core). Note that
	// ideally we would only allow the removal of "ubuntu-core" if
	// we know that "core" is installed too and if we are part of
	// the "ubuntu-core->core" transition. But this transition
	// starts automatically on startup so the window of a user
	// triggering this manually is very small.
	//
	// Once the ubuntu-core -> core transition has landed for some
	// time we can remove the two lines below.
	if si.InstanceName() == "ubuntu-core" && si.Type == snap.TypeOS {
		return true
	}

	// do not allow removal of bases that are in use
	if si.Type == snap.TypeBase && baseInUse(st, si) {
		return false
	}

	// Allow snap.TypeOS removals if a different base is in use
	//
	// Note that removal of the boot base itself is prevented
	// via the snapst.Required flag that is set on firstboot.
	if si.Type == snap.TypeOS {
		if model, err := Model(st); err == nil {
			if model.Base() != "" && !coreInUse(st) {
				return true
			}
		}
	}

	// You never want to remove a kernel or OS. Do not remove their
	// last revision left.
	if si.Type == snap.TypeKernel || si.Type == snap.TypeOS {
		return false
	}

	// TODO: on classic likely let remove core even if active if it's only snap left.

	// never remove anything that is used for booting
	if boot.InUse(si.InstanceName(), si.Revision) {
		return false
	}

	return true
}

// Remove returns a set of tasks for removing snap.
// Note that the state must be locked by the caller.
func Remove(st *state.State, name string, revision snap.Revision) (*state.TaskSet, error) {
	var snapst SnapState
	err := Get(st, name, &snapst)
	if err != nil && err != state.ErrNoState {
		return nil, err
	}

	if !snapst.IsInstalled() {
		return nil, &snap.NotInstalledError{Snap: name, Rev: snap.R(0)}
	}

	if err := CheckChangeConflict(st, name, nil); err != nil {
		return nil, err
	}

	active := snapst.Active
	var removeAll bool
	if revision.Unset() {
		revision = snapst.Current
		removeAll = true
	} else {
		if active {
			if revision == snapst.Current {
				msg := "cannot remove active revision %s of snap %q"
				if len(snapst.Sequence) > 1 {
					msg += " (revert first?)"
				}
				return nil, fmt.Errorf(msg, revision, name)
			}
			active = false
		}

		if !revisionInSequence(&snapst, revision) {
			return nil, &snap.NotInstalledError{Snap: name, Rev: revision}
		}

		removeAll = len(snapst.Sequence) == 1
	}

	info, err := Info(st, name, revision)
	if err != nil {
		return nil, err
	}

	// check if this is something that can be removed
	if !canRemove(st, info, &snapst, removeAll) {
		return nil, fmt.Errorf("snap %q is not removable", name)
	}

	// main/current SnapSetup
	snapsup := SnapSetup{
		SideInfo: &snap.SideInfo{
			RealName: snap.InstanceSnap(name),
			Revision: revision,
		},
		Type:        info.Type,
		PlugsOnly:   len(info.Slots) == 0,
		InstanceKey: snapst.InstanceKey,
	}

	// trigger remove

	full := state.NewTaskSet()
	var chain *state.TaskSet

	addNext := func(ts *state.TaskSet) {
		if chain != nil {
			ts.WaitAll(chain)
		}
		full.AddAll(ts)
		chain = ts
	}

	var removeHook *state.Task
	// only run remove hook if uninstalling the snap completely
	if removeAll {
		removeHook = SetupRemoveHook(st, snapsup.InstanceName())
	}

	var prev *state.Task
	var stopSnapServices *state.Task
	if active {
		stopSnapServices = st.NewTask("stop-snap-services", fmt.Sprintf(i18n.G("Stop snap %q services"), name))
		stopSnapServices.Set("snap-setup", snapsup)
		stopSnapServices.Set("stop-reason", snap.StopReasonRemove)
		addNext(state.NewTaskSet(stopSnapServices))
		prev = stopSnapServices
	}

	if removeAll {
		// run disconnect hooks
		disconnect := st.NewTask("auto-disconnect", fmt.Sprintf(i18n.G("Disconnect interfaces of snap %q"), snapsup.InstanceName()))
		disconnect.Set("snap-setup", snapsup)
		if prev != nil {
			disconnect.WaitFor(prev)
		}
		addNext(state.NewTaskSet(disconnect))
		prev = disconnect
	}

	if active { // unlink
		var tasks []*state.Task
		if removeHook != nil {
			tasks = append(tasks, removeHook)
			removeHook.WaitFor(prev)
			prev = removeHook
		}

		removeAliases := st.NewTask("remove-aliases", fmt.Sprintf(i18n.G("Remove aliases for snap %q"), name))
		removeAliases.WaitFor(prev)
		removeAliases.Set("snap-setup-task", stopSnapServices.ID())

		unlink := st.NewTask("unlink-snap", fmt.Sprintf(i18n.G("Make snap %q unavailable to the system"), name))
		unlink.Set("snap-setup-task", stopSnapServices.ID())
		unlink.WaitFor(removeAliases)

		removeSecurity := st.NewTask("remove-profiles", fmt.Sprintf(i18n.G("Remove security profile for snap %q (%s)"), name, revision))
		removeSecurity.WaitFor(unlink)
		removeSecurity.Set("snap-setup-task", stopSnapServices.ID())

		tasks = append(tasks, removeAliases, unlink, removeSecurity)
		addNext(state.NewTaskSet(tasks...))
	} else if removeHook != nil {
		addNext(state.NewTaskSet(removeHook))
	}

	if removeAll {
		seq := snapst.Sequence
		for i := len(seq) - 1; i >= 0; i-- {
			si := seq[i]
			addNext(removeInactiveRevision(st, name, si.Revision))
		}
	} else {
		addNext(removeInactiveRevision(st, name, revision))
	}

	return full, nil
}

func removeInactiveRevision(st *state.State, name string, revision snap.Revision) *state.TaskSet {
	snapName, instanceKey := snap.SplitInstanceName(name)
	snapsup := SnapSetup{
		SideInfo: &snap.SideInfo{
			RealName: snapName,
			Revision: revision,
		},
		InstanceKey: instanceKey,
	}

	clearData := st.NewTask("clear-snap", fmt.Sprintf(i18n.G("Remove data for snap %q (%s)"), name, revision))
	clearData.Set("snap-setup", snapsup)

	discardSnap := st.NewTask("discard-snap", fmt.Sprintf(i18n.G("Remove snap %q (%s) from the system"), name, revision))
	discardSnap.WaitFor(clearData)
	discardSnap.Set("snap-setup-task", clearData.ID())

	return state.NewTaskSet(clearData, discardSnap)
}

// RemoveMany removes everything from the given list of names.
// Note that the state must be locked by the caller.
func RemoveMany(st *state.State, names []string) ([]string, []*state.TaskSet, error) {
	removed := make([]string, 0, len(names))
	tasksets := make([]*state.TaskSet, 0, len(names))
	for _, name := range names {
		ts, err := Remove(st, name, snap.R(0))
		// FIXME: is this expected behavior?
		if _, ok := err.(*snap.NotInstalledError); ok {
			continue
		}
		if err != nil {
			return nil, nil, err
		}
		removed = append(removed, name)
		ts.JoinLane(st.NewLane())
		tasksets = append(tasksets, ts)
	}

	return removed, tasksets, nil
}

// Revert returns a set of tasks for reverting to the previous version of the snap.
// Note that the state must be locked by the caller.
func Revert(st *state.State, name string, flags Flags) (*state.TaskSet, error) {
	var snapst SnapState
	err := Get(st, name, &snapst)
	if err != nil && err != state.ErrNoState {
		return nil, err
	}

	pi := snapst.previousSideInfo()
	if pi == nil {
		return nil, fmt.Errorf("no revision to revert to")
	}

	return RevertToRevision(st, name, pi.Revision, flags)
}

func RevertToRevision(st *state.State, name string, rev snap.Revision, flags Flags) (*state.TaskSet, error) {
	var snapst SnapState
	err := Get(st, name, &snapst)
	if err != nil && err != state.ErrNoState {
		return nil, err
	}

	if snapst.Current == rev {
		return nil, fmt.Errorf("already on requested revision")
	}

	if !snapst.Active {
		return nil, fmt.Errorf("cannot revert inactive snaps")
	}
	i := snapst.LastIndex(rev)
	if i < 0 {
		return nil, fmt.Errorf("cannot find revision %s for snap %q", rev, name)
	}
	flags.Revert = true
	// TODO: make flags be per revision to avoid this logic (that
	//       leaves corner cases all over the place)
	if !(flags.JailMode || flags.DevMode || flags.Classic) {
		if snapst.Flags.DevMode {
			flags.DevMode = true
		}
		if snapst.Flags.JailMode {
			flags.JailMode = true
		}
		if snapst.Flags.Classic {
			flags.Classic = true
		}
	}

	info, err := Info(st, name, rev)
	if err != nil {
		return nil, err
	}

	snapsup := &SnapSetup{
		SideInfo:    snapst.Sequence[i],
		Flags:       flags.ForSnapSetup(),
		Type:        info.Type,
		PlugsOnly:   len(info.Slots) == 0,
		InstanceKey: snapst.InstanceKey,
	}
	return doInstall(st, &snapst, snapsup, 0)
}

// TransitionCore transitions from an old core snap name to a new core
// snap name. It is used for the ubuntu-core -> core transition (that
// is not just a rename because the two snaps have different snapIDs)
//
// Note that this function makes some assumptions like:
// - no aliases setup for both snaps
// - no data needs to be copied
// - all interfaces are absolutely identical on both new and old
// Do not use this as a general way to transition from snap A to snap B.
func TransitionCore(st *state.State, oldName, newName string) ([]*state.TaskSet, error) {
	var oldSnapst, newSnapst SnapState
	err := Get(st, oldName, &oldSnapst)
	if err != nil && err != state.ErrNoState {
		return nil, err
	}
	if !oldSnapst.IsInstalled() {
		return nil, fmt.Errorf("cannot transition snap %q: not installed", oldName)
	}

	var all []*state.TaskSet
	// install new core (if not already installed)
	err = Get(st, newName, &newSnapst)
	if err != nil && err != state.ErrNoState {
		return nil, err
	}
	if !newSnapst.IsInstalled() {
		var userID int
		newInfo, err := installInfo(st, newName, oldSnapst.Channel, snap.R(0), userID)
		if err != nil {
			return nil, err
		}

		// start by instaling the new snap
		tsInst, err := doInstall(st, &newSnapst, &SnapSetup{
			Channel:      oldSnapst.Channel,
			DownloadInfo: &newInfo.DownloadInfo,
			SideInfo:     &newInfo.SideInfo,
			Type:         newInfo.Type,
		}, 0)
		if err != nil {
			return nil, err
		}
		all = append(all, tsInst)
	}

	// then transition the interface connections over
	transIf := st.NewTask("transition-ubuntu-core", fmt.Sprintf(i18n.G("Transition security profiles from %q to %q"), oldName, newName))
	transIf.Set("old-name", oldName)
	transIf.Set("new-name", newName)
	if len(all) > 0 {
		transIf.WaitAll(all[0])
	}
	tsTrans := state.NewTaskSet(transIf)
	all = append(all, tsTrans)

	// FIXME: this is just here for the tests
	transIf.Set("snap-setup", &SnapSetup{
		SideInfo: &snap.SideInfo{
			RealName: oldName,
		},
	})

	// then remove the old snap
	tsRm, err := Remove(st, oldName, snap.R(0))
	if err != nil {
		return nil, err
	}
	tsRm.WaitFor(transIf)
	all = append(all, tsRm)

	return all, nil
}

// State/info accessors

// Installing returns whether there's an in-progress installation.
func Installing(st *state.State) bool {
	for _, task := range st.Tasks() {
		k := task.Kind()
		chg := task.Change()
		if k == "mount-snap" && chg != nil && !chg.Status().Ready() {
			return true
		}
	}
	return false
}

// Info returns the information about the snap with given name and revision.
// Works also for a mounted candidate snap in the process of being installed.
func Info(st *state.State, name string, revision snap.Revision) (*snap.Info, error) {
	var snapst SnapState
	err := Get(st, name, &snapst)
	if err == state.ErrNoState {
		return nil, &snap.NotInstalledError{Snap: name}
	}
	if err != nil {
		return nil, err
	}

	for i := len(snapst.Sequence) - 1; i >= 0; i-- {
		if si := snapst.Sequence[i]; si.Revision == revision {
			return readInfo(name, si, 0)
		}
	}

	return nil, fmt.Errorf("cannot find snap %q at revision %s", name, revision.String())
}

// CurrentInfo returns the information about the current revision of a snap with the given name.
func CurrentInfo(st *state.State, name string) (*snap.Info, error) {
	var snapst SnapState
	err := Get(st, name, &snapst)
	if err != nil && err != state.ErrNoState {
		return nil, err
	}
	info, err := snapst.CurrentInfo()
	if err == ErrNoCurrent {
		return nil, &snap.NotInstalledError{Snap: name}
	}
	return info, err
}

// Get retrieves the SnapState of the given snap.
func Get(st *state.State, name string, snapst *SnapState) error {
	if snapst == nil {
		return fmt.Errorf("internal error: snapst is nil")
	}
	// SnapState is (un-)marshalled from/to JSON, fields having omitempty
	// tag will not appear in the output (if empty) and subsequently will
	// not be unmarshalled to (or cleared); if the caller reuses the same
	// struct though subsequent calls, it is possible that they end up with
	// garbage inside, clear the destination struct so that we always
	// unmarshal to a clean state
	*snapst = SnapState{}

	var snaps map[string]*json.RawMessage
	err := st.Get("snaps", &snaps)
	if err != nil {
		return err
	}
	raw, ok := snaps[name]
	if !ok {
		return state.ErrNoState
	}
	err = json.Unmarshal([]byte(*raw), &snapst)
	if err != nil {
		return fmt.Errorf("cannot unmarshal snap state: %v", err)
	}
	return nil
}

// All retrieves return a map from name to SnapState for all current snaps in the system state.
func All(st *state.State) (map[string]*SnapState, error) {
	// XXX: result is a map because sideloaded snaps carry no name
	// atm in their sideinfos
	var stateMap map[string]*SnapState
	if err := st.Get("snaps", &stateMap); err != nil && err != state.ErrNoState {
		return nil, err
	}
	curStates := make(map[string]*SnapState, len(stateMap))
	for instanceName, snapst := range stateMap {
		curStates[instanceName] = snapst
	}
	return curStates, nil
}

// NumSnaps returns the number of installed snaps.
func NumSnaps(st *state.State) (int, error) {
	var snaps map[string]*json.RawMessage
	if err := st.Get("snaps", &snaps); err != nil && err != state.ErrNoState {
		return -1, err
	}
	return len(snaps), nil
}

// Set sets the SnapState of the given snap, overwriting any earlier state.
func Set(st *state.State, name string, snapst *SnapState) {
	var snaps map[string]*json.RawMessage
	err := st.Get("snaps", &snaps)
	if err != nil && err != state.ErrNoState {
		panic("internal error: cannot unmarshal snaps state: " + err.Error())
	}
	if snaps == nil {
		snaps = make(map[string]*json.RawMessage)
	}
	if snapst == nil || (len(snapst.Sequence) == 0) {
		delete(snaps, name)
	} else {
		data, err := json.Marshal(snapst)
		if err != nil {
			panic("internal error: cannot marshal snap state: " + err.Error())
		}
		raw := json.RawMessage(data)
		snaps[name] = &raw
	}
	st.Set("snaps", snaps)
}

// ActiveInfos returns information about all active snaps.
func ActiveInfos(st *state.State) ([]*snap.Info, error) {
	var stateMap map[string]*SnapState
	var infos []*snap.Info
	if err := st.Get("snaps", &stateMap); err != nil && err != state.ErrNoState {
		return nil, err
	}
	for instanceName, snapst := range stateMap {
		if !snapst.Active {
			continue
		}
		snapInfo, err := snapst.CurrentInfo()
		if err != nil {
			logger.Noticef("cannot retrieve info for snap %q: %s", instanceName, err)
			continue
		}
		infos = append(infos, snapInfo)
	}
	return infos, nil
}

func infosForTypes(st *state.State, snapType snap.Type) ([]*snap.Info, error) {
	var stateMap map[string]*SnapState
	if err := st.Get("snaps", &stateMap); err != nil && err != state.ErrNoState {
		return nil, err
	}

	var res []*snap.Info
	for _, snapst := range stateMap {
		if !snapst.IsInstalled() {
			continue
		}
		typ, err := snapst.Type()
		if err != nil {
			return nil, err
		}
		if typ != snapType {
			continue
		}
		si, err := snapst.CurrentInfo()
		if err != nil {
			return nil, err
		}
		res = append(res, si)
	}

	if len(res) == 0 {
		return nil, state.ErrNoState
	}

	return res, nil
}

func infoForType(st *state.State, snapType snap.Type) (*snap.Info, error) {
	res, err := infosForTypes(st, snapType)
	if err != nil {
		return nil, err
	}
	return res[0], nil
}

// GadgetInfo finds the current gadget snap's info.
func GadgetInfo(st *state.State) (*snap.Info, error) {
	return infoForType(st, snap.TypeGadget)
}

// KernelInfo finds the current kernel snap's info.
func KernelInfo(st *state.State) (*snap.Info, error) {
	return infoForType(st, snap.TypeKernel)
}

// CoreInfo finds the current OS snap's info. If both
// "core" and "ubuntu-core" is installed then "core"
// is preferred. Different core names are not supported
// currently and will result in an error.
//
// Once enough time has passed and everyone transitioned
// from ubuntu-core to core we can simplify this again
// and make it the same as the above "KernelInfo".
func CoreInfo(st *state.State) (*snap.Info, error) {
	res, err := infosForTypes(st, snap.TypeOS)
	if err != nil {
		return nil, err
	}

	// a single core: just return it
	if len(res) == 1 {
		return res[0], nil
	}

	// some systems have two cores: ubuntu-core/core
	// we always return "core" in this case
	if len(res) == 2 {
		if res[0].InstanceName() == defaultCoreSnapName && res[1].InstanceName() == "ubuntu-core" {
			return res[0], nil
		}
		if res[0].InstanceName() == "ubuntu-core" && res[1].InstanceName() == defaultCoreSnapName {
			return res[1], nil
		}
		return nil, fmt.Errorf("unexpected cores %q and %q", res[0].InstanceName(), res[1].InstanceName())
	}

	return nil, fmt.Errorf("unexpected number of cores, got %d", len(res))
}

// ConfigDefaults returns the configuration defaults for the snap specified in
// the gadget. If gadget is absent or the snap has no snap-id it returns
// ErrNoState.
func ConfigDefaults(st *state.State, snapName string) (map[string]interface{}, error) {
	gadget, err := GadgetInfo(st)
	if err != nil {
		return nil, err
	}

	var snapst SnapState
	if err := Get(st, snapName, &snapst); err != nil {
		return nil, err
	}

	core, err := CoreInfo(st)
	if err != nil {
		return nil, err
	}
	isCoreDefaults := core.InstanceName() == snapName

	si := snapst.CurrentSideInfo()
	// core snaps can be addressed even without a snap-id via the special
	// "system" value in the config; first-boot always configures the core
	// snap with UseConfigDefaults
	if si.SnapID == "" && !isCoreDefaults {
		return nil, state.ErrNoState
	}

	gadgetInfo, err := snap.ReadGadgetInfo(gadget, release.OnClassic)
	if err != nil {
		return nil, err
	}

	// we support setting core defaults via "system"
	if isCoreDefaults {
		if defaults, ok := gadgetInfo.Defaults["system"]; ok {
			if _, ok := gadgetInfo.Defaults[si.SnapID]; ok && si.SnapID != "" {
				logger.Noticef("core snap configuration defaults found under both 'system' key and core-snap-id, preferring 'system'")
			}

			return defaults, nil
		}
	}

	defaults, ok := gadgetInfo.Defaults[si.SnapID]
	if !ok {
		return nil, state.ErrNoState
	}

	return defaults, nil
}

// GadgetConnections returns the interface connection instructions
// specified in the gadget. If gadget is absent it returns ErrNoState.
func GadgetConnections(st *state.State) ([]snap.GadgetConnection, error) {
	gadget, err := GadgetInfo(st)
	if err != nil {
		return nil, err
	}

	gadgetInfo, err := snap.ReadGadgetInfo(gadget, release.OnClassic)
	if err != nil {
		return nil, err
	}

	return gadgetInfo.Connections, nil
}

// hook setup by devicestate
var (
	Model func(st *state.State) (*asserts.Model, error)
)

// ModelPastSeeding returns the device model assertion if available and
// the device is seeded, at that point the device store is known
// and seeding done. Otherwise it returns a ChangeConflictError
// about being too early.
func ModelPastSeeding(st *state.State) (*asserts.Model, error) {
	var seeded bool
	err := st.Get("seeded", &seeded)
	if err != nil && err != state.ErrNoState {
		return nil, err
	}
	modelAs, err := Model(st)
	if err != nil && err != state.ErrNoState {
		return nil, err
	}
	// when seeded modelAs should not be nil except in the rare
	// case of upgrades from a snapd before the introduction of
	// the fallback generic/generic-classic model
	if !seeded || modelAs == nil {
		return nil, &ChangeConflictError{
			Message: "too early for operation, device not yet" +
				" seeded or device model not acknowledged",
			ChangeKind: "seed",
		}
	}

	return modelAs, nil
}<|MERGE_RESOLUTION|>--- conflicted
+++ resolved
@@ -79,11 +79,7 @@
 		}
 		if model == nil || model.Base() == "" {
 			tr := config.NewTransaction(st)
-<<<<<<< HEAD
-			experimentalAllowSnapd, err := GetFeatureFlagBool(tr, "experimental.snapd-snap", false)
-=======
 			experimentalAllowSnapd, err := GetFeatureFlagBool(tr, "experimental.snapd-snap")
->>>>>>> 15f02939
 			if err != nil && !config.IsNoOption(err) {
 				return nil, err
 			}
@@ -475,12 +471,6 @@
 	return out
 }
 
-<<<<<<< HEAD
-func GetFeatureFlagBool(tr *config.Transaction, flag string, unset bool) (bool, error) {
-	var v interface{} = unset
-	if err := tr.GetMaybe("core", flag, &v); err != nil {
-		return unset, err
-=======
 func GetFeatureFlagBool(tr *config.Transaction, flag string, unset ...bool) (bool, error) {
 	if len(unset) == 0 {
 		unset = []bool{false}
@@ -492,25 +482,16 @@
 	var v interface{} = unset[0]
 	if err := tr.GetMaybe("core", flag, &v); err != nil {
 		return unset[0], err
->>>>>>> 15f02939
 	}
 	switch value := v.(type) {
 	case string:
 		if value == "" {
-<<<<<<< HEAD
-			return unset, nil
-=======
 			return unset[0], nil
->>>>>>> 15f02939
 		}
 	case bool:
 		return value, nil
 	}
-<<<<<<< HEAD
-	return unset, fmt.Errorf("internal error: feature flag %v has unexpected value %#v (%T)", flag, v, v)
-=======
 	return unset[0], fmt.Errorf("internal error: feature flag %v has unexpected value %#v (%T)", flag, v, v)
->>>>>>> 15f02939
 }
 
 // validateFeatureFlags validates the given snap only uses experimental
@@ -529,11 +510,7 @@
 	}
 
 	if info.InstanceKey != "" {
-<<<<<<< HEAD
-		flag, err := GetFeatureFlagBool(tr, "experimental.parallel-instances", false)
-=======
 		flag, err := GetFeatureFlagBool(tr, "experimental.parallel-instances")
->>>>>>> 15f02939
 		if err != nil {
 			return err
 		}
