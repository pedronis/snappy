/*
 * Copyright (C) 2016-2018 Canonical Ltd
 *
 * This program is free software: you can redistribute it and/or modify
 * it under the terms of the GNU General Public License version 3 as
 * published by the Free Software Foundation.
 *
 * This program is distributed in the hope that it will be useful,
 * but WITHOUT ANY WARRANTY; without even the implied warranty of
 * MERCHANTABILITY or FITNESS FOR A PARTICULAR PURPOSE.  See the
 * GNU General Public License for more details.
 *
 * You should have received a copy of the GNU General Public License
 * along with this program.  If not, see <http://www.gnu.org/licenses/>.
 *
 */

package ifacestate

import (
	"errors"
	"time"

	"gopkg.in/tomb.v2"

	"github.com/snapcore/snapd/overlord/state"
)

var (
<<<<<<< HEAD
	AddImplicitSlots          = addImplicitSlots
	InjectTasks               = injectTasks
	SnapsWithSecurityProfiles = snapsWithSecurityProfiles
=======
	AddImplicitSlots = addImplicitSlots
>>>>>>> 621f611b
)

// AddForeignTaskHandlers registers handlers for tasks handled outside of the
// InterfaceManager.
func AddForeignTaskHandlers(m *InterfaceManager) {
	// Add handler to test full aborting of changes
	erroringHandler := func(task *state.Task, _ *tomb.Tomb) error {
		return errors.New("error out")
	}
	m.runner.AddHandler("error-trigger", erroringHandler, nil)
}

func MockContentLinkRetryTimeout(d time.Duration) (restore func()) {
	old := contentLinkRetryTimeout
	contentLinkRetryTimeout = d
	return func() { contentLinkRetryTimeout = old }
}<|MERGE_RESOLUTION|>--- conflicted
+++ resolved
@@ -27,13 +27,8 @@
 )
 
 var (
-<<<<<<< HEAD
 	AddImplicitSlots          = addImplicitSlots
-	InjectTasks               = injectTasks
 	SnapsWithSecurityProfiles = snapsWithSecurityProfiles
-=======
-	AddImplicitSlots = addImplicitSlots
->>>>>>> 621f611b
 )
 
 // AddForeignTaskHandlers registers handlers for tasks handled outside of the
