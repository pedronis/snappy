--- conflicted
+++ resolved
@@ -21,11 +21,8 @@
 
 import (
 	"fmt"
-<<<<<<< HEAD
+	"path/filepath"
 	"sort"
-=======
-	"path/filepath"
->>>>>>> 47286e0d
 	"time"
 
 	"github.com/snapcore/snapd/client"
