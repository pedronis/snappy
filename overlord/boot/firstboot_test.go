--- conflicted
+++ resolved
@@ -45,18 +45,14 @@
 )
 
 type FirstBootTestSuite struct {
-<<<<<<< HEAD
-	systemctl *testutil.MockCmd
+	systemctl   *testutil.MockCmd
+	mockUdevAdm *testutil.MockCmd
 
 	storeSigning *assertstest.StoreStack
 	restore      func()
 
 	brandPrivKey asserts.PrivateKey
 	brandSigning *assertstest.SigningDB
-=======
-	systemctl   *testutil.MockCmd
-	mockUdevAdm *testutil.MockCmd
->>>>>>> c172ac7c
 }
 
 var _ = Suite(&FirstBootTestSuite{})
@@ -75,11 +71,11 @@
 	c.Assert(err, IsNil)
 	os.Setenv("SNAPPY_SQUASHFS_UNPACK_FOR_TESTS", "1")
 	s.systemctl = testutil.MockCommand(c, "systemctl", "")
+	s.mockUdevAdm = testutil.MockCommand(c, "udevadm", "")
 
 	err = ioutil.WriteFile(filepath.Join(dirs.SnapSeedDir, "seed.yaml"), nil, 0644)
 	c.Assert(err, IsNil)
 
-<<<<<<< HEAD
 	rootPrivKey, _ := assertstest.GenerateKey(1024)
 	storePrivKey, _ := assertstest.GenerateKey(752)
 	s.storeSigning = assertstest.NewStoreStack("can0nical", rootPrivKey, storePrivKey)
@@ -87,20 +83,15 @@
 
 	s.brandPrivKey, _ = assertstest.GenerateKey(752)
 	s.brandSigning = assertstest.NewSigningDB("my-brand", s.brandPrivKey)
-=======
-	s.mockUdevAdm = testutil.MockCommand(c, "udevadm", "")
->>>>>>> c172ac7c
 }
 
 func (s *FirstBootTestSuite) TearDownTest(c *C) {
 	dirs.SetRootDir("/")
 	os.Unsetenv("SNAPPY_SQUASHFS_UNPACK_FOR_TESTS")
 	s.systemctl.Restore()
-<<<<<<< HEAD
+	s.mockUdevAdm.Restore()
+
 	s.restore()
-=======
-	s.mockUdevAdm.Restore()
->>>>>>> c172ac7c
 }
 
 func (s *FirstBootTestSuite) TestTwoRuns(c *C) {
