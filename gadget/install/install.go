// -*- Mode: Go; indent-tabs-mode: t -*-
// +build !nosecboot

/*
 * Copyright (C) 2019-2020 Canonical Ltd
 *
 * This program is free software: you can redistribute it and/or modify
 * it under the terms of the GNU General Public License version 3 as
 * published by the Free Software Foundation.
 *
 * This program is distributed in the hope that it will be useful,
 * but WITHOUT ANY WARRANTY; without even the implied warranty of
 * MERCHANTABILITY or FITNESS FOR A PARTICULAR PURPOSE.  See the
 * GNU General Public License for more details.
 *
 * You should have received a copy of the GNU General Public License
 * along with this program.  If not, see <http://www.gnu.org/licenses/>.
 *
 */

package install

import (
	"fmt"
	"os"
	"path/filepath"

	"github.com/snapcore/snapd/boot"
	"github.com/snapcore/snapd/gadget"
	"github.com/snapcore/snapd/logger"
	"github.com/snapcore/snapd/secboot"
)

const (
	ubuntuDataLabel = "ubuntu-data"
	ubuntuSaveLabel = "ubuntu-save"
)

func deviceFromRole(lv *gadget.LaidOutVolume, role string) (device string, err error) {
	for _, vs := range lv.LaidOutStructure {
		// XXX: this part of the finding maybe should be a
		// method on gadget.*Volume
		if vs.Role == role {
			device, err = gadget.FindDeviceForStructure(&vs)
			if err != nil {
				return "", fmt.Errorf("cannot find device for role %q: %v", role, err)
			}
			return gadget.ParentDiskFromMountSource(device)
		}
	}
	return "", fmt.Errorf("cannot find role %s in gadget", role)
}

// Run bootstraps the partitions of a device, by either creating
// missing ones or recreating installed ones.
func Run(model gadget.Model, gadgetRoot, kernelRoot, device string, options Options, observer gadget.ContentObserver) (*InstalledSystemSideData, error) {
	logger.Noticef("installing a new system")
	logger.Noticef("        gadget data from: %v", gadgetRoot)
	if options.Encrypt {
		logger.Noticef("        encryption: on")
	}
	if gadgetRoot == "" {
		return nil, fmt.Errorf("cannot use empty gadget root directory")
	}

<<<<<<< HEAD
	lv, err := gadget.LaidOutVolumeFromGadget(gadgetRoot, kernelRoot, model)
=======
	lv, err := gadget.LaidOutSystemVolumeFromGadget(gadgetRoot, model)
>>>>>>> b4c24ca4
	if err != nil {
		return nil, fmt.Errorf("cannot layout the volume: %v", err)
	}
	// TODO: resolve content paths from gadget here

	// XXX: the only situation where auto-detect is not desired is
	//      in (spread) testing - consider to remove forcing a device
	//
	// auto-detect device if no device is forced
	if device == "" {
		device, err = deviceFromRole(lv, gadget.SystemSeed)
		if err != nil {
			return nil, fmt.Errorf("cannot find device to create partitions on: %v", err)
		}
	}

	diskLayout, err := gadget.OnDiskVolumeFromDevice(device)
	if err != nil {
		return nil, fmt.Errorf("cannot read %v partitions: %v", device, err)
	}

	// check if the current partition table is compatible with the gadget,
	// ignoring partitions added by the installer (will be removed later)
	if err := ensureLayoutCompatibility(lv, diskLayout); err != nil {
		return nil, fmt.Errorf("gadget and %v partition table not compatible: %v", device, err)
	}

	// remove partitions added during a previous install attempt
	if err := removeCreatedPartitions(lv, diskLayout); err != nil {
		return nil, fmt.Errorf("cannot remove partitions from previous install: %v", err)
	}
	// at this point we removed any existing partition, nuke any
	// of the existing sealed key files placed outside of the
	// encrypted partitions (LP: #1879338)
	sealedKeyFiles, _ := filepath.Glob(filepath.Join(boot.InitramfsSeedEncryptionKeyDir, "*.sealed-key"))
	for _, keyFile := range sealedKeyFiles {
		if err := os.Remove(keyFile); err != nil && !os.IsNotExist(err) {
			return nil, fmt.Errorf("cannot cleanup obsolete key file: %v", keyFile)
		}
	}

	created, err := createMissingPartitions(diskLayout, lv)
	if err != nil {
		return nil, fmt.Errorf("cannot create the partitions: %v", err)
	}

	makeKeySet := func() (*EncryptionKeySet, error) {
		key, err := secboot.NewEncryptionKey()
		if err != nil {
			return nil, fmt.Errorf("cannot create encryption key: %v", err)
		}

		rkey, err := secboot.NewRecoveryKey()
		if err != nil {
			return nil, fmt.Errorf("cannot create recovery key: %v", err)
		}
		return &EncryptionKeySet{
			Key:         key,
			RecoveryKey: rkey,
		}, nil
	}
	roleNeedsEncryption := func(role string) bool {
		return role == gadget.SystemData || role == gadget.SystemSave
	}
	var keysForRoles map[string]*EncryptionKeySet

	for _, part := range created {
		roleFmt := ""
		if part.Role != "" {
			roleFmt = fmt.Sprintf("role %v", part.Role)
		}
		logger.Noticef("created new partition %v for structure %v (size %v) %s",
			part.Node, part, part.Size.IECString(), roleFmt)
		if options.Encrypt && roleNeedsEncryption(part.Role) {
			keys, err := makeKeySet()
			if err != nil {
				return nil, err
			}
			logger.Noticef("encrypting partition device %v", part.Node)
			dataPart, err := newEncryptedDevice(&part, keys.Key, part.Label)
			if err != nil {
				return nil, err
			}

			if err := dataPart.AddRecoveryKey(keys.Key, keys.RecoveryKey); err != nil {
				return nil, err
			}

			// update the encrypted device node
			part.Node = dataPart.Node
			if keysForRoles == nil {
				keysForRoles = map[string]*EncryptionKeySet{}
			}
			keysForRoles[part.Role] = keys
			logger.Noticef("encrypted device %v", part.Node)
		}

		if err := makeFilesystem(&part, lv.SectorSize); err != nil {
			return nil, fmt.Errorf("cannot make filesystem for partition %s: %v", part.Role, err)
		}

		if err := writeContent(&part, gadgetRoot, observer); err != nil {
			return nil, err
		}

		if options.Mount && part.Label != "" && part.HasFilesystem() {
			if err := mountFilesystem(&part, boot.InitramfsRunMntDir); err != nil {
				return nil, err
			}
		}
	}

	return &InstalledSystemSideData{
		KeysForRoles: keysForRoles,
	}, nil
}

// isCreatableAtInstall returns whether the gadget structure would be created at
// install - currently that is only ubuntu-save, ubuntu-data, and ubuntu-boot
func isCreatableAtInstall(gv *gadget.VolumeStructure) bool {
	// a structure is creatable at install if it is one of the roles for
	// system-save, system-data, or system-boot
	switch gv.Role {
	case gadget.SystemSave, gadget.SystemData, gadget.SystemBoot:
		return true
	default:
		return false
	}
}

func ensureLayoutCompatibility(gadgetLayout *gadget.LaidOutVolume, diskLayout *gadget.OnDiskVolume) error {
	eq := func(ds gadget.OnDiskStructure, gs gadget.LaidOutStructure) (bool, string) {
		dv := ds.VolumeStructure
		gv := gs.VolumeStructure
		nameMatch := gv.Name == dv.Name
		if gadgetLayout.Schema == "mbr" {
			// partitions have no names in MBR so bypass the name check
			nameMatch = true
		}
		// Previous installation may have failed before filesystem creation or
		// partition may be encrypted, so if the on disk offset matches the
		// gadget offset, and the gadget structure is creatable during install,
		// then they are equal
		// otherwise, if they are not created during installation, the
		// filesystem must be the same
		check := nameMatch && ds.StartOffset == gs.StartOffset && (isCreatableAtInstall(gv) || dv.Filesystem == gv.Filesystem)
		sizeMatches := dv.Size == gv.Size
		if gv.Role == gadget.SystemData {
			// system-data may have been expanded
			sizeMatches = dv.Size >= gv.Size
		}
		if check && sizeMatches {
			return true, ""
		}
		switch {
		case !nameMatch:
			// don't return a reason if the names don't match
			return false, ""
		case ds.StartOffset != gs.StartOffset:
			return false, fmt.Sprintf("start offsets do not match (disk: %d (%s) and gadget: %d (%s))", ds.StartOffset, ds.StartOffset.IECString(), gs.StartOffset, gs.StartOffset.IECString())
		case !isCreatableAtInstall(gv) && dv.Filesystem != gv.Filesystem:
			return false, "filesystems do not match and the partition is not creatable at install"
		case dv.Size < gv.Size:
			return false, "on disk size is smaller than gadget size"
		case gv.Role != gadget.SystemData && dv.Size > gv.Size:
			return false, "on disk size is larger than gadget size (and the role should not be expanded)"
		default:
			return false, "some other logic condition (should be impossible?)"
		}
	}

	contains := func(haystack []gadget.LaidOutStructure, needle gadget.OnDiskStructure) (bool, string) {
		reasonAbsent := ""
		for _, h := range haystack {
			matches, reasonNotMatches := eq(needle, h)
			if matches {
				return true, ""
			}
			// this has the effect of only returning the last non-empty reason
			// string
			if reasonNotMatches != "" {
				reasonAbsent = reasonNotMatches
			}
		}
		return false, reasonAbsent
	}

	if gadgetLayout.Size > diskLayout.Size {
		return fmt.Errorf("device %v (%s) is too small to fit the requested layout (%s)", diskLayout.Device,
			diskLayout.Size.IECString(), gadgetLayout.Size.IECString())
	}

	// Check if top level properties match
	if !isCompatibleSchema(gadgetLayout.Volume.Schema, diskLayout.Schema) {
		return fmt.Errorf("disk partitioning schema %q doesn't match gadget schema %q", diskLayout.Schema, gadgetLayout.Volume.Schema)
	}
	if gadgetLayout.Volume.ID != "" && gadgetLayout.Volume.ID != diskLayout.ID {
		return fmt.Errorf("disk ID %q doesn't match gadget volume ID %q", diskLayout.ID, gadgetLayout.Volume.ID)
	}

	// Check if all existing device partitions are also in gadget
	for _, ds := range diskLayout.Structure {
		present, reasonAbsent := contains(gadgetLayout.LaidOutStructure, ds)
		if !present {
			if reasonAbsent != "" {
				// use the right format so that it can be
				// appended to the error message
				reasonAbsent = fmt.Sprintf(": %s", reasonAbsent)
			}
			return fmt.Errorf("cannot find disk partition %s (starting at %d) in gadget%s", ds.Node, ds.StartOffset, reasonAbsent)
		}
	}

	return nil
}

func isCompatibleSchema(gadgetSchema, diskSchema string) bool {
	switch gadgetSchema {
	// XXX: "mbr,gpt" is currently unsupported
	case "", "gpt":
		return diskSchema == "gpt"
	case "mbr":
		return diskSchema == "dos"
	default:
		return false
	}
}<|MERGE_RESOLUTION|>--- conflicted
+++ resolved
@@ -63,11 +63,7 @@
 		return nil, fmt.Errorf("cannot use empty gadget root directory")
 	}
 
-<<<<<<< HEAD
-	lv, err := gadget.LaidOutVolumeFromGadget(gadgetRoot, kernelRoot, model)
-=======
-	lv, err := gadget.LaidOutSystemVolumeFromGadget(gadgetRoot, model)
->>>>>>> b4c24ca4
+	lv, err := gadget.LaidOutSystemVolumeFromGadget(gadgetRoot, kernelRoot, model)
 	if err != nil {
 		return nil, fmt.Errorf("cannot layout the volume: %v", err)
 	}
