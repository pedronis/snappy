// -*- Mode: Go; indent-tabs-mode: t -*-

/*
 * Copyright (C) 2019 Canonical Ltd
 *
 * This program is free software: you can redistribute it and/or modify
 * it under the terms of the GNU General Public License version 3 as
 * published by the Free Software Foundation.
 *
 * This program is distributed in the hope that it will be useful,
 * but WITHOUT ANY WARRANTY; without even the implied warranty of
 * MERCHANTABILITY or FITNESS FOR A PARTICULAR PURPOSE.  See the
 * GNU General Public License for more details.
 *
 * You should have received a copy of the GNU General Public License
 * along with this program.  If not, see <http://www.gnu.org/licenses/>.
 *
 */

package gadget

import (
	"errors"
	"fmt"
	"io/ioutil"
	"os"
	"path/filepath"
	"regexp"
	"sort"
	"strconv"
	"strings"

	"gopkg.in/yaml.v2"

	"github.com/snapcore/snapd/metautil"
	"github.com/snapcore/snapd/strutil"
)

// The fixed length of valid snap IDs.
const validSnapIDLength = 32

const (
	// MBR identifies a Master Boot Record partitioning schema, or an MBR like role
	MBR = "mbr"
	// GPT identifies a GUID Partition Table partitioning schema
	GPT = "gpt"

	SystemBoot = "system-boot"
	SystemData = "system-data"
	// ImplicitSystemDataLabel is the implicit filesystem label of structure
	// of system-data role
	ImplicitSystemDataLabel = "writable"
)

var (
	validVolumeName = regexp.MustCompile("^[a-zA-Z0-9][a-zA-Z0-9-]+$")
	validTypeID     = regexp.MustCompile("^[0-9A-F]{2}$")
	validGUUID      = regexp.MustCompile("^(?i)[0-9A-F]{8}-[0-9A-F]{4}-[0-9A-F]{4}-[0-9A-F]{4}-[0-9A-F]{12}$")
)

type Info struct {
	Volumes map[string]Volume `yaml:"volumes,omitempty"`

	// Default configuration for snaps (snap-id => key => value).
	Defaults map[string]map[string]interface{} `yaml:"defaults,omitempty"`

	Connections []Connection `yaml:"connections"`
}

// Volume defines the structure and content for the image to be written into a
// block device.
type Volume struct {
	// Schema describes the schema used for the volume
	Schema string `yaml:"schema"`
	// Bootloader names the bootloader used by the volume
	Bootloader string `yaml:"bootloader"`
	//  ID is a 2-hex digit disk ID or GPT GUID
	ID string `yaml:"id"`
	// Structure describes the structures that are part of the volume
	Structure []VolumeStructure `yaml:"structure"`
}

func (v *Volume) EffectiveSchema() string {
	if v.Schema == "" {
		return GPT
	}
	return v.Schema
}

// VolumeStructure describes a single structure inside a volume. A structure can
// represent a partition, Master Boot Record, or any other contiguous range
// within the volume.
type VolumeStructure struct {
	// Name, when non empty, provides the name of the structure
	Name string `yaml:"name"`
	// Label provides the filesystem label
	Label string `yaml:"filesystem-label"`
	// Offset defines a starting offset of the structure
	Offset *Size `yaml:"offset"`
	// OffsetWrite describes a 32-bit address, within the volume, at which
	// the offset of current structure will be written. The position may be
	// specified as a byte offset relative to the start of a named structure
	OffsetWrite *RelativeOffset `yaml:"offset-write"`
	// Size of the structure
	Size Size `yaml:"size"`
	// Type of the structure, which can be 2-hex digit MBR partition,
	// 36-char GUID partition, comma separated <mbr>,<guid> for hybrid
	// partitioning schemes, or 'bare' when the structure is not considered
	// a partition.
	//
	// For backwards compatibility type 'mbr' is also accepted, and the
	// structure is treated as if it is of role 'mbr'.
	Type string `yaml:"type"`
	// Role describes the role of given structure, can be one of 'mbr',
	// 'system-data', 'system-boot'. Structures of type 'mbr', must have a
	// size of 446 bytes and must start at 0 offset.
	Role string `yaml:"role"`
	// ID is the GPT partition ID
	ID string `yaml:"id"`
	// Filesystem used for the partition, 'vfat', 'ext4' or 'none' for
	// structures of type 'bare'
	Filesystem string `yaml:"filesystem"`
	// Content of the structure
	Content []VolumeContent `yaml:"content"`
	Update  VolumeUpdate    `yaml:"update"`
}

// IsBare returns true if the structure is not using a filesystem.
func (vs *VolumeStructure) IsBare() bool {
	return vs.Filesystem == "none" || vs.Filesystem == ""
}

// EffectiveRole returns the role of given structure
func (vs *VolumeStructure) EffectiveRole() string {
	if vs.Role != "" {
		return vs.Role
	}
	if vs.Role == "" && vs.Type == MBR {
		return MBR
	}
	return ""
}

// EffectiveFilesystemLabel returns the effective filesystem label, either
// explicitly provided or implied by the structure's role
func (vs *VolumeStructure) EffectiveFilesystemLabel() string {
	if vs.EffectiveRole() == SystemData {
		return ImplicitSystemDataLabel
	}
	return vs.Label
}

// VolumeContent defines the contents of the structure. The content can be
// either files within a filesystem described by the structure or raw images
// written into the area of a bare structure.
type VolumeContent struct {
	// Source is the data of the partition relative to the gadget base
	// directory
	Source string `yaml:"source"`
	// Target is the location of the data inside the root filesystem
	Target string `yaml:"target"`

	// Image names the image, relative to gadget base directory, to be used
	// for a 'bare' type structure
	Image string `yaml:"image"`
	// Offset the image is written at
	Offset *Size `yaml:"offset"`
	// OffsetWrite describes a 32-bit address, within the volume, at which
	// the offset of current image will be written. The position may be
	// specified as a byte offset relative to the start of a named structure
	OffsetWrite *RelativeOffset `yaml:"offset-write"`
	// Size of the image, when empty size is calculated by looking at the
	// image
	Size Size `yaml:"size"`

	Unpack bool `yaml:"unpack"`
}

func (vc VolumeContent) String() string {
	if vc.Image != "" {
		return fmt.Sprintf("image:%s", vc.Image)
	}
<<<<<<< HEAD
	return fmt.Sprintf("data:%s", vc.Source)
=======
	return fmt.Sprintf("source:%s", vc.Source)
>>>>>>> 62b1a523
}

type VolumeUpdate struct {
	Edition  editionNumber `yaml:"edition"`
	Preserve []string      `yaml:"preserve"`
}

// GadgetConnect describes an interface connection requested by the gadget
// between seeded snaps. The syntax is of a mapping like:
//
//  plug: (<plug-snap-id>|system):plug
//  [slot: (<slot-snap-id>|system):slot]
//
// "system" indicates a system plug or slot.
// Fully omitting the slot part indicates a system slot with the same name
// as the plug.
type Connection struct {
	Plug ConnectionPlug `yaml:"plug"`
	Slot ConnectionSlot `yaml:"slot"`
}

type ConnectionPlug struct {
	SnapID string
	Plug   string
}

func (gcplug *ConnectionPlug) Empty() bool {
	return gcplug.SnapID == "" && gcplug.Plug == ""
}

func (gcplug *ConnectionPlug) UnmarshalYAML(unmarshal func(interface{}) error) error {
	var s string
	if err := unmarshal(&s); err != nil {
		return err
	}
	snapID, name, err := parseSnapIDColonName(s)
	if err != nil {
		return fmt.Errorf("in gadget connection plug: %v", err)
	}
	gcplug.SnapID = snapID
	gcplug.Plug = name
	return nil
}

type ConnectionSlot struct {
	SnapID string
	Slot   string
}

func (gcslot *ConnectionSlot) Empty() bool {
	return gcslot.SnapID == "" && gcslot.Slot == ""
}

func (gcslot *ConnectionSlot) UnmarshalYAML(unmarshal func(interface{}) error) error {
	var s string
	if err := unmarshal(&s); err != nil {
		return err
	}
	snapID, name, err := parseSnapIDColonName(s)
	if err != nil {
		return fmt.Errorf("in gadget connection slot: %v", err)
	}
	gcslot.SnapID = snapID
	gcslot.Slot = name
	return nil
}

func parseSnapIDColonName(s string) (snapID, name string, err error) {
	parts := strings.Split(s, ":")
	if len(parts) == 2 {
		snapID = parts[0]
		name = parts[1]
	}
	if snapID == "" || name == "" {
		return "", "", fmt.Errorf(`expected "(<snap-id>|system):name" not %q`, s)
	}
	return snapID, name, nil
}

func systemOrSnapID(s string) bool {
	if s != "system" && len(s) != validSnapIDLength {
		return false
	}
	return true
}

// ReadInfo reads the gadget specific metadata from gadget.yaml
// in the snap. classic set to true means classic rules apply,
// i.e. content/presence of gadget.yaml is fully optional.
func ReadInfo(gadgetSnapRootDir string, classic bool) (*Info, error) {
	var gi Info

	gadgetYamlFn := filepath.Join(gadgetSnapRootDir, "meta", "gadget.yaml")
	gmeta, err := ioutil.ReadFile(gadgetYamlFn)
	if classic && os.IsNotExist(err) {
		// gadget.yaml is optional for classic gadgets
		return &gi, nil
	}
	if err != nil {
		return nil, err
	}

	if err := yaml.Unmarshal(gmeta, &gi); err != nil {
		return nil, fmt.Errorf("cannot parse gadget metadata: %v", err)
	}

	for k, v := range gi.Defaults {
		if !systemOrSnapID(k) {
			return nil, fmt.Errorf(`default stanza not keyed by "system" or snap-id: %s`, k)
		}
		dflt, err := metautil.NormalizeValue(v)
		if err != nil {
			return nil, fmt.Errorf("default value %q of %q: %v", v, k, err)
		}
		gi.Defaults[k] = dflt.(map[string]interface{})
	}

	for i, gconn := range gi.Connections {
		if gconn.Plug.Empty() {
			return nil, errors.New("gadget connection plug cannot be empty")
		}
		if gconn.Slot.Empty() {
			gi.Connections[i].Slot.SnapID = "system"
			gi.Connections[i].Slot.Slot = gconn.Plug.Plug
		}
	}

	if classic && len(gi.Volumes) == 0 {
		// volumes can be left out on classic
		// can still specify defaults though
		return &gi, nil
	}

	// basic validation
	var bootloadersFound int
	for name, v := range gi.Volumes {
		if err := validateVolume(name, &v); err != nil {
			return nil, fmt.Errorf("invalid volume %q: %v", name, err)
		}

		switch v.Bootloader {
		case "":
			// pass
		case "grub", "u-boot", "android-boot":
			bootloadersFound += 1
		default:
			return nil, errors.New("bootloader must be one of grub, u-boot or android-boot")
		}
	}
	switch {
	case bootloadersFound == 0:
		return nil, errors.New("bootloader not declared in any volume")
	case bootloadersFound > 1:
		return nil, fmt.Errorf("too many (%d) bootloaders declared", bootloadersFound)
	}

	return &gi, nil
}

func fmtIndexAndName(idx int, name string) string {
	if name != "" {
		return fmt.Sprintf("#%v (%q)", idx, name)
	}
	return fmt.Sprintf("#%v", idx)
}

func validateVolume(name string, vol *Volume) error {
	if !validVolumeName.MatchString(name) {
		return errors.New("invalid name")
	}
	if vol.Schema != "" && vol.Schema != GPT && vol.Schema != MBR {
		return fmt.Errorf("invalid schema %q", vol.Schema)
	}

	// named structures, for cross-referencing relative offset-write names
	knownStructures := make(map[string]*PositionedStructure, len(vol.Structure))
	// for validating structure overlap
	structures := make([]PositionedStructure, len(vol.Structure))

	previousEnd := Size(0)
	for idx, s := range vol.Structure {
		if err := validateVolumeStructure(&s, vol); err != nil {
			return fmt.Errorf("invalid structure %v: %v", fmtIndexAndName(idx, s.Name), err)
		}
		var start Size
		if s.Offset != nil {
			start = *s.Offset
		} else {
			start = previousEnd
		}
		end := start + s.Size
		ps := PositionedStructure{
			VolumeStructure: &vol.Structure[idx],
			StartOffset:     start,
			Index:           idx,
		}
		structures[idx] = ps
		if s.Name != "" {
			if _, ok := knownStructures[s.Name]; ok {
				return fmt.Errorf("structure name %q is not unique", s.Name)
			}
			// keep track of named structures
			knownStructures[s.Name] = &ps
		}

		previousEnd = end
	}

	// sort by starting offset
	sort.Sort(byStartOffset(structures))

	return validateCrossVolumeStructure(structures, knownStructures)
}

func validateCrossVolumeStructure(structures []PositionedStructure, knownStructures map[string]*PositionedStructure) error {
	previousEnd := Size(0)
	// cross structure validation:
	// - relative offsets that reference other structures by name
	// - positioned structure overlap
	// use structures positioned within the volume
	for pidx, ps := range structures {
		if ps.EffectiveRole() == MBR {
			if ps.StartOffset != 0 {
				return fmt.Errorf(`structure %v has "mbr" role and must start at offset 0`, ps)
			}
		}
		if ps.OffsetWrite != nil && ps.OffsetWrite.RelativeTo != "" {
			// offset-write using a named structure
			other := knownStructures[ps.OffsetWrite.RelativeTo]
			if other == nil {
				return fmt.Errorf("structure %v refers to an unknown structure %q",
					ps, ps.OffsetWrite.RelativeTo)
			}
		}

		if ps.StartOffset < previousEnd {
			previous := structures[pidx-1]
			return fmt.Errorf("structure %v overlaps with the preceding structure %v", ps, previous)
		}
		previousEnd = ps.StartOffset + ps.Size

		if !ps.IsBare() {
			// content relative offset only possible if it's a bare structure
			continue
		}
		for cidx, c := range ps.Content {
			if c.OffsetWrite == nil || c.OffsetWrite.RelativeTo == "" {
				continue
			}
			relativeToStructure := knownStructures[c.OffsetWrite.RelativeTo]
			if relativeToStructure == nil {
				return fmt.Errorf("structure %v, content %v refers to an unknown structure %q",
					ps, fmtIndexAndName(cidx, c.Image), c.OffsetWrite.RelativeTo)
			}
		}
	}
	return nil
}

func validateVolumeStructure(vs *VolumeStructure, vol *Volume) error {
	if vs.Size == 0 {
		return errors.New("missing size")
	}
	if err := validateStructureType(vs.Type, vol); err != nil {
		return fmt.Errorf("invalid type %q: %v", vs.Type, err)
	}
	if err := validateRole(vs, vol); err != nil {
		var what string
		if vs.Role != "" {
			what = fmt.Sprintf("role %q", vs.Role)
		} else {
			what = fmt.Sprintf("implicit role %q", vs.Type)
		}
		return fmt.Errorf("invalid %s: %v", what, err)
	}
	if vs.Filesystem != "" && !strutil.ListContains([]string{"ext4", "vfat", "none"}, vs.Filesystem) {
		return fmt.Errorf("invalid filesystem %q", vs.Filesystem)
	}

	var contentChecker func(*VolumeContent) error

	if vs.IsBare() {
		contentChecker = validateBareContent
	} else {
		contentChecker = validateFilesystemContent
	}
	for i, c := range vs.Content {
		if err := contentChecker(&c); err != nil {
			return fmt.Errorf("invalid content #%v: %v", i, err)
		}
	}

	if err := validateStructureUpdate(&vs.Update, vs); err != nil {
		return err
	}

	// TODO: validate structure size against sector-size; ubuntu-image uses
	// a tmp file to find out the default sector size of the device the tmp
	// file is created on
	return nil
}

func validateStructureType(s string, vol *Volume) error {
	// Type can be one of:
	// - "mbr" (backwards compatible)
	// - "bare"
	// - [0-9A-Z]{2} - MBR type
	// - GPT UUID
	// - hybrid ID
	//
	// Hybrid ID is 2 hex digits of MBR type, followed by 36 GUUID
	// example: EF,C12A7328-F81F-11D2-BA4B-00A0C93EC93B

	schema := vol.Schema
	if schema == "" {
		schema = GPT
	}

	if s == "" {
		return errors.New(`type is not specified`)
	}

	if s == "bare" {
		// unknonwn blob
		return nil
	}

	if s == MBR {
		// backward compatibility for type: mbr
		return nil
	}

	var isGPT, isMBR bool

	idx := strings.IndexRune(s, ',')
	if idx == -1 {
		// just ID
		switch {
		case validTypeID.MatchString(s):
			isMBR = true
		case validGUUID.MatchString(s):
			isGPT = true
		default:
			return fmt.Errorf("invalid format")
		}
	} else {
		// hybrid ID
		code := s[:idx]
		guid := s[idx+1:]
		if len(code) != 2 || len(guid) != 36 || !validTypeID.MatchString(code) || !validGUUID.MatchString(guid) {
			return fmt.Errorf("invalid format of hybrid type")
		}
	}

	if schema != GPT && isGPT {
		// type: <uuid> is only valid for GPT volumes
		return fmt.Errorf("GUID structure type with non-GPT schema %q", vol.Schema)
	}
	if schema != MBR && isMBR {
		return fmt.Errorf("MBR structure type with non-MBR schema %q", vol.Schema)
	}

	return nil
}

func validateRole(vs *VolumeStructure, vol *Volume) error {
	if vs.Type == "bare" {
		if vs.Role != "" && vs.Role != MBR {
			return fmt.Errorf("conflicting type: %q", vs.Type)
		}
	}
	vsRole := vs.Role
	if vs.Type == MBR {
		if vsRole != "" && vsRole != MBR {
			return fmt.Errorf(`conflicting legacy type: "mbr"`)
		}
		// backward compatibility
		vsRole = MBR
	}

	switch vsRole {
	case SystemData:
		if vs.Label != "" && vs.Label != ImplicitSystemDataLabel {
			return fmt.Errorf(`role of this kind must have an implicit label or %q, not %q`, ImplicitSystemDataLabel, vs.Label)
		}
	case MBR:
		if vs.Size > SizeMBR {
			return errors.New("mbr structures cannot be larger than 446 bytes")
		}
		if vs.Offset != nil && *vs.Offset != 0 {
			return errors.New("mbr structure must start at offset 0")
		}
		if vs.ID != "" {
			return errors.New("mbr structure must not specify partition ID")
		}
		if vs.Filesystem != "" && vs.Filesystem != "none" {
			return errors.New("mbr structures must not specify a file system")
		}
	case SystemBoot, "":
		// noop
	default:
		return fmt.Errorf("unsupported role")
	}
	return nil
}

func validateBareContent(vc *VolumeContent) error {
	if vc.Source != "" || vc.Target != "" {
		return fmt.Errorf("cannot use non-image content for bare file system")
	}
	if vc.Image == "" {
		return fmt.Errorf("missing image file name")
	}
	return nil
}

func validateFilesystemContent(vc *VolumeContent) error {
	if vc.Image != "" || vc.Offset != nil || vc.OffsetWrite != nil || vc.Size != 0 {
		return fmt.Errorf("cannot use image content for non-bare file system")
	}
	if vc.Source == "" || vc.Target == "" {
		return fmt.Errorf("missing source or target")
	}
	return nil
}

func validateStructureUpdate(up *VolumeUpdate, vs *VolumeStructure) error {
	if vs.IsBare() && len(vs.Update.Preserve) > 0 {
		return errors.New("preserving files during update is not supported for non-filesystem structures")
	}

	names := make(map[string]bool, len(vs.Update.Preserve))
	for _, n := range vs.Update.Preserve {
		if names[n] {
			return fmt.Errorf(`duplicate "preserve" entry %q`, n)
		}
		names[n] = true
	}
	return nil
}

type editionNumber uint32

func (e *editionNumber) UnmarshalYAML(unmarshal func(interface{}) error) error {
	var es string
	if err := unmarshal(&es); err != nil {
		return errors.New(`cannot unmarshal "edition"`)
	}

	u, err := strconv.ParseUint(es, 10, 32)
	if err != nil {
		return fmt.Errorf(`"edition" must be a positive number, not %q`, es)
	}
	*e = editionNumber(u)
	return nil
}

// Size describes the size of a structure item or an offset within the
// structure.
type Size uint64

const (
	SizeKiB = Size(1 << 10)
	SizeMiB = Size(1 << 20)
	SizeGiB = Size(1 << 30)

	// SizeMBR is the maximum byte size of a structure of role 'mbr'
	SizeMBR = Size(446)
	// SizeLBA48Pointer is the byte size of a pointer value written at the
	// location described by 'offset-write'
	SizeLBA48Pointer = Size(4)
)

func (s *Size) UnmarshalYAML(unmarshal func(interface{}) error) error {
	var gs string
	if err := unmarshal(&gs); err != nil {
		return errors.New(`cannot unmarshal gadget size`)
	}

	var err error
	*s, err = ParseSize(gs)
	if err != nil {
		return fmt.Errorf("cannot parse size %q: %v", gs, err)
	}
	return err
}

// ParseSize parses a string expressing size in gadget declaration. The
// accepted format is one of: <bytes> | <bytes/2^20>M | <bytes/2^30>G.
func ParseSize(gs string) (Size, error) {
	number, unit, err := strutil.SplitUnit(gs)
	if err != nil {
		return 0, err
	}
	if number < 0 {
		return 0, errors.New("size cannot be negative")
	}
	var size Size
	switch unit {
	case "M":
		// MiB
		size = Size(number) * SizeMiB
	case "G":
		// GiB
		size = Size(number) * SizeGiB
	case "":
		// straight bytes
		size = Size(number)
	default:
		return 0, fmt.Errorf("invalid suffix %q", unit)
	}
	return size, nil
}

func (s *Size) String() string {
	if s == nil {
		return "unspecified"
	}
	return fmt.Sprintf("%d", *s)
}

// RelativeOffset describes an offset where structure data is written at.
// The position can be specified as byte-offset relative to the start of another
// named structure.
type RelativeOffset struct {
	// RelativeTo names the structure relative to which the location of the
	// address write will be calculated.
	RelativeTo string
	// Offset is a 32-bit value
	Offset Size
}

func (r *RelativeOffset) String() string {
	if r == nil {
		return "unspecified"
	}
	if r.RelativeTo != "" {
		return fmt.Sprintf("%s+%d", r.RelativeTo, r.Offset)
	}
	return fmt.Sprintf("%d", r.Offset)
}

// ParseRelativeOffset parses a string describing an offset that can be
// expressed relative to a named structure, with the format: [<name>+]<size>.
func ParseRelativeOffset(grs string) (*RelativeOffset, error) {
	toWhat := ""
	sizeSpec := grs
	if idx := strings.IndexRune(grs, '+'); idx != -1 {
		toWhat, sizeSpec = grs[:idx], grs[idx+1:]
		if toWhat == "" {
			return nil, errors.New("missing volume name")
		}
	}
	if sizeSpec == "" {
		return nil, errors.New("missing offset")
	}

	size, err := ParseSize(sizeSpec)
	if err != nil {
		return nil, fmt.Errorf("cannot parse offset %q: %v", sizeSpec, err)
	}
	if size > 4*SizeGiB {
		return nil, fmt.Errorf("offset above 4G limit")
	}

	return &RelativeOffset{
		RelativeTo: toWhat,
		Offset:     size,
	}, nil
}

func (s *RelativeOffset) UnmarshalYAML(unmarshal func(interface{}) error) error {
	var grs string
	if err := unmarshal(&grs); err != nil {
		return errors.New(`cannot unmarshal gadget relative offset`)
	}

	ro, err := ParseRelativeOffset(grs)
	if err != nil {
		return fmt.Errorf("cannot parse relative offset %q: %v", grs, err)
	}
	*s = *ro
	return nil
}<|MERGE_RESOLUTION|>--- conflicted
+++ resolved
@@ -180,11 +180,7 @@
 	if vc.Image != "" {
 		return fmt.Sprintf("image:%s", vc.Image)
 	}
-<<<<<<< HEAD
-	return fmt.Sprintf("data:%s", vc.Source)
-=======
 	return fmt.Sprintf("source:%s", vc.Source)
->>>>>>> 62b1a523
 }
 
 type VolumeUpdate struct {
