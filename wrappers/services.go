--- conflicted
+++ resolved
@@ -108,9 +108,6 @@
 			continue
 		}
 
-<<<<<<< HEAD
-		if len(app.Sockets) == 0 {
-=======
 		defer func(app *snap.AppInfo) {
 			if err == nil {
 				return
@@ -133,7 +130,6 @@
 		}(app)
 
 		if len(app.Sockets) == 0 && app.Timer == nil {
->>>>>>> e80475a6
 			services = append(services, app.ServiceName())
 		}
 
@@ -161,13 +157,6 @@
 			}
 		}
 
-	}
-
-	if len(services) > 0 {
-		if err := sysd.Start(services...); err != nil {
-			// cleanup was set up by iterating over apps
-			return err
-		}
 	}
 
 	if len(services) > 0 {
