<<<<<<< HEAD
=======
snapd (2.55.2-1) unstable; urgency=medium

  * New upstream release, LP: #1965808
    - cmd/snap-update-ns: actually use entirely non-existent dirs

 -- Ian Johnson <ian.johnson@canonical.com>  Mon, 21 Mar 2022 22:16:54 -0500

snapd (2.55.1-1) unstable; urgency=medium

  * New upstream release, LP: #1965808
    - cmd/snap-update-ns/change_test.go: use non-exist name foo-runtime
      instead

 -- Ian Johnson <ian.johnson@canonical.com>  Mon, 21 Mar 2022 20:45:56 -0500

>>>>>>> 4d9bcf47
snapd (2.55-1) unstable; urgency=medium

  * New upstream release, LP: #1965808
    - kernel/fde: add PartitionName to various structs
    - osutil/disks: calculate the last usable LBA instead of reading it
    - snap/quota: additional validation in resources.go
    - o/snapstate: avoid setting up single reboot when update includes
      base, kernel and gadget
    - overlord/state: add helper for aborting unready lanes
    - snap-bootstrap: Partially revert simplifications of mount
      dependencies
    - cmd/snap-update-ns/change.go: sort needed, desired and not reused
      mount entries
    - cmd/snap-preseed, image: move preseeding code to image/preseed
    - interfaces/docker-support: make generic rules not conflict with
      snap-confine
    - i/b/modem-manager: provide access to ObjectManager
    - i/b/network_{control,manager}.go: add more access to resolved
    - overlord/state: drop unused lanes field
    - cmd/snap: make 1.18 vet happy
    - o/snapstate: allow installing the snapd-desktop-integration snap
      even if the user-daemons feature is otherwise disabled
    - snap/quota: fix bug in quota group tree validation code
    - o/snapstate: make sure that snapd is a prerequisite for updating
      base snaps
    - bootloader: add support for piboot
    - i/seccomp/template.go: add close_range to the allowed syscalls
    - snap: add new cpu quotas
    - boot: support factory-reset when sealing and resealing
    - tests: fix test to avoid editing the test-snapd-tools snap.yaml
      file
    - dirs: remove unused SnapMetaDir variable
    - overlord: extend single reboot test to include a non-base, non-
      kernel snap
    - github: replace "sanity check" with "quick check" in workflow
    - fde: add new DeviceUnlock() call
    - many: replace use of "sanity" with more inclusive naming in
      comments
    - asserts: minimal changes to disable authority-delegation before
      full revert
    - tests: updating the test-snapd-cups-control-consumer snap to
      core20 based
    - many: replace use of "sanity" for interface implementation checks
    - cmd/snap-preseed: support for core20 preseeding
    - cmd: set core22 migration related env vars and update spread test
    - interface/opengl: allow read on
      /proc/sys/dev/i915/perf_stream_paranoid
    - tests/lib/tools/report-mongodb: fix typo in help text
    - tests: Include the source github url as part of the mongo db
      issues
    - o/devicestate: split mocks to separate calls for creating a model
      and a gadget
    - snap: Add missing zlib
    - cmd/snap: add support for rebooting to factory-reset
    - interfaces/apparmor: Update base template for systemd-machined
    - i/a/template.go: add ld path for jammy
    - o/devicestate, daemon: introduce factory-reset mode, allow
      switching
    - o/state: fix undo with independent tasks in same change and lane
    - tests: validate tests tools just on google and qemu backends
    - tests/lib/external/snapd-testing-tools: update from upstream
    - tests: skip interfaces-cups-control from debian-sid
    - Increase the times in snapd-sigterm for arm devices
    - interfaces/browser-support: allow RealtimeKit's
      MakeThreadRealtimeWithPID
    - cmd: misc analyzer fixes
    - interfaces/builtin/account-control: allow to execute pam_tally2
    - tests/main/user-session-env: special case bash profile on
      Tumbleweed
    - o/snapstate: implement transactional lanes for prereqs
    - o/snapstate: add core22 migration logic
    - tests/main/mount-ns: unmount /run/qemu
    - release: 2.54.4 changelog to master
    - gadget: add buildVolumeStructureToLocation,
      volumeStructureToLocationMap
    - interfaces/apparmor: add missing unit tests for special devmode
      rules/behavior
    - cmd/snap-confine: coverity fixes
    - interfaces/systemd: use batch systemd operations
    - tests: small adjustments to fix vuln spread tests
    - osutil/disks: trigger udev on the partition device node
    - interfaces/network-control: add D-Bus rules for resolved too
    - interfaces/cpu-control: add extra idleruntime data/reset files to
      cpu-control
    - packaging/ubuntu-16.04/rules: don't run unit tests on riscv64
    - data/selinux: allow the snap command to run systemctl
    - boot: mock amd64 arch for mabootable 20 suite
    - testutil: add Backup helper to save/restore values, usually for
      mocking
    - tests/nested/core/core20-reinstall-partitions: update test summary
    - asserts: return an explicit error when key cannot be found
    - interfaces: custom-device
    - Fix snap-run-gdbserver test by retrying the check
    - overlord, boot: fix unit tests on arches other than amd64
    - Get lxd snap from candidate channel
    - bootloader: allow different names for the grub binary in different
      archs
    - cmd/snap-mgmt, packaging: trigger daemon reload after purging unit
      files
    - tests: add test to ensure consecutive refreshes do garbage
      collection of old revs
    - o/snapstate: deal with potentially invalid type of refresh.retain
      value due to lax validation
    - seed,image: changes necessary for ubuntu-image to support
      preseeding extra snaps in classic images
    - tests: add debugging to snap-confine-tmp-mount
    - o/snapstate: add ~/Snap init related to backend
    - data/env: cosmetic tweak for fish
    - tests: include new testing tools and utils
    - wrappers: do not reload the deamon or restart snapd services when
      preseeding on core
    - Fix smoke/install test for other architectures than pc
    - tests: skip boot loader check during testing preparation on s390x
    - t/m/interfaces-network-manager: use different channel depending on
      system
    - o/devicestate: pick system from seed systems/ for preseeding (1/N)
    - asserts: add preseed assertion type
    - data/env: more workarounds for even older fish shells, provide
      reasonable defaults
    - tests/main/snap-run-devmode-classic: reinstall snapcraft to clean
      up
    - gadget/update.go: add buildNewVolumeToDeviceMapping for existing
      devices
    - tests: allow run spread tests using a private ppaTo validate it
    - interfaces/{cpu,power}-control: add more accesses for commercial
      device tuning
    - gadget: add searchForVolumeWithTraits + tests
    - gadget/install: measure and save disk volume traits during
      install.Run()
    - tests: fix "undo purging" step in snap-run-devmode-classic
    - many: move call to shutdown to the boot package
    - spread.yaml: add core22 version of rsync to skip
    - overlord, o/snapstate: fix mocking on systems without /snap
    - many: move boot.Device to snap.Device
    - tests: smoke test support for core22
    - tests/nested/snapd-removes-vulnerable-snap-confine-revs: use newer
      snaps
    - snapstate: make "remove vulnerable version" message more
      friendly
    - o/devicestate/firstboot_preseed_test.go: remove deadcode
    - o/devicestate: preseeding test cleanup
    - gadget: refactor StructureEncryption to have a concrete type
      instead of map
    - tests: add created_at timestamp to mongo issues
    - tests: fix security-udev-input-subsystem test
    - o/devicestate/handlers_install.go: use --all to get binary data
      too for logs
    - o/snapstate: rename "corecore" -> "core"
    - o/snapstate: implement transactional flag
    - tests: skip ~/.snap migration test on openSUSE
    - asserts,interfaces/policy: move and prepare DeviceScopeConstraint
      for reuse
    - asserts: fetching code should fetch authority-delegation
      assertions with signing keys as needed
    - tests: prepare and restore nested tests
    - asserts: first-class support for formatting/encoding signatory-id
    - asserts: remove unused function, fix for linter
    - gadget: identify/match encryption parts, include in traits info
    - asserts,cmd/snap-repair: support delegation when validating
      signatures
    - many: fix leftover empty snap dirs
    - libsnap-confine-private: string functions simplification
    - tests/nested/manual/core20-cloud-init-maas-signed-seed-data: add
      gadget variant
    - interfaces/u2f-devices: add U2F-TOKEN
    - tests/core/mem-cgroup-disabled: minor fixups
    - data/env: fix fish env for all versions of fish, unexport local
      vars, export XDG_DATA_DIRS
    - tests: reboot test running remodel
    - Add extra disk space to nested images to "avoid No space left on
      device" error
    - tests: add regression tests for disabled memory cgroup operation
    - many: fix issues flagged by golangci and configure it to fail
      build
    - docs: fix incorrect link
    - cmd/snap: rename the verbose logging flag in snap run
    - docs: cosmetic cleanups
    - cmd/snap-confine: build const data structures at compile-
      time
    - o/snapstate: reduce maxInhibition for raa by 1s to avoid confusing
      notification
    - snap-bootstrap: Cleanup dependencies in systemd mounts
    - interfaces/seccomp: Add rseq to base seccomp template
    - cmd/snap-confine: remove mention of "legacy mode" from comment
    - gadget/gadget_test.go: fix variable type
    - gadget/gadget.go: add AllDiskVolumeDeviceTraits
    - spread: non-functional cleanup of go1.6 legacy
    - cmd/snap-confine: update ambiguous comment
    - o/snapstate: revert migration on refresh if flag is disabled
    - packaging/fedora: sync with downstream, packaging improvements
    - tests: updated the documentation to run spread tests using
      external backend
    - osutil/mkfs: Expose more fakeroot flags
    - interfaces/cups: add cups-socket-directory attr, use to specify
      mount rules in backend
    - tests/main/snap-system-key: reset-failed snapd and snapd.socket
    - gadget/install: add unit tests for install.Run()
    - tests/nested/manual/remodel-cross-store,remodel-simple: wait for
      serial
    - vscode: added integrated support for MS VSCODE
    - cmd/snap/auto-import: use osutil.LoadMountInfo impl instead
    - gadget/install: add unit tests for makeFilesystem, allow mocking
      mkfs.Make()
    - systemd: batched operations
    - gadget/install/partition.go: include DiskIndex in synthesized
      OnDiskStructure
    - gadget/install: rm unused support for writing non-filesystem
      structures
    - cmd/snap: close refresh notifications after trying to run a snap
      while inhibited
    - o/servicestate: revert #11003 checking for memory cgroup being
      disabled
    - tests/core/failover: verify failover handling with the kernel snap
    - snap-confine: allow numbers in hook security tag
    - cmd/snap-confine: mount bpffs under /sys/fs/bpf if needed
    - spread: switch to CentOS 8 Stream image
    - overlord/servicestate: disallow mixing snaps and subgroups.
    - cmd/snap: add --debug to snap run
    - gadget: mv modelCharateristics to gadgettest.ModelCharacteristics
    - cmd/snap: remove use of zenity, use notifications for snap run
      inhibition
    - o/devicestate: verify that the new model is self contained before
      remodeling
    - usersession/userd: query xdg-mime to check for fallback handlers
      of a given scheme
    - gadget, gadgettest: reimplement tests to use new gadgettest
      examples.go file
    - asserts: start implementing authority-delegationTODO in later PRs:
    - overlord: skip manager tests on riscv for now
    - o/servicestate: quota group error should be more explanative when
      memory cgroup is disabled
    - i/builtin: allow modem-manager interface to access some files in
      sysfs
    - tests: ensure that interface hook works with hotplug plug
    - tests: fix repair test failure when run in a loop
    - o/snapstate: re-write state after undo migration
    - interfaces/opengl: add support for ARM Mali
    - tests: enable snap-userd-reexec on ubuntu and debian
    - tests: skip bind mount in snapd-snap test when the core snap in
      not repacked
    - many: add transactional flag to snapd API
    - tests: new Jammy image for testing
    - asserts: start generalizing attrMatcherGeneralization is along
    - tests: ensure the ca-certificates package is installed
    - devicestate: ensure permissions of /var/lib/snapd/void are
      correct
    - many: add altlinux support
    - cmd/snap-update-ns: convert some unexpected decimal file mode
      constants to octal.
    - tests: use system ubuntu-21.10-64 in nested tests
    - tests: skip version check on lp-1871652 for sru validation
    - snap/quota: add positive tests for the quota.Resources logic
    - asserts: start splitting out attrMatcher for reuse to
      constraint.go
    - systemd: actually test the function passed as a parameter
    - tests: fix snaps-state test for sru validation
    - many: add Transactional to snapstate.Flags
    - gadget: rename DiskVolume...Opts to DiskVolume...Options
    - tests: Handle PPAs being served from ppa.launchpadcontent.net
    - tests/main/cgroup-tracking-failure: Make it pass when run alone
    - tests: skip migration test on centOS
    - tests: add back systemd-timesyncd to newer debian distros
    - many: add conversion for interface attribute values
    - many: unit test fix when SNAPD_DEBUG=1 is set
    - gadget/install/partition.go: use device rescan trick only when
      gadget says to
    - osutil: refactoring the code exporting mocking APIs to other
      packages
    - mkversion: check that snapd is a git source tree before guessing
      the version
    - overlord: small refactoring of group quota implementation in
      preparation of multiple quota values
    - tests: drop 21.04 tests (it's EOL)
    - osutil/mkfs: Expose option for --lib flag in fakeroot call
    - cmd/snapd-apparmor: fix bad variable initialization
    - packaging, systemd: fix socket (re-)start race
    - tests: fix running tests.invariant on testflinger systems
    - tests: spread test snap dir migration
    - interfaces/shared-memory: support single wild-cards in the
      read/write paths
    - tests: cross store remodel
    - packaging,tests: fix running autopkgtest
    - spread-shellcheck: add a caching layer
    - tests: add jammy to spread executions
    - osutils: deal with ENOENT in UserMaybeSudoUser()
    - packaging/ubuntu-16.04/control: adjust libfuse3 dependency as
      suggested
    - gadget/update.go: add DiskTraitsFromDeviceAndValidate
    - tests/lib/prepare.sh: add debug kernel command line params via
      gadget on UC20
    - check-commit-email: do not fail when current dir is not under git
    - configcore: implement netplan write support via dbus
    - run-checks, check-commit-email.py: check commit email addresses
      for validity
    - tests: setup snapd remodel testing bits
    - cmd/snap: adjust /cmd to migration changes
    - systemd: enable batched calls for systemd calls operation on units
    - o/ifacestate: add convenience Active() method to ConnectionState
      struct
    - o/snapstate: migrate to hidden dir on refresh/install
    - store: fix flaky test
    - i/builtin/xilinx-dma: add interface for Xilinx DMA driver
    - go.mod: tidy up
    - overlord/h/c/umount: remove handling of required parameter
    - systemd: add NeedDaemonReload to the unit state
    - mount-control: step 3
    - tests/nested/manual/minimal-smoke: bump mem to 512 for unencrypted
      case too
    - gadget: fix typo with filesystem message
    - gadget: misc helper fixes for implicit system-data role handling
    - tests: fix uses of fakestore new-snap-declaration
    - spread-shellcheck: use safe_load rather than load with a loder
    - interfaces: allow access to new at-spi socket location in desktop-
      legacy
    - cmd/snap: setup tracking cgroup when invoking a service directly
      as a user
    - tests/main/snap-info: use yaml.safe_load rather than yaml.load
    - cmd/snap: rm unnecessary validation
    - tests: fix `tests/core/create-user` on testflinger pi3
    - tests: fix parallel-install-basic on external UC16 devices
    - tests: ubuntu-image 2.0 compatibility fixes
    - tests/lib/prepare-restore: use go install rather than go get
    - cmd/snap, daemon: add debug command for getting OnDiskVolume
      dump
    - gadget: resolve index ambiguity between OnDiskStructure and
      LaidOutStructuretype: bare structures).
    - tests: workaround missing bluez snap
    - HACKING.md: add dbus-x11 to packages needed to run unit tests
    - spread.yaml: add debian-{10,11}, drop debian-9
    - cmd/snap/quota: fix typo in the help message
    - gadget: allow gadget struct with unspecified filesystem to match
      part with fs
    - tests: re-enable kernel-module-load tests on arm
    - tests/lib/uc20-create-partitions/main.go: setup a logger for
      messages
    - cmd: support installing multiple local snaps
    - usersession: implement method to close notifications via
      usersession REST API
    - data/env: treat XDG_DATA_DIRS like PATH for fish
    - cmd/snap, cmd/snap-confine: extend manpage, update links
    - tests: fix fwupd interface test in debian sid
    - tests: do not run k8s smoke test on 32 bit systems
    - tests: fix testing in trusty qemu
    - packaging: merge 2.54.2 changelog back to master
    - overlord: fix issue with concurrent execution of two snapd
      processes
    - interfaces: add a polkit interface
    - gadget/install/partition.go: wait for udev settle when creating
      partitions too
    - tests: exclude interfaces-kernel-module load on arm
    - tests: ensure that test-snapd-kernel-module-load is
      removed
    - tests: do not test microk8s-smoke on arm
    - packaging, bloader, github: restore cleanliness of snapd info
      file; check in GA workflow
    - tests/lib/tools/tests.invariant: simplify check
    - tests/nested/manual/core20-to-core22: wait for device to be
      initialized before starting a remodel
    - build-aux/snap/snapcraft.yaml: use build-packages, don't fail
      dirty builds
    - tests/lib/tools/tests.invariant: add invariant for detecting
      broken snaps
    - tests/core/failover: replace boot-state with snap debug boot-vars
    - tests: fix remodel-kernel test when running on external devices
    - data/selinux: allow poking /proc/xen
    - gadget: do not crash if gadget.yaml has an empty Volumes section
    - i/b/mount-control: support creating tmpfs mounts
    - packaging: Update openSUSE spec file with apparmor-parser and
      datadir for fish
    - cmd/snap-device-helper: fix variable name typo in the unit tests
    - tests: fixed an issue with retrieval of the squashfuse repo
    - release: 2.54.1
    - tests: tidy up the top-level of ubuntu-seed during tests
    - build-aux: detect/fix dirty git revisions while snapcraft
      building
    - release: 2.54

 -- Ian Johnson <ian.johnson@canonical.com>  Mon, 21 Mar 2022 15:55:16 -0500

snapd (2.54.4-1) unstable; urgency=medium

  * New upstream release, LP: #1955137
    - t/m/interfaces-network-manager: use different channel depending on
      system
    - many: backport attrer interface changes to 2.54
    - tests: skip version check on lp-1871652 for sru validation
    - i/builtin: allow modem-manager interface to access some files in
      sysfs
    - snapstate: make "remove vulnerable version" message more
      friendly
    - tests: fix "undo purging" step in snap-run-devmode-classic
    - o/snapstate: deal with potentially invalid type of refresh.retain
      value due to lax validation
    - interfaces: custom-device
    - packaging/ubuntu-16.04/control: adjust libfuse3 dependency
    - data/env: fix fish env for all versions of fish
    - packaging/ubuntu-16.04/snapd.postinst: start socket and service
      first
    - interfaces/u2f-devices: add U2F-TOKEN
    - interfaces/seccomp: Add rseq to base seccomp template
    - tests: remove disabled snaps before calling save_snapd_state
    - overlord: skip manager tests on riscv for now
    - interfaces/opengl: add support for ARM Mali
    - devicestate: ensure permissions of /var/lib/snapd/void are
      correct
    - cmd/snap-update-ns: convert some unexpected decimal file mode
      constants to octal.
    - interfaces/shared-memory: support single wild-cards in the
      read/write paths
    - packaging: fix running autopkgtest
    - i/builtin/xilinx-dma-host: add interface for Xilinx DMA driver
    - tests: fix `tests/core/create-user` on testflinger pi3
    - tests: fix parallel-install-basic on external UC16 devices
    - tests: re-enable kernel-module-load tests on arm
    - tests: do not run k8s smoke test on 32 bit systems

 -- Michael Vogt <michael.vogt@ubuntu.com>  Thu, 03 Mar 2022 09:44:21 +0100

snapd (2.54.3-1) unstable; urgency=medium

  * New upstream release, LP: #1955137
    - bugfixes

 -- Michael Vogt <michael.vogt@ubuntu.com>  Tue, 15 Feb 2022 12:55:24 +0100

snapd (2.54.2-1) unstable; urgency=medium

  * New upstream release, LP: #1955137
    - tests: exclude interfaces-kernel-module load on arm
    - tests: ensure that test-snapd-kernel-module-load is
      removed
    - tests: do not test microk8s-smoke on arm
    - tests/core/failover: replace boot-state with snap debug boot-vars
    - tests: use snap info|awk to extract tracking channel
    - tests: fix remodel-kernel test when running on external devices
    - .github/workflows/test.yaml: also check internal snapd version for
      cleanliness
    - packaging/ubuntu-16.04/rules: eliminate seccomp modification
    - bootloader/assets/grub_*cfg_asset.go: update Copyright
    - build-aux/snap/snapcraft.yaml: adjust comment about get-version
    - .github/workflows/test.yaml: add check in github actions for dirty
      snapd snaps
    - build-aux/snap/snapcraft.yaml: use build-packages, don't fail
      dirty builds
    - data/selinux: allow poking /proc/xen

 -- Ian Johnson <ian.johnson@canonical.com>  Thu, 06 Jan 2022 15:25:16 -0600

snapd (2.54.1-1) unstable; urgency=medium

  * New upstream release, LP: #1955137
    - buid-aux: set version before calling ./generate-packaging-dir
      This fixes the "dirty" suffix in the auto-generated version

 -- Michael Vogt <michael.vogt@ubuntu.com>  Mon, 20 Dec 2021 10:06:09 +0100

snapd (2.54-1) unstable; urgency=medium

  * New upstream release, LP: #1955137
    - interfaces/builtin/opengl.go: add boot_vga sys/devices file
    - o/configstate/configcore: add tmpfs.size option
    - tests: moving to manual opensuse 15.2
    - cmd/snap-device-helper: bring back the device type identification
      behavior, but for remove action fallback only
    - cmd/snap-failure: use snapd from the snapd snap if core is not
      present
    - tests/core/failover: enable the test on core18
    - o/devicestate: ensure proper order when remodel does a simple
      switch-snap-channel
    - builtin/interfaces: add shared memory interface
    - overlord: extend kernel/base success and failover with bootenv
      checks
    - o/snapstate: check disk space w/o store if possible
    - snap-bootstrap: Mount snaps read only
    - gadget/install: do not re-create partitions using OnDiskVolume
      after deletion
    - many: fix formatting w/ latest go version
    - devicestate,timeutil: improve logging of NTP sync
    - tests/main/security-device-cgroups-helper: more debugs
    - cmd/snap: print a placeholder for version of broken snaps
    - o/snapstate: mock system with classic confinement support
    - cmd: Fixup .clangd to use correct syntax
    - tests: run spread tests in fedora-35
    - data/selinux: allow snapd to access /etc/modprobe.d
    - mount-control: step 2
    - daemon: add multiple snap sideload to API
    - tests/lib/pkgdb: install dbus-user-session during prepare, drop
      dbus-x11
    - systemd: provide more detailed errors for unimplemented method in
      emulation mode
    - tests: avoid checking TRUST_TEST_KEYS on restore on remodel-base
      test
    - tests: retry umounting /var/lib/snapd/seed on uc20 on fsck-on-boot
      test
    - o/snapstate: add hide/expose snap data to backend
    - interfaces: kernel-module-load
    - snap: add support for `snap watch
      --last={revert,enable,disable,switch}`
    - tests/main/security-udev-input-subsystem: drop info from udev
    - tests/core/kernel-and-base-single-reboot-failover,
      tests/lib/fakestore: verify failover scenario
    - tests/main/security-device-cgroups-helper: collect some debug info
      when the test fails
    - tests/nested/manual/core20-remodel: wait for device to have a
      serial before starting a remodel
    - tests/main/generic-unregister: test re-registration if not blocked
    - o/snapstate, assertsate: validation sets/undo on partial failure
    - tests: ensure snapd can be downloaded as a module
    - snapdtool, many: support additional key/value flags in info file
    - data/env: improve fish shell env setup
    - usersession/client: provide a way for client to send messages to a
      subset of users
    - tests: verify that simultaneous refresh of kernel and base
      triggers a single reboot only
    - devicestate: Unregister deletes the device key pair as well
    - daemon,tests: support forgetting device serial via API
    - asserts: change behavior of alternative attribute matcher
    - configcore: relax validation rules for hostname
    - cmd/snap-confine: do not include libglvnd libraries from the host
      system
    - overlord, tests: add managers and a spread test for UC20 to UC22
      remodel
    - HACKING.md: adjust again for building the snapd snap
    - systemd: add support for systemd unit alias names
    - o/snapstate: add InstallPathMany
    - gadget: allow EnsureLayoutCompatibility to ensure disk has all
      laid out structsnow reject/fail:
    - packaging/ubuntu, packaging/debian: depend on dbus-session-bus
      provider (#11111)
    - interfaces/interfaces/scsi_generic: add interface for scsi generic
      de… (#10936)
    - osutil/disks/mockdisk.go: add MockDevicePathToDiskMapping
    - interfaces/microstack-support: set controlsDeviceCgroup to true
    - network-setup-control: add netplan generate D-Bus rules
    - interface/builtin/log_observe: allow to access /dev/kmsg
    - .github/workflows/test.yaml: restore failing of spread tests on
      errors (nested)
    - gadget: tweaks to DiskStructureDeviceTraits + expand test cases
    - tests/lib/nested.sh: allow tests to use their own core18 in extra-
      snaps-path
    - interfaces/browser-support: Update rules for Edge
    - o/devicestate: during remodel first check pending download tasks
      for snaps
    - polkit: add a package to validate polkit policy files
    - HACKING.md: document building the snapd snap and splicing it into
      the core snap
    - interfaces/udev: fix installing snaps inside lxd in 21.10
    - o/snapstate: refactor disk space checks
    - tests: add (strict) microk8s smoke test
    - osutil/strace: try to enable strace on more arches
    - cmd/libsnap-confine-private: fix snap-device-helper device allow
      list modification on cgroup v2
    - tests/main/snapd-reexec-snapd-snap: improve debugging
    - daemon: write formdata file parts to snaps dir
    - systemd: add support for .target units
    - tests: run snap-disconnect on uc16
    - many: add experimental setting to allow using ~/.snap/data instead
      of ~/snap
    - overlord/snapstate: perform a single reboot when updating boot
      base and kernel
    - kernel/fde: add DeviceUnlockKernelHookDeviceMapperBackResolver,
      use w/ disks pkg
    - o/devicestate: introduce DeviceManager.Unregister
    - interfaces: allow receiving PropertiesChanged on the mpris plug
    - tests: new tool used to retrieve data from mongo db
    - daemon: amend ssh keys coming from the store
    - tests: Include the tools from snapd-testing-tools project in
      "$TESTSTOOLS"
    - tests: new workflow step used to report spread error to mongodb
    - interfaces/builtin/dsp: update proc files for ambarella flavor
    - gadget: replace ondisk implementation with disks package, refactor
      part calcs
    - tests: Revert "tests: disable flaky uc18 tests until systemd is
      fixed"
    - Revert: "many: Vendor apparmor-3.0.3 into the snapd snap"
    - asserts: rename "white box" to "clear box" (woke checker)
    - many: Vendor apparmor-3.0.3 into the snapd snap
    - tests: reorganize the debug-each on the spread.yaml
    - packaging: sync with downstream packaging in Fedora and openSUSE
    - tests: disable flaky uc18 tests until systemd is fixed
    - data/env: provide profile setup for fish shell
    - tests: use ubuntu-image 1.11 from stable channel
    - gadget/gadget.go: include disk schema in the disk device volume
      traits too
    - tests/main/security-device-cgroups-strict-enforced: extend the
      comments
    - README.md: point at bugs.launchpad.net/snapd instead of snappy
      project
    - osutil/disks: introduce RegisterDeviceMapperBackResolver + use for
      crypt-luks2
    - packaging: make postrm script robust against `rm` failures
    - tests: print extra debug on auto-refresh-gating test failure
    - o/assertstate, api: move enforcing/monitoring from api to
      assertstate, save history
    - tests: skip the test-snapd-timedate-control-consumer.date to avoid
      NTP sync error
    - gadget/install: use disks functions to implement deviceFromRole,
      also rename
    - tests: the `lxd` test is failing right now on 21.10
    - o/snapstate: account for deleted revs when undoing install
    - interfaces/builtin/block_devices: allow blkid to print block
      device attributes
    - gadget: include size + sector-size in DiskVolumeDeviceTraits
    - cmd/libsnap-confine-private: do not deny all devices when reusing
      the device cgroup
    - interfaces/builtin/time-control: allow pps access
    - o/snapstate/handlers: propagate read errors on "copy-snap-data"
    - osutil/disks: add more fields to Partition, populate them during
      discovery
    - interfaces/u2f-devices: add Trezor and Trezor v2 keys
    - interfaces: timezone-control, add permission for ListTimezones
      DBus call
    - o/snapstate: remove repeated test assertions
    - tests: skip `snap advise-command` test if the store is overloaded
    - cmd: create ~/snap dir with 0700 perms
    - interfaces/apparmor/template.go: allow udevadm from merged usr
      systems
    - github: leave a comment documenting reasons for pipefail
    - github: enable pipefail when running spread
    - osutil/disks: add DiskFromPartitionDeviceNode
    - gadget, many: add model param to Update()
    - cmd/snap-seccomp: add riscv64 support
    - o/snapstate: maintain a RevertStatus map in SnapState
    - tests: enable lxd tests on impish system
    - tests: (partially) revert the memory limits PR#r10241
    - o/assertstate: functions for handling validation sets tracking
      history
    - tests: some improvements for the spread log parser
    - interfaces/network-manager-observe: Update for libnm / dart
      clients
    - tests: add ntp related debug around "auto-refresh" test
    - boot: expand on the fact that reseal taking modeenv is very
      intentional
    - cmd/snap-seccomp/syscalls: update syscalls to match libseccomp
      abad8a8f4
    - data/selinux: update the policy to allow snapd to talk to
      org.freedesktop.timedate1
    - o/snapstate: keep old revision if install doesn't add new one
    - overlord/state: add a unit test for a kernel+base refresh like
      sequence
    - desktop, usersession: observe notifications
    - osutil/disks: add AllPhysicalDisks()
    - timeutil,deviceutil: fix unit tests on systems without dbus or
      without ntp-sync
    - cmd/snap-bootstrap/README: explain all the things (well most of
      them anyways)
    - docs: add run-checks dependency install instruction
    - o/snapstate: do not prune refresh-candidates if gate-auto-refresh-
      hook feature is not enabled
    - o/snapstate: test relink remodel helpers do a proper subset of
      doInstall and rework the verify*Tasks helpers
    - tests/main/mount-ns: make the test run early
    - tests: add `--debug` to netplan apply
    - many: wait for up to 10min for NTP synchronization before
      autorefresh
    - tests: initialize CHANGE_ID in _wait_autorefresh
    - sandbox/cgroup: freeze and thaw cgroups related to services and
      scopes only
    - tests: add more debug around qemu-nbd
    - o/hookstate: print cohort with snapctl refresh --pending (#10985)
    - tests: misc robustness changes
    - o/snapstate: improve install/update tests (#10850)
    - tests: clean up test tools
    - spread.yaml: show `journalctl -e` for all suites on debug
    - tests: give interfaces-udisks2 more time for the loop device to
      appear
    - tests: set memory limit for snapd
    - tests: increase timeout/add debug around nbd0 mounting (up, see
      LP:#1949513)
    - snapstate: add debug message where a snap is mounted
    - tests: give nbd0 more time to show up in preseed-lxd
    - interfaces/dsp: add more ambarella things
    - cmd/snap: improve snap disconnect arg parsing and err msg
    - tests: disable nested lxd snapd testing
    - tests: disable flaky "interfaces-udisks2" on ubuntu-18.04-32
    - o/snapstate: avoid validationSetsSuite repeating snapmgrTestSuite
    - sandbox/cgroup: wait for start transient unit job to finish
    - o/snapstate: fix task order, tweak errors, add unit tests for
      remodel helpers
    - osutil/disks: re-org methods for end of usable region, size
      information
    - build-aux: ensure that debian packaging matches build-base
    - docs: update HACKING.md instructions for snapd 2.52 and later
    - spread: run lxd tests with version from latest/edge
    - interfaces: suppress denial of sys_module capability
    - osutil/disks: add methods to replace gadget/ondisk functions
    - tests: split test tools - part 1
    - tests: fix nested tests on uc20
    - data/selinux: allow snap-confine to read udev's database
    - i/b/common_test: refactor AppArmor features test
    - tests: run spread tests on debian 11
    - o/devicestate: copy timesyncd clock timestamp during install
    - interfaces/builtin: do not probe parser features when apparmor
      isn't available
    - interface/modem-manager: allow connecting to the mbim/qmi proxy
    - tests: fix error message in run-checks
    - tests: spread test for validation sets enforcing
    - cmd/snap-confine: lazy set up of device cgroup, only when devices
      were assigned
    - o/snapstate: deduplicate snap names in remove/install/update
    - tests/main/selinux-data-context: use session when performing
      actions as test user
    - packaging/opensuse: sync with openSUSE packaging, enable AppArmor
      on 15.3+
    - interfaces: skip connection of netlink interface on older
      systems
    - asserts, o/snapstate: honor IgnoreValidation flag when checking
      installed snaps
    - tests/main/apparmor-batch-reload: fix fake apparmor_parser to
      handle --preprocess
    - sandbox/apparmor, interfaces/apparmor: detect bpf capability,
      generate snippet for s-c
    - release-tools/repack-debian-tarball.sh: fix c-vendor dir
    - tests: test for enforcing with prerequisites
    - tests/main/snapd-sigterm: fix race conditions
    - spread: run lxd tests with version from latest/stable
    - run-checks: remove --spread from help message
    - secboot: use latest secboot with tpm legacy platform and v2 fully
      optional
    - tests/lib/pkgdb: install strace on Debian 11 and Sid
    - tests: ensure systemd-timesyncd is installed on debian
    - interfaces/u2f-devices: add Nitrokey 3
    - tests: update the ubuntu-image channel to candidate
    - osutil/disks/labels: simplify decoding algorithm
    - tests: not testing lxd snap anymore on i386 architecture
    - o/snapstate, hookstate: print remaining hold time on snapctl
      --hold
    - cmd/snap: support --ignore-validation with snap install client
      command
    - tests/snapd-sigterm: be more robust against service restart
    - tests: simplify mock script for apparmor_parser
    - o/devicestate, o/servicestate: update gadget assets and cmdline
      when remodeling
    - tests/nested/manual/refresh-revert-fundamentals: re-enable
      encryption
    - osutil/disks: fix bug in BlkIDEncodeLabel, add BlkIDDecodeLabel
    - gadget, osutil/disks: fix some bugs from prior PR'sin the dir.
    - secboot: revert move to new version (revert #10715)
    - cmd/snap-confine: die when snap process is outside of snap
      specific cgroup
    - many: mv MockDeviceNameDisksToPartitionMapping ->
      MockDeviceNameToDiskMapping
    - interfaces/builtin: Add '/com/canonical/dbusmenu' path access to
      'unity7' interface
    - interfaces/builtin/hardware-observer: add /proc/bus/input/devices
      too
    - osutil/disks, many: switch to defining Partitions directly for
      MockDiskMapping
    - tests: remove extra-snaps-assertions test
    - interface/modem-manager: add accept for MBIM/QMI proxy clients
    - tests/nested/core/core20-create-recovery: fix passing of data to
      curl
    - daemon: allow enabling enforce mode
    - daemon: use the syscall connection to get the socket credentials
    - i/builtin/kubernetes_support: add access to Calico lock file
    - osutil: ensure parent dir is opened and sync'd
    - tests: using test-snapd-curl snap instead of http snap
    - overlord: add managers unit test demonstrating cyclic dependency
      between gadget and kernel updates
    - gadget/ondisk.go: include the filesystem UUID in the returned
      OnDiskVolume
    - packaging: fixes for building on openSUSE
    - o/configcore: allow hostnames up to 253 characters, with dot-
      delimited elements
    - gadget/ondisk.go: add listBlockDevices() to get all block devices
      on a system
    - gadget: add mapping trait types + functions to save/load
    - interfaces: add polkit security backend
    - cmd/snap-confine/snap-confine.apparmor.in: update ld rule for
      s390x impish
    - tests: merge coverage results
    - tests: remove "features" from fde-setup.go example
    - fde: add new device-setup support to fde-setup
    - gadget: add `encryptedDevice` and add encryptedDeviceLUKS
    - spread: use `bios: uefi` for uc20
    - client: fail fast on non-retryable errors
    - tests: support running all spread tests with experimental features
    - tests: check that a snap that doesn't have gate-auto-refresh hook
      can call --proceed
    - o/snapstate: support ignore-validation flag when updating to a
      specific snap revision
    - o/snapstate: test prereq update if started by old version
    - tests/main: disable cgroup-devices-v1 and freezer tests on 21.10
    - tests/main/interfaces-many: run both variants on all possible
      Ubuntu systems
    - gadget: mv ensureLayoutCompatibility to gadget proper, add
      gadgettest pkg
    - many: replace state.State restart support with overlord/restart
    - overlord: fix generated snap-revision assertions in remodel unit
      tests

 -- Michael Vogt <michael.vogt@ubuntu.com>  Fri, 17 Dec 2021 15:49:18 +0100

snapd (2.53.4-1) unstable; urgency=medium

  * New upstream release, LP: #1929842
    - devicestate: mock devicestate.MockTimeutilIsNTPSynchronized to
      avoid host env leaking into tests
    - timeutil: return NoTimedate1Error if it can't connect to the
      system bus

 -- Ian Johnson <ian.johnson@canonical.com>  Thu, 02 Dec 2021 17:16:48 -0600

snapd (2.53.3-1) unstable; urgency=medium

  * New upstream release, LP: #1929842
    - devicestate: Unregister deletes the device key pair as well
    - daemon,tests: support forgetting device serial via API
    - configcore: relax validation rules for hostname
    - o/devicestate: introduce DeviceManager.Unregister
    - packaging/ubuntu, packaging/debian: depend on dbus-session-bus
      provider
    - many: wait for up to 10min for NTP synchronization before
      autorefresh
    - interfaces/interfaces/scsi_generic: add interface for scsi generic
      devices
    - interfaces/microstack-support: set controlsDeviceCgroup to true
    - interface/builtin/log_observe: allow to access /dev/kmsg
    - daemon: write formdata file parts to snaps dir
    - spread: run lxd tests with version from latest/edge
    - cmd/libsnap-confine-private: fix snap-device-helper device allow
      list modification on cgroup v2
    - interfaces/builtin/dsp: add proc files for monitoring Ambarella
      DSP firmware
    - interfaces/builtin/dsp: update proc file accordingly

 -- Ian Johnson <ian.johnson@canonical.com>  Thu, 02 Dec 2021 11:42:15 -0600

snapd (2.53.2-1) unstable; urgency=medium

  * New upstream release, LP: #1946127
    - interfaces/builtin/block_devices: allow blkid to print block
      device attributes/run/udev/data/b{major}:{minor}
    - cmd/libsnap-confine-private: do not deny all devices when reusing
      the device cgroup
    - interfaces/builtin/time-control: allow pps access
    - interfaces/u2f-devices: add Trezor and Trezor v2 keys
    - interfaces: timezone-control, add permission for ListTimezones
      DBus call
    - interfaces/apparmor/template.go: allow udevadm from merged usr
      systems
    - interface/modem-manager: allow connecting to the mbim/qmi proxy
    - interfaces/network-manager-observe: Update for libnm client
      library
    - cmd/snap-seccomp/syscalls: update syscalls to match libseccomp
      abad8a8f4
    - sandbox/cgroup: freeze and thaw cgroups related to services and
      scopes only
    - o/hookstate: print cohort with snapctl refresh --pending
    - cmd/snap-confine: lazy set up of device cgroup, only when devices
      were assigned
    - tests: ensure systemd-timesyncd is installed on debian
    - tests/lib/pkgdb: install strace on Debian 11 and Sid
    - tests/main/snapd-sigterm: flush, use retry
    - tests/main/snapd-sigterm: fix race conditions
    - release-tools/repack-debian-tarball.sh: fix c-vendor dir
    - data/selinux: allow snap-confine to read udev's database
    - interfaces/dsp: add more ambarella things* interfaces/dsp: add
      more ambarella things

 -- Ian Johnson <ian.johnson@canonical.com>  Mon, 15 Nov 2021 16:09:09 -0600

snapd (2.53.1-1) unstable; urgency=medium

  * New upstream release, LP: #1946127
    - spread: run lxd tests with version from latest/stable
    - secboot: use latest secboot with tpm legacy platform and v2 fully
      optional (#10946)
    - cmd/snap-confine: die when snap process is outside of snap
      specific cgroup (2.53)
    - interfaces/u2f-devices: add Nitrokey 3
    - Update the ubuntu-image channel to candidate
    - Allow hostnames up to 253 characters, with dot-delimited elements 
      (as suggested by man 7 hostname).
    - Disable i386 until it is possible to build snapd using lxd
    - o/snapstate, hookstate: print remaining hold time on snapctl
      --hold
    - tests/snapd-sigterm: be more robust against service restart
    - tests: add a regression test for snapd hanging on SIGTERM
    - daemon: use the syscall connection to get the socket
      credentials
    - interfaces/builtin/hardware-observer: add /proc/bus/input/devices
      too
    - cmd/snap-confine/snap-confine.apparmor.in: update ld rule for
      s390x impish
    - interface/modem-manager: add accept for MBIM/QMI proxy clients
    - secboot: revert move to new version

 -- Ian Johnson <ian.johnson@canonical.com>  Thu, 21 Oct 2021 11:55:31 -0500

snapd (2.53-1) unstable; urgency=medium

  * New upstream release, LP: #1946127
    - overlord: fix generated snap-revision assertions in remodel unit
      tests
    - snap-bootstrap: wait in `mountNonDataPartitionMatchingKernelDisk`
    - interfaces/modem-manager: add access to PCIe modems
    - overlord/devicestate: record recovery capable system on a
      successful remodel
    - o/snapstate: use device ctx in prerequisite install/update
    - osutil/disks: support filtering by mount opts in
      MountPointsForPartitionRoot
    - many: support an API flag system-restart-immediate to make snap
      ops proceed immediately with system restarts
    - osutil/disks: add RootMountPointsForPartition
    - overlord/devicestate, tests: enable UC20 remodel, add spread tests
    - cmd/snap: improve snap run help message
    - o/snapstate: support ignore validation flag on install/update
    - osutil/disks: add Disk.FindMatchingPartitionWith{Fs,Part}Label
    - desktop: implement gtk notification backend and provide minimal
      notification api
    - tests: use the latest cpu family for nested tests execution
    - osutil/disks: add Partition struct and Disks.Partitions()
    - o/snapstate: prevent install hang if prereq install fails
    - osutil/disks: add Disk.KernelDevice{Node,Path} methods
    - disks: add `Size(path)` helper
    - tests: reset some mount units failing on ubuntu impish
    - osutil/disks: add DiskFromDevicePath, other misc changes
    - interfaces/apparmor: do not fail during initialization when there
      is no AppArmor profile for snap-confine
    - daemon: implement access checkers for themes API
    - interfaces/seccomp: add clone3 to default template
    - interfaces/u2f-devices: add GoTrust Idem Key
    - o/snapstate: validation sets enforcing on update
    - o/ifacestate: don't fail remove if disconnect hook fails
    - tests: fix error trying to create the extra-snaps dir which
      already exists
    - devicestate: use EncryptionType
    - cmd/libsnap-confine-private: workaround BPF memory accounting,
      update apparmor profile
    - tests: skip system-usernames-microk8s when TRUST_TEST_KEYS is
      false
    - interfaces/dsp: add a usb rule to the ambarella flavor
    - interfaces/apparmor/template.go: allow inspection of dbus
      mediation level
    - tests/main/security-device-cgroups: fix when both variants run on
      the same host
    - cmd/snap-confine: update s-c apparmor profile to allow versioned
      ld.so
    - many: rename systemd.Kind to Backend for a bit more clarity
    - cmd/libsnap-confine-private: fix set but unused variable in the
      unit tests
    - tests: fix netplan test on i386 architecture
    - tests: fix lxd-mount-units test which is based on core20 in ubuntu
      focal system
    - osutil/disks: add new `CreateLinearMapperDevice` helper
    - cmd/snap: wait while inhibition file is present
    - tests: cleanup the job workspace as first step of the actions
      workflow
    - tests: use our own image for ubuntu impish
    - o/snapstate: update default provider if missing required content
    - o/assertstate, api: update validation set assertions only when
      updating all snaps
    - fde: add HasDeviceUnlock() helper
    - secboot: move to new version
    - o/ifacestate: don't lose connections if snaps are broken
    - spread: display information about current device cgroup in debug
      dump
    - sysconfig: set TMPDIR in tests to avoid cluttering the real /tmp
    - tests, interfaces/builtin: introduce 21.10 cgroupv2 variant, tweak
      tests for cgroupv2, update builtin interfaces
    - sysconfig/cloud-init: filter MAAS c-i config from ubuntu-seed on
      grade signed
    - usersession/client: refactor doMany() method
    - interfaces/builtin/opengl.go: add libOpenGL.so* too
    - o/assertstate: check installed snaps when refreshing validation
      set assertions
    - osutil: helper for injecting run time faults in snapd
    - tests: update test nested tool part 2
    - libsnap-confine: use the pid parameter
    - gadget/gadget.go: LaidOutSystemVolumeFromGadget ->
      LaidOutVolumesFromGadget
    - tests: update the time tolerance to fix the snapd-state test
    - .github/workflows/test.yaml: revert #10809
    - tests: rename interfaces-hooks-misbehaving spread test to install-
      hook-misbehaving
    - data/selinux: update the policy to allow s-c to manipulate BPF map
      and programs
    - overlord/devicestate: make settle wait longer in remodel tests
    - kernel/fde: mock systemd-run in unit test
    - o/ifacestate: do not create stray task in batchConnectTasks if
      there are no connections
    - gadget: add VolumeName to Volume and VolumeStructure
    - cmd/libsnap-confine-private: use root when necessary for BPF
      related operations
    - .github/workflows/test.yaml: bump action-build to 1.0.9
    - o/snapstate: enforce validation sets/enforce on InstallMany
    - asserts, snapstate: return full validation set keys from
      CheckPresenceRequired and CheckPresenceInvalid
    - cmd/snap: only log translation warnings in debug/testing
    - tests/main/preseed: update for new base snap of the lxd snap
    - tests/nested/manual: use loop for checking for initialize-system
      task done
    - tests: add a local snap variant to testing prepare-image gating
      support
    - tests/main/security-device-cgroups-strict-enforced: demonstrate
      device cgroup being enforced
    - store: one more tweak for the test action timeout
    - github: do not fail when codecov upload fails
    - o/devicestate: fix flaky test remodel clash
    - o/snapstate: add ChangeID to conflict error
    - tests: fix regex of TestSnapActionTimeout test
    - tests: fix tests for 21.10
    - tests: add test for store.SnapAction() request timeout
    - tests: print user sessions info on debug-each
    - packaging: backports of golang-go 1.13 are good enough
    - sysconfig/cloudinit: add cloudDatasourcesInUseForDir
    - cmd: build gdb shims as static binaries
    - packaging/ubuntu: pass GO111MODULE to dh_auto_test
    - cmd/libsnap-confine-private, tests, sandbox: remove warnings about
      cgroup v2, drop forced devmode
    - tests: increase memory quota in quota-groups-systemd-accounting
    - tests: be more robust against a new day stepping in
    - usersession/xdgopenproxy: move PortalLauncher class to own package
    - interfaces/builtin: fix microstack unit tests on distros using
      /usr/libexec
    - cmd/snap-confine: handle CURRENT_TAGS on systems that support it
    - cmd/libsnap-confine-private: device cgroup v2 support
    - o/servicestate: Update task summary for restart action
    - packaging, tests/lib/prepare-restore: build packages without
      network access, fix building debs with go modules
    - systemd: add AtLeast() method, add mocking in systemdtest
    - systemd: use text.template to generate mount unit
    - o/hookstate/ctlcmd: Implement snapctl refresh --show-lock command
    - o/snapstate: optimize conflicts around snaps stored on
      conditional-auto-refresh task
    - tests/lib/prepare.sh: download core20 for UC20 runs via
      BASE_CHANNEL
    - mount-control: step 1
    - go: update go.mod dependencies
    - o/snapstate: enforce validation sets on snap install
    - tests: revert revert manual lxd removal
    - tests: pre-cache snaps in classic and core systems
    - tests/lib/nested.sh: split out additional helper for adding files
      to VM imgs
    - tests: update nested tool - part1
    - image/image_linux.go: add newline
    - interfaces/block-devices: support to access the state of block
      devices
    - o/hookstate: require snap-refresh-control interface for snapctl
      refresh --proceed
    - build-aux: stage libgcc1 library into snapd snap
    - configcore: add read-only netplan support
    - tests: fix fakedevicesvc service already exists
    - tests: fix interfaces-libvirt test
    - tests: remove travis leftovers
    - spread: bump delta ref to 2.52
    - packaging: ship the `snapd.apparmor.service` unit in debian
    - packaging: remove duplicated `golang-go` build-dependency
    - boot: record recovery capable systems in recovery bootenv
    - tests: skip overlord tests on riscv64 due to timeouts.
    - overlord/ifacestate: fix arguments in unit tests
    - ifacestate: undo repository connection if doConnect fails
    - many: remove unused parameters
    - tests: failure of prereqs on content interface doesn't prevent
      install
    - tests/nested/manual/refresh-revert-fundamentals: fix variable use
    - strutil: add Intersection()
    - o/ifacestate: special-case system-files and force refreshing its
      static attributes
    - interface/builtin: add qualcomm-ipc-router interface for
      AF_QIPCRTR socket protocol
    - tests:  new snapd-state tool
    - codecov: fix files pathnames
    - systemd: add mock systemd helper
    - tests/nested/core/extra-snaps-assertions: fix the match pattern
    - image,c/snap,tests: support enforcing validations in prepare-image
      via --customize JSON validation enforce(|ignore)
    - o/snapstate: enforce validation sets assertions when removing
      snaps
    - many: update deps
    - interfaces/network-control: additional ethernet rule
    - tests: use host-scaled settle timeout for hookstate tests
    - many: move to go modules
    - interfaces: no need for snapRefreshControlInterface struct
    - interfaces: introduce snap-refresh-control interface
    - tests: move interfaces-libvirt test back to 16.04
    - tests: bump the number of retries when waiting for /dev/nbd0p1
    - tests: add more space on ubuntu xenial
    - spread: add 21.10 to qemu, remove 20.10 (EOL)
    - packaging: add libfuse3-dev build dependency
    - interfaces: add microstack-support interface
    - wrappers: fix a bunch of duplicated service definitions in tests
    - tests: use host-scaled timeout to avoid riscv64 test failure
    - many: fix run-checks gofmt check
    - tests: spread test for snapctl refresh --pending/--proceed from
      the snap
    - o/assertstate,daemon: refresh validation sets assertions with snap
      declarations
    - tests: migrate tests that are only executed on xenial to bionic
    - tests: remove opensuse-15.1 and add opensuse-15.3 from spread runs
    - packaging: update master changelog for 2.51.7
    - sysconfig/cloudinit: fix bug around error state of cloud-init
    - interfaces, o/snapstate: introduce AffectsPlugOnRefresh flag
    - interfaces/interfaces/ion-memory-control: add: add interface for
      ion buf
    - interfaces/dsp: add /dev/ambad into dsp interface
    - tests: new spread log parser
    - tests: check files and dirs are cleaned for each test
    - o/hookstate/ctlcmd: unify the error message when context is
      missing
    - o/hookstate: support snapctl refresh --pending from snap
    - many: remove unused/dead code
    - cmd/libsnap-confine-private: add BPF support helpers
    - interfaces/hardware-observe: add some dmi properties
    - snapstate: abort kernel refresh if no gadget update can be found
    - many: shellcheck fixes
    - cmd/snap: add Size column to refresh --list
    - packaging: build without dwarf debugging data
    - snapstate: fix misleading `assumes` error message
    - tests: fix restore in snapfuse spread tests
    - o/assertstate: fix missing 'scheduled' header when auto refreshing
      assertions
    - o/snapstate: fail remove with invalid snap names
    - o/hookstate/ctlcmd: correct err message if missing root
    - .github/workflows/test.yaml: fix logic
    - o/snapstate: don't hold some snaps if not all snaps can be held by
      the given gating snap
    - c-vendor.c: new c-vendor subdir
    - store: make sure expectedZeroFields in tests gets updated
    - overlord: add manager test for "assumes" checking
    - store: deal correctly with "assumes" from the store raw yaml
    - sysconfig/cloudinit.go: add functions for filtering cloud-init
      config
    - cgroup-support: allow to hide cgroupv2 warning via ENV
    - gadget: Export mkfs functions for use in ubuntu-image
    - tests: set to 10 minutes the kill timeout for tests failing on
      slow boards
    - .github/workflows/test.yaml: test github.events key
    - i18n/xgettext-go: preserve already escaped quotes
    - cmd/snap-seccomp/syscalls: update syscalls list to libseccomp
      v2.2.0-428-g5c22d4b
    - github: do not try to upload coverage when working with cached run
    - tests/main/services-install-hook-can-run-svcs: shellcheck issue
      fix
    - interfaces/u2f-devices: add Nitrokey FIDO2
    - testutil: add DeepUnsortedMatches Checker
    - cmd, packaging: import BPF headers from kernel, detect whether
      host headers are usable
    - tests: fix services-refresh-mode test
    - tests: clean snaps.sh helper
    - tests: fix timing issue on security-dev-input-event-denied test
    - tests: update systems for sru validation
    - .github/workflows: add codedov again
    - secboot: remove duplicate import
    - tests: stop the service when is active in test interfaces-
      firewall-control test
    - packaging: remove TEST_GITHUB_AUTOPKGTEST support
    - packaging: merge 2.51.6 changelog back to master
    - secboot: use half the mem for KDF in AddRecoveryKey
    - secboot: switch main key KDF memory cost to 32KB
    - tests: remove the test user just when it was installed on create-
      user-2 test
    - spread: temporarily fix the ownership of /home/ubuntu/.ssh on
      21.10
    - daemon, o/snapstate: handle IgnoreValidation flag on install (2/3)
    - usersession/agent: refactor common JSON validation into own
      function
    - o/hookstate: allow snapctl refresh --proceed from snaps
    - cmd/libsnap-confine-private: fix issues identified by coverity
    - cmd/snap: print logs in local timezone
    - packaging: changelog for 2.51.5 to master
    - build-aux: build with go-1.13 in the snapcraft build too
    - config: rename "virtual" config to "external" config
    - devicestate: add `snap debug timings --ensure=install-system`
    - interfaces/builtin/raw_usb: fix platform typo, fix access to usb
      devices accessible through platform
    - o/snapstate: remove commented out code
    - cmd/snap-device-helper: reimplement snap-device-helper
    - cmd/libsnap-confine-private: fix coverity issues in tests, tweak
      uses of g_assert()
    - o/devicestate/handlers_install.go: add workaround to create dirs
      for install
    - o/assertstate: implement ValidationSetAssertionForEnforce helper
    - clang-format: stop breaking my includes
    - o/snapstate: allow auto-refresh limited to snaps affected by a
      specific gating snap
    - tests: fix core-early-config test to use tests.nested tool
    - sysconfig/cloudinit.go: measure (but don't use) gadget cloud-init
      datasource
    - c/snap,o/hookstate/ctlcmd: add JSON/string strict processing flags
      to snap/snapctl
    - corecfg: add "system.hostname" setting to the system settings
    - wrappers: measure time to enable services in StartServices()
    - configcore: fix early config timezone handling
    - tests/nested/manual: enable serial assertions on testkeys nested
      VM's
    - configcore: fix a bunch of incorrect error returns
    - .github/workflows/test.yaml: use snapcraft 4.x to build the snapd
      snap
    - packaging: merge 2.51.4 changelog back to master
    - {device,snap}state: skip kernel extraction in seeding
    - vendor: move to snapshot-4c814e1 branch and set fixed KDF options
    - tests: use bigger storage on ubuntu 21.10
    - snap: support links map in snap.yaml (and later from the store
      API)
    - o/snapstate: add AffectedByRefreshCandidates helper
    - configcore: register virtual config for timezone reading
    - cmd/libsnap-confine-private: move device cgroup files, add helper
      to deny a device
    - tests: fix cached-results condition in github actions workflow
    - interfaces/tee: add support for Qualcomm qseecom device node
    - packaging: fix build failure on bionic and simplify rules
    - o/snapstate: affectedByRefresh tweaks
    - tests: update nested wait for snapd command
    - interfaces/builtin: allow access to per-user GTK CSS overrides
    - tests/main/snapd-snap: install 4.x snapcraft to build the snapd
      snap
    - snap/squashfs: handle squashfs-tools 4.5+
    - asserts/snapasserts: CheckPresenceInvalid and
      CheckPresenceRequired methods
    - cmd/snap-confine: refactor device cgroup handling to enable easier
      v2 integration
    - tests: skip udp protocol on latest ubuntus
    - cmd/libsnap-confine-private: g_spawn_check_exit_status is
      deprecated since glib 2.69
    - interfaces: s/specifc/specific/
    - github: enable gofmt for Go 1.13 jobs
    - overlord/devicestate: UC20 specific set-model, managers tests
    - o/devicestate, sysconfig: refactor cloud-init config permission
      handling
    - config: add "virtual" config via config.RegisterVirtualConfig
    - packaging: switch ubuntu to use golang-1.13
    - snap: change `snap login --help` to not mention "buy"
    - tests: removing Ubuntu 20.10, adding 21.04 nested in spread
    - tests/many: remove lxd systemd unit to prevent unexpected
      leftovers
    - tests/main/services-install-hook-can-run-svcs: make variants more
      obvious
    - tests: force snapd-session-agent.socket to be re-generated

 -- Michael Vogt <michael.vogt@ubuntu.com>  Tue, 05 Oct 2021 20:29:14 +0200

snapd (2.52.1-1) unstable; urgency=medium

  * New upstream release, LP: #1942646
    - snap-bootstrap: wait in `mountNonDataPartitionMatchingKernelDisk`
      for the disk (if not present already)
    - many: support an API flag system-restart-immediate to make snap
      ops proceed immediately with system restarts
    - cmd/libsnap-confine-private: g_spawn_check_exit_status is
      deprecated since glib 2.69
    - interfaces/seccomp: add clone3 to default template
    - interfaces/apparmor/template.go: allow inspection of dbus
      mediation level
    - interfaces/dsp: add a usb rule to the ambarella flavor
    - cmd/snap-confine: update s-c apparmor profile to allow versioned
      ld.so
    - o/ifacestate: don't lose connections if snaps are broken
    - interfaces/builtin/opengl.go: add libOpenGL.so* too
    - interfaces/hardware-observe: add some dmi properties
    - build-aux: stage libgcc1 library into snapd snap
    - interfaces/block-devices: support to access the state of block
      devices
    - packaging: ship the `snapd.apparmor.service` unit in debian

 -- Michael Vogt <michael.vogt@ubuntu.com>  Tue, 05 Oct 2021 13:29:25 +0200

snapd (2.52-1) unstable; urgency=medium

  * New upstream release, LP: #1942646
    - interface/builtin: add qualcomm-ipc-router interface for
      AF_QIPCRTR socket protocol
    - o/ifacestate: special-case system-files and force refreshing its
      static attributes
    - interfaces/network-control: additional ethernet rule
    - packaging: update 2.52 changelog with 2.51.7
    - interfaces/interfaces/ion-memory-control: add: add interface for
      ion buf
    - packaging: merge 2.51.6 changelog back to 2.52
    - secboot: use half the mem for KDF in AddRecoveryKey
    - secboot: switch main key KDF memory cost to 32KB
    - many: merge release/2.51 change to release/2.52
    - .github/workflows/test.yaml: use snapcraft 4.x to build the snapd
      snap
    - o/servicestate: use snap app names for ExplicitServices of
      ServiceAction
    - tests/main/services-install-hook-can-run-svcs: add variant w/o
      --enable
    - o/servicestate: revert only start enabled services
    - tests: adding Ubuntu 21.10 to spread test suite
    - interface/modem-manager: add support for MBIM/QMI proxy clients
    - cmd/snap/model: support storage-safety and snaps headers too
    - o/assertstate: Implement EnforcedValidationSets helper
    - tests: using retry tool for nested tests
    - gadget: check for system-save with multi volumes if encrypting
      correctly
    - interfaces: make the service naming entirely internal to systemd
      BE
    - tests/lib/reset.sh: fix removing disabled snaps
    - store/store_download.go: use system snap provided xdelta3 priority
      + fallback
    - packaging: merge changelog from 2.51.3 back to master
    - overlord: only start enabled services
    - interfaces/builtin: add sd-control interface
    - tests/nested/cloud-init-{never-used,nocloud}-not-vuln: fix tests,
      use 2.45
    - tests/lib/reset.sh: add workaround from refresh-vs-services tests
      for all tests
    - o/assertstate: check for conflicts when refreshing and committing
      validation set asserts
    - devicestate: add support to save timings from install mode
    - tests: new tests.nested commands copy and wait-for
    - install: add a bunch of nested timings
    - tests: drop any-python wrapper
    - store: set ResponseHeaderTimeout on the default transport
    - tests: fix test-snapd-user-service-sockets test removing snap
    - tests: moving nested_exec to nested.tests exec
    - tests: add tests about services vs snapd refreshes
    - client, cmd/snap, daemon: refactor REST API for quotas to match
      CLI org
    - c/snap,asserts: create/delete-key external keypair manager
      interaction
    - tests: revert disable of the delta download tests
    - tests/main/system-usernames-microk8s: disable on centos 7 too
    - boot: support device change
    - o/snapstate: remove unused refreshSchedule argument for
      isRefreshHeld helper
    - daemon/api_quotas.go: handle conflicts, returning conflict
      response
    - tests: test for gate-auto-refresh hook error resulting in hold
    - release: 2.51.2
    - snapstate/check_snap: add snap_microk8s to shared system-
      usernames
    - snapstate: remove temporary snap file for local revisions early
    - interface: allows reading sd cards internal info from block-
      devices interface
    - tests: Renaming tool nested-state to tests.nested
    - testutil: fix typo in json checker unit tests
    - tests: ack assertions by default, add --noack option
    - overlord/devicestate: try to pick alternative recovery labels
      during remodel
    - bootloader/assets: update recovery grub to allow system labels
      generated by snapd
    - tests: print serial log just once for nested tests
    - tests: remove xenial 32 bits
    - sandbox/cgroup: do not be so eager to fail when paths do not exist
    - tests: run spread tests in ubuntu bionic 32bits
    - c/snap,asserts: start supporting ExternalKeypairManager in the
      snap key-related commands
    - tests: refresh control spread test
    - cmd/libsnap-confine-private: do not fail on ENOENT, better getline
      error handling
    - tests: disable delta download tests for now until the store is
      fixed
    - tests/nested/manual/preseed: fix for cloud images that ship
      without core18
    - boot: properly handle tried system model
    - tests/lib/store.sh: revert #10470
    - boot, seed/seedtest: tweak test helpers
    - o/servicestate: TODO and fix preexisting typo
    - o/servicestate: detect conflicts for quota group operations
    - cmd/snap/quotas: adjust help texts for quota commands
    - many/quotas: little adjustments
    - tests: add spread test for classic snaps content slots
    - o/snapstate: fix check-rerefresh task summary when refresh control
      is used
    - many: use changes + tasks for quota group operations
    - tests: fix test snap-quota-groups when checking file
      cgroupProcsFile
    - asserts: introduce ExternalKeypairManager
    - o/ifacestate: do not visit same halt tasks in waitChainSearch to
      avoid cycles
    - tests/lib/store.sh: fix make_snap_installable_with_id()
    - overlord/devicestate, overlord/assertstate: use a temporary DB
      when creating recovery systems
    - corecfg: allow using `# snapd-edit: no` header to disable pi-
      config# snapd-edit: no
    - tests/main/interfaces-ssh-keys: tweak checks for openSUSE
      Tumbleweed
    - cmd/snap: prevent cycles in waitChainSearch with snap debug state
    - o/snapstate: fix populating of affectedSnapInfo.AffectingSnaps for
      marking self as affecting
    - tests: new parameter used by retry tool to set env vars
    - tests: support parameters for match-log on journal-state tool
    - configcore: ignore system.pi-config.* setting on measured kernels
    - sandbox/cgroup: support freezing groups with unified
      hierarchy
    - tests: fix preseed test to used core20 snap on latest systems
    - testutil: introduce a checker which compares the type after having
      passed them through a JSON marshaller
    - store: tweak error message when store.Sections() download fails
    - o/servicestate: stop setting DoneStatus prematurely for quota-
      control
    - cmd/libsnap-confine-private: bump max depth of groups hierarchy to
      32
    - many: turn Contact into an accessor
    - store: make the log with download size a debug one
    - cmd/snap-update-ns: Revert "cmd/snap-update-ns: add SRCDIR to
      include search path"
    - o/devicestate: move SystemMode method before first usage
    - tests: skip tests when the sections cannot be retrieved
    - boot: support resealing with a try model
    - o/hookstate: dedicated handler for gate-auto-refresh hook
    - tests: make sure the /root/snap dir is backed up on test snap-
      user-dir-perms-fixed
    - cmd/snap-confine: make mount ns use check cgroup v2 compatible
    - snap: fix TestInstallNoPATH unit test failure when SUDO_UID is set
    - cmd/libsnap-confine-private/cgroup-support.c: Fix typo
    - cmd/snap-confine, cmd/snapd-generator: fix issues identified by
      sparse
    - o/snapstate: make conditional-auto-refresh conflict with other
      tasks via affected snaps
    - many: pass device/model info to configcore via sysconfig.Device
      interface
    - o/hookstate: return bool flag from Error function of hook handler
      to ignore hook errors
    - cmd/snap-update-ns: add SRCDIR to include search path
    - tests: fix for tests/main/lxd-mount-units test and enable
      ubuntu-21.04
    - overlord, o/devicestate: use a single test helper for resetting to
      a post boot state
    - HACKING.md: update instructions for go1.16+
    - tests: fix restore for security-dev-input-event-denied test
    - o/servicestate: move SetStatus to doQuotaControl
    - tests: fix classic-prepare-image test
    - o/snapstate: prune gating information and refresh-candidates on
      snap removal
    - o/svcstate/svcstatetest, daemon/api_quotas: fix some tests, add
      mock helper
    - cmd: a bunch of tweaks and updates
    - o/servicestate: refactor meter handling, eliminate some common
      parameters
    - o/hookstate/ctlcmd: allow snapctl refresh --pending --proceed
      syntax.
    - o/snapstate: prune refresh candidates in check-rerefresh
    - osutil: pass --extrausers option to groupdel
    - o/snapstate: remove refreshed snap from snaps-hold in
      snapstate.doInstall
    - tests/nested: add spread test for uc20 cloud.conf from gadgets
    - boot: drop model from resealing and boostate
    - o/servicestate, snap/quota: eliminate workaround for buggy
      systemds, add spread test
    - o/servicestate: introduce internal and servicestatetest
    - o/servicestate/quota_control.go: enforce minimum of 4K for quota
      groups
    - overlord/servicestate: avoid unnecessary computation of disabled
      services
    - o/hookstate/ctlcmd: do not call ProceedWithRefresh immediately
      from snapctl
    - o/snapstate: prune hold state during autoRefreshPhase1
    - wrappers/services.go: do not restart disabled or inactive
      services
    - sysconfig/cloudinit.go: allow installing both gadget + ubuntu-seed
      config
    - spread: switch LXD back to latest/candidate channel
    - interfaces/opengl: add support for Imagination PowerVR
    - boot: decouple model from seal/reseal handling via an auxiliary
      type
    - spread, tests/main/lxd: no longer manual, switch to latest/stable
    - github: try out golangci-lint
    - tests: set lxd test to manual until failures are fixed
    - tests: connect 30% of the interfaces on test interfaces-many-core-
      provided
    - packaging/debian-sid: update snap-seccomp patches for latest
      master
    - many: fix imports order (according to gci)
    - o/snapstate: consider held snaps in autoRefreshPhase2
    - o/snapstate: unlock the state before calling backend in
      undoStartSnapServices
    - tests: replace "not MATCH" by NOMATCH in tests
    - README.md: refer to new IRC server
    - cmd/snap-preseed: provide more error info if snap-preseed fails
      early on mount
    - daemon: add a Daemon argument to AccessChecker.CheckAccess
    - c/snap-bootstrap: add bind option with tests
    - interfaces/builtin/netlink_driver_test.go: add test snippet
    - overlord/devicestate: set up recovery system tasks when attempting
      a remodel
    - osutil,strutil,testutil: fix imports order (according to gci)
    - release: merge 2.51.1 changelog
    - cmd: fix imports order (according to gci)
    - tests/lib/snaps/test-snapd-policy-app-consumer: remove dsp-control
      interface
    - o/servicestate: move handlers tests to quota_handlers_test.go file
      instead
    - interfaces: add netlink-driver interface
    - interfaces: remove leftover debug print
    - systemd: refactor property parsers for int values in
      CurrentTasksCount, etc.
    - tests: fix debug section for postrm-purge test
    - tests/many: change all cloud-init passwords for ubuntu to use
      plain_test_passwd
    - asserts,interfaces,snap: fix imports order (according to gci)
    - o/servicestate/quota_control_test.go: test the handlers directly
    - tests: fix issue when checking the udev tag on test security-
      device-cgroups
    - many: introduce Store.SnapExists and use it in
      /v2/accessories/themes
    - o/snapstate: update LastRefreshTime in doLinkSnap handler
    - o/hookstate: handle snapctl refresh --proceed and --hold
    - boot: fix model inconsistency check in modeenv, extend unit tests
    - overlord/servicestate: improve test robustness with locking
    - tests: first part of the cleanup
    - tests: new note in HACKING file to clarify about
      yamlordereddictloader dependency
    - daemon: make CheckAccess return an apiError
    - overlord: fix imports ordering (according to gci)
    - o/servicestate: add quotastate handlers
    - boot: track model's sign key ID, prepare infra for tracking
      candidate model
    - daemon: have apiBaseSuite.errorReq return *apiError directly
    - o/servicestate/service_control.go: add comment about
      ExplicitServices
    - interfaces: builtin: add dm-crypt interface to support external
      storage encryption
    - daemon: split out error response code from response*.go to
      errors*.go
    - interfaces/dsp: fix typo in udev rule
    - daemon,o/devicestate: have DeviceManager.SystemMode take an
      expectation on the system
    - o/snapstate: add helpers for setting and querying holding time for
      snaps
    - many: fix quota groups for centos 7, amazon linux 2 w/ workaround
      for buggy systemd
    - overlord/servicestate: mv ensureSnapServicesForGroup to new file
    - overlord/snapstate: lock the mutex before returning from stop snap
      services undo
    - daemon: drop resp completely in favor of using respJSON
      consistently
    - overlord/devicestate: support for snap downloads in recovery
      system handlers
    - daemon: introduce a separate findResponse, simplify SyncRespone
      and drop Meta
    - overlord/snapstate, overlord/devicestate: exclusive change
      conflict check
    - wrappers, packaging, snap-mgmt: handle removing slices on purge
      too
    - services: remember if acting on the entire snap
    - store: extend context and action objects of SnapAction with
      validation-sets
    - o/snapstate: refresh control - autorefresh phase2
    - cmd/snap/quota: refactor quota CLI as per new design
    - interfaces: opengl: change path for Xilinx zocl driver
    - tests: update spread images for ubuntu-core-20 and ubuntu-21.04
    - o/servicestate/quota_control_test.go: change helper escaping
    - o/configstate/configcore: support snap set system swap.size=...
    - o/devicestate: require serial assertion before remodeling can be
      started
    - systemd: improve systemctl error reporting
    - tests/core/remodel: use model assertions signed with valid keys
    - daemon: use apiError for more of the code
    - store: fix typo in snapActionResult struct json tag
    - userd: mock `systemd --version` in privilegedDesktopLauncherSuite
    - packaging/fedora: sync with downstream packaging
    - daemon/api_quotas.go: include current memory usage information in
      results
    - daemon: introduce StructuredResponse and apiError
    - o/patch: check if we have snapd snap with correct snap type
      already in snapstate
    - tests/main/snapd-snap: build the snapd snap on all platforms with
      lxd
    - tests: new commands for snaps-state tool
    - tests/main/snap-quota-groups: add functional spread test for quota
      groups
    - interfaces/dsp: add /dev/cavalry into dsp interface
    - cmd/snap/cmd_info_test.go: make test robust against TZ changes
    - tests: moving to tests directories snaps built locally - part 2
    - usersession/userd: fix unit tests on systems using /var/lib/snapd
    - sandbox/cgroup: wait for pid to be moved to the desired cgroup
    - tests: fix snap-user-dir-perms-fixed vs format checks
    - interfaces/desktop-launch: support confined snaps launching other
      snaps
    - features: enable dbus-activation by default
    - usersession/autostart: change ~/snap perms to 0700 on startup
    - cmd/snap-bootstrap/initramfs-mounts: mount ubuntu-data nosuid
    - tests: new test static checker
    - release-tool/changelog.py: misc fixes from real world usage
    - release-tools/changelog.py: add function to generate github
      release template
    - spread, tests: Fedora 32 is EOL, drop it
    - o/snapstate: bump max postponement from 60 to 95 days
    - interfaces/apparmor: limit the number of jobs when running with a
      single CPU
    - packaging/fedora/snapd.spec: correct date format in changelog
    - packaging: merge 2.51 changelog back to master
    - packaging/ubuntu-16.04/changelog: add 2.50 and 2.50.1 changelogs,
      placeholder for 2.51
    - interfaces: allow read access to /proc/tty/drivers to modem-
      manager and ppp/dev/tty

 -- Ian Johnson <ian.johnson@canonical.com>  Fri, 03 Sep 2021 16:06:15 -0500

snapd (2.51.7-1) unstable; urgency=medium

  * New upstream release, LP: #1929842
    - cmd/snap-seccomp/syscalls: update syscalls list to libseccomp
      v2.2.0-428-g5c22d4b1
    - tests: cherry-pick shellcheck fix `bd730fd4`
    - interfaces/dsp: add /dev/ambad into dsp interface
    - many: shellcheck fixes
    - snapstate: abort kernel refresh if no gadget update can be found
    - overlord: add manager test for "assumes" checking
    - store: deal correctly with "assumes" from the store raw yaml

 -- Ian Johnson <ian.johnson@canonical.com>  Fri, 27 Aug 2021 15:26:46 -0500

snapd (2.51.6-1) unstable; urgency=medium

  * New upstream release, LP: #1929842
    - secboot: use half the mem for KDF in AddRecoveryKey
    - secboot: switch main key KDF memory cost to 32KB

 -- Ian Johnson <ian.johnson@canonical.com>  Thu, 19 Aug 2021 15:49:47 -0500

snapd (2.51.5-1) unstable; urgency=medium

  * New upstream release, LP: #1929842
    - snap/squashfs: handle squashfs-tools 4.5+
    - tests/core20-install-device-file-install-via-hook-hack: adjust
      test for 2.51
    - o/devicestate/handlers_install.go: add workaround to create dirs
      for install
    - tests: fix linter warning
    - tests: update other spread tests for new behaviour
    - tests: ack assertions by default, add --noack option
    - release-tools/changelog.py: also fix opensuse changelog date
      format
    - release-tools/changelog.py: fix typo in function name
    - release-tools/changelog.py: fix fedora date format
    - release-tools/changelog.py: handle case where we don't have a TZ
    - release-tools/changelog.py: fix line length check
    - release-tools/changelog.py: specify the LP bug for the release as
      an arg too
    - interface/modem-manager: add support for MBIM/QMI proxy
      clients
    - .github/workflows/test.yaml: use snapcraft 4.x to build the snapd
      snap

 -- Ian Johnson <ian.johnson@canonical.com>  Mon, 16 Aug 2021 15:02:40 -0500

snapd (2.51.4-1) unstable; urgency=medium

  * New upstream release, LP: #1929842
    - {device,snap}state: skip kernel extraction in seeding
    - vendor: move to snapshot-4c814e1 branch and set fixed KDF options
    - tests/interfaces/tee: fix HasLen check for udev snippets
    - interfaces/tee: add support for Qualcomm qseecom device node
    - gadget: check for system-save with multi volumes if encrypting
      correctly
    - gadget: drive-by: drop unnecessary/supported passthrough in test
      gadget.yaml

 -- Ian Johnson <ian.johnson@canonical.com>  Mon, 09 Aug 2021 18:56:18 -0500

snapd (2.51.3-1) unstable; urgency=medium

  * New upstream release, LP: #1929842
    - interfaces/builtin: add sd-control interface
    - store: set ResponseHeaderTimeout on the default transport

 -- Ian Johnson <ian.johnson@canonical.com>  Wed, 14 Jul 2021 15:26:54 -0500

snapd (2.51.2-1) unstable; urgency=medium

  * New upstream release, LP: #1929842
    - snapstate: remove temporary snap file for local revisions early
    - interface: allows reading sd cards internal info from block-
      devices interface
    - o/ifacestate: do not visit same halt tasks in waitChainSearch to
      avoid slow convergence (or unlikely cycles)
    - corecfg: allow using `# snapd-edit: no` header to disable pi-
      config
    - configcore: ignore system.pi-config.* setting on measured kernels
    - many: pass device/model info to configcore via sysconfig.Device
      interface
    - o/configstate/configcore: support snap set system swap.size=...
    - store: make the log with download size a debug one
    - interfaces/opengl: add support for Imagination PowerVR

 -- Michael Vogt <michael.vogt@ubuntu.com>  Wed, 07 Jul 2021 15:35:46 +0200

snapd (2.51.1-1) unstable; urgency=medium

  * New upstream release, LP: #1929842
    - interfaces: add netlink-driver interface
    - interfaces: builtin: add dm-crypt interface to support external
      storage encryption
    - interfaces/dsp: fix typo in udev rule
    - overlord/snapstate: lock the mutex before returning from stop
      snap services undo
    - interfaces: opengl: change path for Xilinx zocl driver
    - interfaces/dsp: add /dev/cavalry into dsp interface
    - packaging/fedora/snapd.spec: correct date format in changelog

 -- Michael Vogt <michael.vogt@ubuntu.com>  Tue, 15 Jun 2021 12:45:08 +0200

snapd (2.51-1) unstable; urgency=medium

  * New upstream release, LP: #1929842
    - cmd/snap: stacktraces debug endpoint
    - secboot: deactivate volume again when model checker fails
    - store: extra log message, a few minor cleanups
    - packaging/debian-sid: update systemd patch
    - snapstate: adjust update-gadget-assets user visible message
    - tests/nested/core/core20-create-recovery: verify that recovery
      system can be created at runtime
    - gadget: support creating vfat partitions during bootstrap
    - daemon/api_quotas.go: support updating quotas with ensure action
    - daemon: tighten access to a couple of POST endpoints that should
      be really be root-only
    - seed/seedtest, overlord/devicestate: move seed validation helper
      to seedtest
    - overlord/hookstate/ctlcmd: remove unneeded parameter
    - snap/quota: add CurrentMemoryUsage for current memory usage of a
      quota group
    - systemd: add CurrentMemoryUsage to get current memory usage for a
      unit
    - o/snapstate: introduce minimalInstallInfo interface
    - o/hookstate: print pending info (ready, inhibited or none)
    - osutil: a helper to find out the total amount of memory in the
      system
    - overlord, overlord/devicestate: allow for reloading modeenv in
      devicemgr when testing
    - daemon: refine access testing
    - spread: disable unattended-upgrades on debian
    - tests/lib/reset: make nc exit after a while when connection is
      idle
    - daemon: replace access control flags on commands with access
      checkers
    - release-tools/changelog.py: refactor regexp + file reading/writing
    - packaging/debian-sid: update locale patch for the latest master
    - overlord/devicestate: tasks for creating recovery systems at
      runtime
    - release-tools/changelog.py: implement script to update all the
      changelog files
    - tests: change machine type used for nested testsPrices:
    - cmd/snap: include locale when linting description being lower case
    - o/servicestate: add RemoveSnapFromQuota
    - interfaces/serial-port: add Qualcomm serial port devices to
      allowed list
    - packaging: merge 2.50.1 changelog back
    - interfaces/builtin: introduce raw-input interface
    - tests: remove tests.cleanup prepare from nested test
    - cmd/snap-update-ns: fix linter errors
    - asserts: fix errors reported by linter
    - o/hookstate/ctlcmd: allow system-mode for non-root
    - overlord/devicestate: comment why explicit system mode check is
      needed in ensuring tried recovery systems (#10275)
    - overlord/devicesate: observe snap writes when creating recovery
      systems
    - packaging/ubuntu-16.04/changelog: add placeholder for 2.50.1
    - tests: moving to tests directories snaps built locally - part 1
    - seed/seedwriter: fail early when system seed directory exists
    - o/snapstate: autorefresh phase1 for refresh-control
    - c/snap: more precise message for ErrorKindSystemRestart op !=
      reboot
    - tests: simplify the tests.cleanup tool
    - boot: helpers for manipulating current and good recovery systems
      list
    - o/hookstate, o/snapstate: print revision, version, channel with
      snapctl --pending
    - overlord:  unit test tweaks, use well known snap IDs, setup snap
      declarations for most common snaps
    - tests/nested/manual: add test for install-device + snapctl reboot
    - o/servicestate: restart slices + services on modifications
    - tests: update mount-ns test to support changes in the distro
    - interfaces: fix linter issues
    - overlord: mock logger in managers unit tests
    - tests: adding support for fedora-34
    - tests: adding support for debian 10 on gce
    - boot: reseal given keys when the respective boot chain has changed
    - secboot: switch encryption key size to 32 byte (thanks to Chris)
    - interfaces/dbus: allow claiming 'well-known' D-Bus names with a
      wildcard suffix
    - spread: bump delta reference version
    - interfaces: builtin: update permitted paths to be compatible with
      UC20
    - overlord: fix errors reported by linter
    - tests: remove old fedora systems from tests
    - tests: update spread url
    - interfaces/camera: allow devices in /sys/devices/platform/**/usb*
    - interfaces/udisks2: Allow access to the login manager via dbus
    - cmd/snap: exit normally if "snap changes" has no changes
      (LP #1823974)
    - tests: more fixes for spread suite on openSUSE
    - tests: fix tests expecting cgroup v1/hybrid on openSUSE Tumbleweed
    - daemon: fix linter errors
    - spread: add Fedora 34, leave a TODO about dropping Fedora 32
    - interfaces: fix linter errors
    - tests: use op.paths tools instead of dirs.sh helper - part 2
    - client: Fix linter errors
    - cmd/snap: Fix errors reported by linter
    - cmd/snap-repair: fix linter issues
    - cmd/snap-bootstrap: Fix linter errors
    - tests: update permission denied message for test-snapd-event on
      ubuntu 2104
    - cmd/snap: small tweaks based on previous reviews
    - snap/snaptest: helper that mocks both the squashfs file and a snap
      directory
    - overlord/devicestate: tweak comment about creating recovery
      systems, formatting tweaks
    - overlord/devicestate: move devicemgr base suite helpers closer to
      test suite struct
    - overlord/devicestate: keep track of tried recovery system
    - seed/seedwriter: clarify in the diagram when SetInfo is called
    - overlord/devicestate: add helper for creating recovery systems at
      runtime
    - snap-seccomp: update syscalls.go list
    - boot,image: support image.Customizations.BootFlags
    - overlord: support snapctl --halt|--poweroff in gadget install-
      device
    - features,servicestate: add experimental.quota-groups flag
    - o/servicestate: address comments from previous PR
    - tests: basic spread test for snap quota commands
    - tests: moving the snaps which are not locally built to the store
      directory
    - image,c/snap: implement prepare-image --customize
    - daemon: implement REST API for quota groups (create / list / get)
    - cmd/snap, client: snap quotas command
    - o/devicestate,o/hookstate/ctlcmd: introduce SystemModeInfo methods
      and snapctl system-mode
    - o/servicestate/quota_control.go: introduce (very) basic group
      manipulation methods
    - cmd/snap, client: snap remove-quota command
    - wrappers, quota: implement quota groups slice generation
    - snap/quotas: followups from previous PR
    - cmd/snap: introduce 'snap quota' command
    - o/configstate/configcore/picfg.go: use ubuntu-seed config.txt in
      uc20 run mode
    - o/servicestate: test has internal ordering issues, consider both
      cases
    - o/servicestate/quotas: add functions for getting and setting
      quotas in state
    - tests: new buckets for snapd-spread project on gce
    - spread.yaml: update the gce project to start using snapd-spread
    - quota: new package for managing resource groups
    - many: bind and check keys against models when using FDE hooks v2
    - many: move responsibilities down seboot -> kernel/fde and boot ->
      secboot
    - packaging: add placeholder changelog
    - o/configstate/configcore/vitality: fix RequireMountedSnapdSnap
      bug
    - overlord: properly mock usr-lib-snapd tests to mimic an Ubuntu
      Core system
    - many: hide EncryptionKey size and refactors for fde hook v2 next
      steps
    - tests: adding debug info for create user tests
    - o/hookstate: add "refresh" command to snapctl (hidden, not
      complete yet)
    - systemd: wait for zfs mounts (LP #1922293)
    - testutil: support referencing files in FileEquals checker
    - many: refactor to kernel/fde and allow `fde-setup initial-setup`
      to return json
    - o/snapstate: store refresh-candidates in the state
    - o/snapstate: helper for creating gate-auto-refresh hooks
    - bootloader/bootloadertest: provide interface implementation as
      mixins, provide a mock for recovery-aware-trusted-asses bootloader
    - tests/lib/nested: do not compress images, return early when
      restored from pristine image
    - boot: split out a helper for making recovery system bootable
    - tests: update os.query check to match new bullseye codename used
      on sid images
    - o/snapstate: helper for getting snaps affected by refresh, define
      new hook
    - wrappers: support in EnsureSnapServices a callback to observe
      changes (#10176)
    - gadget: multi line support in gadget's cmdline file
    - daemon: test that requesting restart from (early) Ensure works
    - tests: use op.paths tools instead of dirs.sh helper - part 1
    - tests: add new command to snaps-state to get current core, kernel
      and gadget
    - boot, gadget: move opening the snap container into the gadget
      helper
    - tests, overlord: extend unit tests, extend spread tests to cover
      full command line support
    - interfaces/builtin: introduce dsp interface
    - boot, bootloader, bootloader/assets: support for full command line
      override from gadget
    - overlord/devicestate, overlord/snapstate: add task for updating
      kernel command lines from gadget
    - o/snapstate: remove unused DeviceCtx argument of
      ensureInstallPreconditions
    - tests/lib/nested: proper status return for tpm/secure boot checks
    - cmd/snap, boot: add snapd_full_cmdline_args to dumped boot vars
    - wrappers/services.go: refactor helper lambda function to separate
      function
    - boot/flags.go: add HostUbuntuDataForMode
    - boot: handle updating of components that contribute to kernel
      command line
    - tests: add 20.04 to systems for nested/core
    - daemon: add new accessChecker implementations
    - boot, overlord/devicestate: consider gadget command lines when
      updating boot config
    - tests: fix prepare-image-grub-core18 for arm devices
    - tests: fix gadget-kernel-refs-update-pc test on arm and when
      $TRUST_TEST_KEY is false
    - tests: enable help test for all the systems
    - boot: set extra command line arguments when preparing run mode
    - boot: load bits of kernel command line from gadget snaps
    - tests: update layout for tests - part 2
    - tests: update layout for tests - part 1
    - tests: remove the snap profiler from the test suite
    - boot: drop gadget snap yaml which is already defined elsewhere in
      the tests
    - boot: set extra kernel command line arguments when making a
      recovery system bootable
    - boot: pass gadget path to command line helpers, load gadget from
      seed
    - tests: new os.paths tool
    - daemon: make ucrednetGet() return a *ucrednet structure
    - boot: derive boot variables for kernel command lines
    - cmd/snap-bootstrap/initramfs-mounts: fix boot-flags location from
      initramfs

 -- Ian Johnson <ian.johnson@canonical.com>  Thu, 27 May 2021 11:15:20 -0500

snapd (2.50.1-1) unstable; urgency=medium

  * New upstream release, LP: #1926005
    - interfaces: update permitted /lib/.. paths to be compatible with 
      UC20
    - interfaces: builtin: update permitted paths to be compatible with
      UC20
    - interfaces/greengrass-support: delete white spaces at the end of
      lines
    - snap-seccomp: update syscalls.go list
    - many: backport kernel command line for 2.50
    - interfaces/dbus: allow claiming 'well-known' D-Bus names with a
      wildcard suffix
    - interfaces/camera: allow devices in /sys/devices/platform/**/usb*
    - interfaces/builtin: introduce dsp interface

 -- Ian Johnson <ian.johnson@canonical.com>  Wed, 19 May 2021 10:46:02 -0500

snapd (2.50-1) unstable; urgency=medium

  * New upstream release, LP: #1926005
    - overlord: properly mock usr-lib-snapd tests to mimic an Ubuntu
      Core system
    - o/configstate/configcore/vitality: fix RequireMountedSnapdSnap bug
    - o/servicestate/servicemgr.go: add ensure loop for snap service
      units
    - wrappers/services.go: introduce EnsureSnapServices()
    - snapstate: add "kernel-assets" to featureSet
    - systemd: wait for zfs mounts
    - overlord: make servicestate responsible to compute
      SnapServiceOptions
    - boot,tests: move where we write boot-flags one level up
    - o/configstate: don't pass --root=/ when
      masking/unmasking/enabling/disabling services
    - cmd/snap-bootstrap/initramfs-mounts: write active boot-flags to
      /run
    - gadget: be more flexible with kernel content resolving
    - boot, cmd/snap: include extra cmdline args in debug boot-vars
      output
    - boot: support read/writing boot-flags from userspace/initramfs
    - interfaces/pwm: add PWM interface
    - tests/lib/prepare-restore.sh: clean out snapd changes and snaps
      before purging
    - systemd: enrich UnitStatus returned by systemd.Status() with
      Installed flag
    - tests: updated restore phase of spread tests - part 1
    - gadget: add support for kernel command line provided by the gadget
    - tests: Using GO111MODULE: "off" in spread.yaml
    - features: add gate-auto-refresh-hook feature flag
    - spread: ignore linux kernel upgrade in early stages for arch
      preparation
    - tests: use snaps-state commands and remove them from the snaps
      helper
    - o/configstate: fix panic with a sequence of config unset ops over
      same path
    - api: provide meaningful error message on connect/disconnect for
      non-installed snap
    - interfaces/u2f-devices: add HyperFIDO Pro
    - tests: add simple sanity check for systemctl show
      --property=UnitFileState for unknown service
    - tests: use tests.session tool on interfaces-desktop-document-
      portal test
    - wrappers: install D-Bus service activation files for snapd session
      tools on core
    - many: add x-gvfs-hide option to mount units
    - interfaces/builtin/gpio_test.go: actually test the generated gpio
      apparmor
    - spread: tentative workaround for arch failure caused by libc
      upgrade and cgroups v2
    - tests: add spread test for snap validate against store assertions
    - tests: remove snaps which are not used in any test
    - ci: set the accept-existing-contributors parameter for the cla-
      check action
    - daemon: introduce apiBaseSuite.(json|sync|async|error)Req (and
      some apiBaseSuite cosmetics)
    - o/devicestate/devicemgr: register install-device hook, run if
      present in install
    - o/configstate/configcore: simple refactors in preparation for new
      function
    - tests: unifying the core20 nested suite with the core nested suite
    - tests: uboot-unpacked-assets updated to reflect the real path used
      to find the kernel
    - daemon: switch api_test.go to daemon_test and various other
      cleanups
    - o/configstate/configcore/picfg.go: add hdmi_cvt support
    - interfaces/apparmor: followup cleanups, comments and tweaks
    - boot: cmd/snap-bootstrap: handle a candidate recovery system v2
    - overlord/snapstate: skip catalog refresh when snappy testing is
      enabled
    - overlord/snapstate, overlord/ifacestate: move late security
      profile removal to ifacestate
    - snap-seccomp: fix seccomp test on ppc64el
    - interfaces, interfaces/apparmor, overlord/snapstate: late removal
      of snap-confine apparmor profiles
    - cmd/snap-bootstrap/initramfs-mounts: move time forward using
      assertion times
    - tests: reset the system while preparing the test suite
    - tests: fix snap-advise-command check for 429
    - gadget: policy for gadget/kernel refreshes
    - o/configstate: deal with no longer valid refresh.timer=managed
    - interfaces/udisks2: allow locking /run/mount/utab for udisks 2.8.4
    - cla-check: Use has-signed-canonical-cla GitHub Action
    - tests: validation sets spread test
    - tests: simplify the reset.sh logic by removing not needed command
    - overlord/snapstate: make sure that snapd current symlink is not
      removed during refresh
    - tests/core/fsck-on-boot: unmount /run/mnt/snapd directly on uc20
    - tests/lib/fde-setup-hook: also verify that fde-reveal-key key data
      is base64
    - o/devicestate: split off ensuring next boot goes to run mode into
      new task
    - tests: fix cgroup-tracking test
    - boot: export helper for clearing tried system state, add tests
    - cmd/snap: use less aggressive client timeouts in unit tests
    - daemon: fix signing key validity timestamp in unit tests
    - o/{device,hook}state: encode fde-setup-request key as base64
      string
    - packaging: drop dh-systemd from build-depends on ubuntu-16.04+
    - cmd/snap/pack: unhide the compression option
    - boot: extend set try recovery system unit tests
    - cmd/snap-bootstrap: refactor handling of ubuntu-save, do not use
      secboot's implicit fallback
    - o/configstate/configcore: add hdmi_timings to pi-config
    - snapstate: reduce reRefreshRetryTimeout to 1/2 second
    - interfaces/tee: add TEE/OPTEE interface
    - o/snapstate: update validation sets assertions with auto-refresh
    - vendor: update go-tpm2/secboot to latest version
    - seed: ReadSystemEssentialAndBetterEarliestTime
    - tests: replace while commands with the retry tool
    - interfaces/builtin: update unit tests to use proper distro's
      libexecdir
    - tests: run the reset.sh helper and check test invariants while the
      test is restored
    - daemon: switch preexisting daemon_test tests to apiBaseSuite and
      .req
    - boot, o/devicestate: split makeBootable20 into two parts
    - interfaces/docker-support: add autobind unix rules to docker-
      support
    - interfaces/apparmor: allow reading
      /proc/sys/kernel/random/entropy_avail
    - tests: use retry tool instead a loops
    - tests/main/uc20-create-partitions: fix tests cleanup
    - asserts: mode where Database only assumes cur time >= earliest
      time
    - daemon: validation sets/api tests cleanup
    - tests: improve tests self documentation for nested test suite
    - api: local assertion fallback when it's not in the store
    - api: validation sets monitor mode
    - tests: use fs-state tool in interfaces tests
    - daemon:  move out /v2/login|logout and errToResponse tests from
      api_test.go
    - boot: helper for inspecting the outcome of a recovery system try
    - o/configstate, o/snapshotstate: fix handling of nil snap config on
      snapshot restore
    - tests: update documentation and checks for interfaces tests
    - snap-seccomp: add new `close_range` syscall
    - boot: revert #10009
    - gadget: remove `device-tree{,-origin}` from gadget tests
    - boot: simplify systems test setup
    - image: write resolved-content from snap prepare-image
    - boot: reseal the run key for all recovery systems, but recovery
      keys only for the good ones
    - interfaces/builtin/network-setup-{control,observe}: allow using
      netplan directly
    - tests: improve sections prepare and restore - part 1
    - tests: update details on task.yaml files
    - tests: revert os.query usage in spread.yaml
    - boot: export bootAssetsMap as AssetsMap
    - tests/lib/prepare: fix repacking of the UC20 kernel snap for with
      ubuntu-core-initramfs 40
    - client: protect against reading too much data from stdin
    - tests: improve tests documentation - part 2
    - boot: helper for setting up a try recover system
    - tests: improve tests documentation - part 1
    - tests/unit/go: use tests.session wrapper for running tests as a
      user
    - tests: improvements for snap-seccomp-syscalls
    - gadget: simplify filterUpdate (thanks to Maciej)
    - tests/lib/prepare.sh: use /etc/group and friends from the core20
      snap
    - tests: fix tumbleweed spread tests part 2
    - tests: use new commands of os.query tool on tests
    - o/snapshotstate: create snapshots directory on import
    - tests/main/lxd/prep-snapd-in-lxd.sh: dump contents of sources.list
    - packaging: drop 99-snapd.conf via dpkg-maintscript-helper
    - osutil: add SetTime() w/ 32-bit and 64-bit implementations
    - interfaces/wayland: rm Xwayland Xauth file access from wayland
      slot
    - packaging/ubuntu-16.04/rules: turn modules off explicitly
    - gadget,devicestate: perform kernel asset update for $kernel: style
      refs
    - cmd/recovery: small fix for `snap recovery` tab output
    - bootloader/lkenv: add recovery systems related variables
    - tests: fix new tumbleweed image
    - boot: fix typo, should be systems
    - o/devicestate: test that users.create.automatic is configured
      early
    - asserts: use Fetcher in AddSequenceToUpdate
    - daemon,o/c/configcore: introduce users.create.automatic
    - client, o/servicestate: expose enabled state of user daemons
    - boot: helper for checking and marking tried recovery system status
      from initramfs
    - asserts: pool changes for validation-sets (#9930)
    - daemon: move the last api_foo_test.go to daemon_test
    - asserts: include the assertion timestamp in error message when
      outside of signing key validity range
    - ovelord/snapshotstate: keep a few of the last line tar prints
      before failing
    - gadget/many: rm, delay sector size + structure size checks to
      runtime
    - cmd/snap-bootstrap/triggerwatch: fix returning wrong errors
    - interfaces: add allegro-vcu and media-control interfaces
    - interfaces: opengl: add Xilinx zocl bits
    - mkversion: check that version from changelog is set before
      overriding the output version
    - many: fix new ineffassign warnings
    - .github/workflows/labeler.yaml: try work-around to not sync
      labels
    - cmd/snap, boot: add debug set-boot-vars
    - interfaces: allow reading the Xauthority file KDE Plasma writes
      for Wayland sessions
    - tests/main/snap-repair: test running repair assertion w/ fakestore
    - tests: disable lxd tests for 21.04 until the lxd images are
      published for the system
    - tests/regression/lp-1910456: cleanup the /snap symlink when done
    - daemon: move single snap querying and ops to api_snaps.go
    - tests: fix for preseed and dbus tests on 21.04
    - overlord/snapshotstate: include the last message printed by tar in
      the error
    - interfaces/system-observe: Allow reading /proc/zoneinfo
    - interfaces: remove apparmor downgrade feature
    - snap: fix unit tests on Go 1.16
    - spread: disable Go modules support in environment
    - tests: use new path to find kernel.img in uc20 for arm devices
    - tests: find files before using cat command when checking broadcom-
      asic-control interface
    - boot: introduce good recovery systems, provide compatibility
      handling
    - overlord: add manager gadget refresh test
    - tests/lib/fakestore: support repair assertions too
    - github: temporarily disable action labeler due to issues with
      labels being removed
    - o/devicestate,many: introduce DeviceManager.preloadGadget for
      EarlyConfig
    - tests: enable ubuntu 21.04 for spread tests
    - snap: provide a useful error message if gdbserver is not installed
    - data/selinux: allow system dbus to watch /var/lib/snapd/dbus-1
    - tests/lib/prepare.sh: split reflash.sh into two parts
    - packaging/opensuse: sync with openSUSE packaging
    - packaging: disable Go modules in snapd.mk
    - snap: add deprecation noticed to "snap run --gdb"
    - daemon: add API for checking and installing available theme snaps
    - tests: using labeler action to add automatically a label to run
      nested tests
    - gadget: improve error handling around resolving content sources
    - asserts: repeat the authority cross-check in CheckSignature as
      well
    - interfaces/seccomp/template.go: allow copy_file_range
    - o/snapstate/check_snap.go: add support for many subversions in
      assumes snapdX..
    - daemon: move postSnap and inst.dispatch tests to api_snaps_test.go
    - wrappers: use proper paths for mocked mount units in tests
    - snap: rename gdbserver option to `snap run --gdbserver`
    - store: support validation sets with fetch-assertions action
    - snap-confine.apparmor.in: support tmp and log dirs on Yocto/Poky
    - packaging/fedora: sync with downstream packaging in Fedora
    - many: add Delegate=true to generated systemd units for special
      interfaces (master)
    - boot: use a common helper for mocking boot assets in cache
    - api: validate snaps against validation set assert from the store
    - wrappers: don't generate an [Install] section for timer or dbus
      activated services
    - tests/nested/core20/boot-config-update: skip when snapd was not
      built with test features
    - o/configstate,o/devicestate: introduce devicestate.EarlyConfig
      implemented by configstate.EarlyConfig
    - cmd/snap-bootstrap/initramfs-mounts: fix typo in func name
    - interfaces/builtin: mock distribution in fontconfig cache unit
      tests
    - tests/lib/prepare.sh: add another console= to the reflash magic
      grub entry
    - overlord/servicestate: expose dbus activators of a service
    - desktop/notification: test against a real session bus and
      notification server implementation
    - cmd/snap-bootstrap/initramfs-mounts: write realistic modeenv for
      recover+install
    - HACKING.md: explain how to run UC20 spread tests with QEMU
    - asserts: introduce AtSequence
    - overlord/devicestate: task for updating boot configs, spread test
    - gadget: fix documentation/typos
    - gadget: cleanup MountedFilesystem{Writer,Updater}
    - gadget: use ResolvedSource in MountedFilesystemWriter
    - snap/info.go: add doc-comment for SortServices
    - interfaces: add an optional mount-host-font-cache plug attribute
      to the desktop interface
    - osutil: skip TestReadBuildGo inside sbuild
    - o/hookstate/ctlcmd: add optional --pid and --apparmor-label
      arguments to "snapctl is-connected"
    - data/env/snapd: use quoting in case PATH contains spaces
    - boot: do not observe successful boot assets if not in run mode
    - tests: fix umount for snapd snap on fsck-on-boot testumount:
      /run/mnt/ubuntu-seed/systems/*/snaps/snapd_*.snap: no mount
    - misc: little tweaks
    - snap/info.go: ignore unknown daemons in SortSnapServices
    - devicestate: keep log from install-mode on installed system
    - seed: add LoadEssentialMeta to seed16 and allow all of its
      implementations to be called multiple times
    - cmd/snap-preseed: initialize snap.SanitizePlugsSlots for gadget in
      seeds
    - tests/core/uc20-recovery: move recover mode helpers to generic
      testslib script
    - interfaces/fwupd: allow any distros to access fw files via fwupd
    - store: method for fetching validation set assertion
    - store: switch to v2/assertions api
    - gadget: add new ResolvedContent and populate from LayoutVolume()
    - spread: use full format when listing processes
    - osutil/many: make all test pkgs osutil_test instead of "osutil"
    - tests/unit/go: drop unused environment variables, skip coverage
    - OpenGL interface: Support more Tegra libs
    - gadget,overlord: pass kernelRoot to install.Run()
    - tests: run unit tests in Focal instead of Xenial
    - interfaces/browser-support: allow sched_setaffinity with browser-
      sandbox: true
    - daemon: move query /snaps/<name> tests to api_snaps_test.go
    - cmd/snap-repair/runner.go: add SNAP_SYSTEM_MODE to env of repair
      runner
    - systemd/systemd.go: support journald JSON messages with arrays for
      values
    - cmd: make string/error code more robust against errno leaking
    - github, run-checks: do not collect coverage data on subsequent
      test runs
    - boot: boot config update & reseal
    - o/snapshotstate: handle conflicts between snapshot forget, export
      and import
    - osutil/stat.go: add RegularFileExists
    - cmd/snapd-generator: don't create mount overrides for snap-try
      snaps inside lxc
    - gadget/gadget.go: rename ubuntu-* to system-* in doc-comment
    - tests: use 6 spread workers for centos8
    - bootloader/assets: support injecting bootloader assets in testing
      builds of snapd
    - gadget: enable multi-volume uc20 gadgets in
      LaidOutSystemVolumeFromGadget; rename too
    - overlord/devicestate, sysconfig: do nothing when cloud-init is not
      present
    - cmd/snap-repair: filter repair assertions based on bases + modes
    - snap-confine: make host /etc/ssl available for snaps on classic

 -- Michael Vogt <michael.vogt@ubuntu.com>  Sat, 24 Apr 2021 12:17:45 +0200

snapd (2.49.2-1) unstable; urgency=medium

  * New upstream release, LP: #1915248
    - interfaces/tee: add TEE/OPTEE interface
    - o/configstate/configcore: add hdmi_timings to pi-config
    - interfaces/udisks2: allow locking /run/mount/utab for udisks 2.8.4
    - snap-seccomp: fix seccomp test on ppc64el
    - interfaces{,/apparmor}, overlord/snapstate:
      late removal of snap-confine apparmor profiles
    - overlord/snapstate, wrappers: add dependency on usr-lib-
      snapd.mount for services on core with snapd snap
    - o/configstate: deal with no longer valid refresh.timer=managed
    - overlord/snapstate: make sure that snapd current symlink is not
      removed during refresh
    - packaging: drop dh-systemd from build-depends on ubuntu-16.04+
    - o/{device,hook}state: encode fde-setup-request key as base64
    - snapstate: reduce reRefreshRetryTimeout to 1/2 second
    - tests/main/uc20-create-partitions: fix tests cleanup
    - o/configstate, o/snapshotstate: fix handling of nil snap config on
      snapshot restore
    - snap-seccomp: add new `close_range` syscall

 -- Michael Vogt <michael.vogt@ubuntu.com>  Fri, 26 Mar 2021 16:49:46 +0100

snapd (2.49.1-1) unstable; urgency=medium

  * New upstream release, LP: #1915248
    - tests: turn modules off explicitly in spread go unti test
    - o/snapshotstate: create snapshots directory on import
    - cmd/snap-bootstrap/triggerwatch: fix returning wrong errors
    - interfaces: add allegro-vcu and media-control interfaces
    - interfaces: opengl: add Xilinx zocl bits
    - many: fix new ineffassign warnings
    - interfaces/seccomp/template.go: allow copy_file_range
    - interfaces: allow reading the Xauthority file KDE Plasma writes
      for Wayland sessions
    - data/selinux: allow system dbus to watch
      /var/lib/snapd/dbus-1
    - Remove apparmor downgrade feature
    - Support tmp and log dirs on Yocto/Poky

 -- Michael Vogt <michael.vogt@ubuntu.com>  Mon, 08 Mar 2021 10:47:05 +0100

snapd (2.49-1) unstable; urgency=medium

  * New upstream release, LP: #1915248
    - many: add Delegate=true to generated systemd units for special
      interfaces
    - cmd/snap-bootstrap: rename ModeenvFromModel to
      EphemeralModeenvForModel
    - cmd/snap-bootstrap/initramfs-mounts: write realistic modeenv for
      recover+install
    - osutil: skip TestReadBuildGo inside sbuild
    - tests: fix umount for snapd snap on fsck-on-boot test
    - snap/info_test.go: add unit test cases for bug
    - tests/main/services-after-before: add regression spread test
    - snap/info.go: ignore unknown daemons in SortSnapServices
    - cmd/snap-preseed: initialize snap.SanitizePlugsSlots for gadget in
      seeds
    - OpenGL interface: Support more Tegra libs
    - interfaces/browser-support: allow sched_setaffinity with browser-
      sandbox: true
    - cmd: make string/error code more robust against errno leaking
    - o/snapshotstate: handle conflicts between snapshot forget, export
      and import
    - cmd/snapd-generator: don't create mount overrides for snap-try
      snaps inside lxc
    - tests: update test pkg for fedora and centos
    - gadget: pass sector size in to mkfs family of functions, use to
      select block sz
    - o/snapshotstate: fix returning of snap names when duplicated
      snapshot is detected
    - tests/main/snap-network-errors: skip flushing dns cache on
      centos-7
    - interfaces/builtin: Allow DBus property access on
      org.freedesktop.Notifications
    - cgroup-support.c: fix link to CGROUP DELEGATION
    - osutil: update go-udev package
    - packaging: fix arch-indep build on debian-sid
    - {,sec}boot: pass "key-name" to the FDE hooks
    - asserts: sort by revision with Sort interface
    - gadget: add gadget.ResolveContentPaths()
    - cmd/snap-repair: save base snap and mode in device info; other
      misc cleanups
    - tests: cleanup the run-checks script
    - asserts: snapasserts method to validate installed snaps against
      validation sets
    - tests: normalize test tools - part 1
    - snapshotstate: detect duplicated snapshot imports
    - interfaces/builtin: fix unit test expecting snap-device-helper at
      /usr/lib/snapd
    - tests: apply workaround done for snap-advise-command to apt-hooks
      test
    - tests: skip main part of snap-advise test if 429 error is
      encountered
    - many: clarify gadget role-usage consistency checks for UC16/18 vs
      UC20
    - sandbox/cgroup, tess/main: fix unit tests on v2 system, disable
      broken tests on sid
    - interfaces/builtin: more drive by fixes, import ordering, removing
      dead code
    - tests: skip interfaces-openvswitch spread test on debian sid
    - interfaces/apparmor: drive by comment fix
    - cmd/libsnap-confine-private/cleanup-funcs-test.c: rm g_autofree
      usage
    - cmd/libsnap-confine-private: make unit tests execute happily in a
      container
    - interfaces, wrappers: misc comment fixes, etc.
    - asserts/repair.go: add "bases" and "modes" support to the repair
      assertion
    - interfaces/opengl: allow RPi MMAL video decoding
    - snap: skip help output tests for go-flags v1.4.0
    - gadget: add validation for "$kernel:ref" style content
    - packaging/deb, tests/main/lxd-postrm-purge: fix purge inside
      containers
    - spdx: update to SPDX license list version: 3.11 2020-11-25
    - tests: improve hotplug test setup on classic
    - tests: update check to verify is the current system is arm
    - tests: use os-query tool to check debian, trusty and tumbleweed
    - daemon: start moving implementation to api_snaps.go
    - tests/main/snap-validate-basic: disable test on Fedora due to go-
      flags panics
    - tests: fix library path used for tests.pkgs
    - tests/main/cohorts: replace yq with a Python snippet
    - run-checks: update to match new argument syntax of ineffassign
    - tests: use apiBaseSuite for snapshots tests, fix import endpoint
      path
    - many: separate consistency/content validation into
      gadget.Validate|Content
    - o/{device,snap}state: enable devmode snaps with dangerous model
      assertions
      secboot: add test for when systemd-run does not honor
      RuntimeMaxSec
    - secboot: add workaround for snapcore/core-initrd issue #13
    - devicestate: log checkEncryption errors via logger.Noticef
    - o/daemon: validation sets api and basic spread test
    - gadget: move BuildPartitionList to install and make it unexported
    - tests: add nested spread end-to-end test for fde-hooks
    - devicestate: implement checkFDEFeatures()
    - boot: tweak resealing with fde-setup hooks
    - tests: add os query commands for subsystems and architectures
    - o/snapshotstate: don't set auto flag in the snapshot file
    - tests: use os.query tool instead of comparing the system var
    - testutil: use the original environment when calling shellcheck
    - sysconfig/cloudinit.go: add "manual_cache_clean: true" to cloud-
      init restrict file
    - gadget,o/devicestate,tests: drop EffectiveFilesystemLabel and
      instead set the implicit labels when loading the yaml
    - secboot: add new LockSealedKeys() that uses either TPM/fde-reveal-
      key
    - gadget/quantity: introduce Offset, start using it for offset
      related fields in the gadget
    - gadget: use "sealed-keys" to determine what method to use for
      reseal
    - tests/main/fake-netplan-apply: disable test on xenial for now
    - daemon: start splitting snaps op tests out of api_test.go
    - testutil: make DBusTest use a custom bus configuration file
    - tests: replace pkgdb.sh (library) with tests.pkgs (program)
    - gadget: prepare gadget kernel refs (0/N)
    - interfaces/builtin/docker-support: allow /run/containerd/s/...
    - cmd/snap-preseed: reset run inhibit locks on --reset.
    - boot: add sealKeyToModeenvUsingFdeSetupHook()
    - daemon: reorg snap.go and split out sections and icons support
      from api.go
    - sandbox/seccomp: use snap-seccomp's stdout for getting version
      info
    - daemon: split find support to its own api_*.go files and move some
      helpers
    - tests: move snapstate config defaults tests to a separate file.
    - bootloader/{lk,lkenv}: followups from #9695
    - daemon: actually move APIBaseSuite to daemon_test.apiBaseSuite
    - gadget,o/devicestate: set implicit values for schema and role
      directly instead of relying on Effective* accessors
    - daemon: split aliases support to its own api_*.go files
    - gadget: start separating rule/convention validation from basic
      soundness
    - cmd/snap-update-ns: add better unit test for overname sorting
    - secboot: use `fde-reveal-key` if available to unseal key
    - tests: fix lp-1899664 test when snapd_x1 is not installed in the
      system
    - tests: fix the scenario when the "$SRC".orig file does not exist
    - cmd/snap-update-ns: fix sorting of overname mount entries wrt
      other entries
    - devicestate: add runFDESetupHook() helper
    - bootloader/lk: add support for UC20 lk bootloader with V2 lkenv
      structs
    - daemon: split unsupported buy implementation to its own api_*.go
      files
    - tests: download timeout spread test
    - gadget,o/devicestate: hybrid 18->20 ready volume setups should be
      valid
    - o/devicestate: save model with serial in the device save db
    - bootloader: add check for prepare-image time and more tests
      validating options
    - interfaces/builtin/log_observe.go: allow controlling apparmor
      audit levels
    - hookstate: refactor around EphemeralRunHook
    - cmd/snap: implement 'snap validate' command
    - secboot,devicestate: add scaffoling for "fde-reveal-key" support
    - boot: observe successful command line update, provide a default
    - tests: New queries for the os tools
    - bootloader/lkenv: specify backup file as arg to NewEnv(), use ""
      as path+"bak"
    - osutil/disks: add FindMatchingPartitionUUIDWithPartLabel to Disk
      iface
    - daemon: split out snapctl support and snap configuration support
      to their own api_*.go files
    - snapshotstate: improve handling of multiple errors
    - tests: sign new nested-18|20* models to allow for generic serials
    - bootloader: remove installableBootloader interface and methods
    - seed: cleanup/drop some no longer valid TODOS, clarify some other
      points
    - boot: set kernel command line in modeenv during install
    - many: rename disks.FindMatching... to FindMatching...WithFsLabel
      and err type
    - cmd/snap: suppress a case of spurious stdout logging from tests
    - hookstate: add new HookManager.EphemeralRunHook()
    - daemon: move some more api tests from daemon to daemon_test
    - daemon: split apps and logs endpoints to api_apps.go and tests
    - interfaces/utf: Add Ledger to U2F devices
    - seed/seedwriter: consider modes when checking for deps
      availability
    - o/devicestate,daemon: fix reboot system action to not require a
      system label
    - cmd/snap-repair,store: increase initial retry time intervals,
      stalling TODOs
    - daemon: split interfacesCmd to api_interfaces.go
    - github: run nested suite when commit is pushed to release branch
    - client: reduce again the /v2/system-info timeout
    - tests: reset fakestore unit status
    - update-pot: fix typo in plural keyword spec
    - tests: remove workarounds that add "ubuntu-save" if missing
    - tests: add unit test for auto-refresh with validate-snap failure
    - osutil: add helper for getting the kernel command line
    - tests/main/uc20-create-partitions: verify ubuntu-save encryption
      keys, tweak not MATCH
    - boot: add kernel command lines to the modeenv file
    - spread: bump delta ref, tweak repacking to make smaller delta
      archives
    - bootloader/lkenv: add v2 struct + support using it
    - snapshotstate: add cleanup of abandonded snapshot imports
    - tests: fix uc20-create-parition-* tests for updated gadget
    - daemon: split out /v2/interfaces tests to api_interfaces_test.go
    - hookstate: implement snapctl fde-setup-{request,result}
    - wrappers, o/devicestate: remove EnableSnapServices
    - tests: enable nested on 20.10
    - daemon: simplify test helpers Get|PostReq into Req
    - daemon: move general api to api_general*.go
    - devicestate: make checkEncryption fde-setup hook aware
    - client/snapctl, store: fix typos
    - tests/main/lxd/prep-snapd-in-lxd.sh: wait for valid apt files
      before doing apt ops
    - cmd/snap-bootstrap: update model cross-check considerations
    - client,snapctl: add naive support for "stdin"
    - many: add new "install-mode: disable" option
    - osutil/disks: allow building on mac os
    - data/selinux: update the policy to allow operations on non-tmpfs
      /tmp
    - boot: add helper for generating candidate kernel lines for
      recovery system
    - wrappers: generate D-Bus service activation files
    - bootloader/many: rm ConfigFile, add Present for indicating
      presence of bloader
    - osutil/disks: allow mocking DiskFromDeviceName
    - daemon: start cleaning up api tests
    - packaging/arch: sync with AUR packaging
    - bootloader: indicate when boot config was updated
    - tests: Fix snap-debug-bootvars test to make it work on arm devices
      and core18
    - tests/nested/manual/core20-save: verify handling of ubuntu-save
      with different system variants
    - snap: use the boot-base for kernel hooks
    - devicestate: support "storage-safety" defaults during install
    - bootloader/lkenv: mv v1 to separate file,
      include/lk/snappy_boot_v1.h: little fixups
    - interfaces/fpga: add fpga interface
    - store: download timeout
    - vendor: update secboot repo to avoid including secboot.test binary
    - osutil: add KernelCommandLineKeyValue
    - gadget/gadget.go: allow system-recovery-{image,select} as roles in
      gadget.yaml
    - devicestate: implement boot.HasFDESetupHook
    - osutil/disks: add DiskFromName to get a disk using a udev name
    - usersession/agent: have session agent connect to the D-Bus session
      bus
    - o/servicestate: preserve order of services on snap restart
    - o/servicestate: unlock state before calling wrappers in
      doServiceControl
    - spread: disable unattended-upgrades on ubuntu
    - tests: testing new fedora 33 image
    - tests: fix fsck on boot on arm devices
    - tests: skip boot state test on arm devices
    - tests: updated the systems to run prepare-image-grub test
    - interfaces/raw_usb: allow read access to /proc/tty/drivers
    - tests: unmount /boot/efi in fsck-on-boot test
    - strutil/shlex,osutil/udev/netlink: minimally import go-check
    - tests: fix basic20 test on arm devices
    - seed: make a shared seed system label validation helper
    - tests/many: enable some uc20 tests, delete old unneeded tests or
      TODOs
    - boot/makebootable.go: set snapd_recovery_mode=install at image-
      build time
    - tests: migrate test from boot.sh helper to boot-state tool
    - asserts: implement "storage-safety" in uc20 model assertion
    - bootloader: use ForGadget when installing boot config
    - spread: UC20 no longer needs 2GB of mem
    - cmd/snap-confine: implement snap-device-helper internally
    - bootloader/grub: replace old reference to Managed...Blr... with
      Trusted...Blr...
    - cmd/snap-bootstrap: add readme for snap-bootstrap + real state
      diagram
    - interfaces: fix greengrass attr namingThe flavor attribute names
      are now as follows:
    - tests/lib/nested: poke the API to get the snap revisions
    - tests: compare options of mount units created by snapd and snapd-
      generator
    - o/snapstate,servicestate: use service-control task for service
      actions
    - sandbox: track applications unconditionally
    - interfaces/greengrass-support: add additional "process" flavor for
      1.11 update
    - cmd/snap-bootstrap, secboot, tests: misc cleanups, add spread test

 -- Michael Vogt <michael.vogt@ubuntu.com>  Wed, 10 Feb 2021 10:47:17 +0100

snapd (2.48.2-1) unstable; urgency=medium

  * New upstream release, LP: #1906690
    - tests: sign new nested-18|20* models to allow for generic serials
    - secboot: add extra paranoia when waiting for that fde-reveal-key
    - tests: backport netplan workarounds from #9785
    - secboot: add workaround for snapcore/core-initrd issue #13
    - devicestate: log checkEncryption errors via logger.Noticef
    - tests: add nested spread end-to-end test for fde-hooks
    - devicestate: implement checkFDEFeatures()
    - boot: tweak resealing with fde-setup hooks
    - sysconfig/cloudinit.go: add "manual_cache_clean: true" to cloud-
      init restrict file
    - secboot: add new LockSealedKeys() that uses either TPM or
      fde-reveal-key
    - gadget: use "sealed-keys" to determine what method to use for
      reseal
    - boot: add sealKeyToModeenvUsingFdeSetupHook()
    - secboot: use `fde-reveal-key` if available to unseal key
    - cmd/snap-update-ns: fix sorting of overname mount entries wrt
      other entries
    - o/devicestate: save model with serial in the device save db
    - devicestate: add runFDESetupHook() helper
    - secboot,devicestate: add scaffoling for "fde-reveal-key" support
    - hookstate: add new HookManager.EphemeralRunHook()
    - update-pot: fix typo in plural keyword spec
    - store,cmd/snap-repair: increase initial expontential time
      intervals
    - o/devicestate,daemon: fix reboot system action to not require a
      system label
    - github: run nested suite when commit is pushed to release branch
    - tests: reset fakestore unit status
    - tests: fix uc20-create-parition-* tests for updated gadget
    - hookstate: implement snapctl fde-setup-{request,result}
    - devicestate: make checkEncryption fde-setup hook aware
    - client,snapctl: add naive support for "stdin"
    - devicestate: support "storage-safety" defaults during install
    - snap: use the boot-base for kernel hooks
    - vendor: update secboot repo to avoid including secboot.test binary

 -- Michael Vogt <michael.vogt@ubuntu.com>  Tue, 15 Dec 2020 20:21:44 +0100

snapd (2.48.1-1) unstable; urgency=medium

  * New upstream release, LP: #1906690
    - gadget: disable ubuntu-boot role validation check

 -- Michael Vogt <michael.vogt@ubuntu.com>  Thu, 03 Dec 2020 17:43:30 +0100

snapd (2.48-1) unstable; urgency=medium

  * New upstream release, LP: #1904098
    - osutil: add KernelCommandLineKeyValue
    - devicestate: implement boot.HasFDESetupHook
    - boot/makebootable.go: set snapd_recovery_mode=install at image-
      build time
    - bootloader: use ForGadget when installing boot config
    - interfaces/raw_usb: allow read access to /proc/tty/drivers
    - boot: add scaffolding for "fde-setup" hook support for sealing
    - tests: fix basic20 test on arm devices
    - seed: make a shared seed system label validation helper
    - snap: add new "fde-setup" hooktype
    - cmd/snap-bootstrap, secboot, tests: misc cleanups, add spread test
    - secboot,cmd/snap-bootstrap: fix degraded mode cases with better
      device handling
    - boot,dirs,c/snap-bootstrap: avoid InstallHost* at the cost of some
      messiness
    - tests/nested/manual/refresh-revert-fundamentals: temporarily
      disable secure boot
    - snap-bootstrap,secboot: call BlockPCRProtectionPolicies in all
      boot modes
    - many: address degraded recover mode feedback, cleanups
    - tests: Use systemd-run on tests part2
    - tests: set the opensuse tumbleweed system as manual in spread.yaml
    - secboot: call BlockPCRProtectionPolicies even if the TPM is
      disabled
    - vendor: update to current secboot
    - cmd/snap-bootstrap,o/devicestate: use a secret to pair data and
      save
    - spread.yaml: increase number of workers on 20.10
    - snap: add new `snap recovery --show-keys` option
    - tests: minor test tweaks suggested in the review of 9607
    - snapd-generator: set standard snapfuse options when generating
      units for containers
    - tests: enable lxd test on ubuntu-core-20 and 16.04-32
    - interfaces: share /tmp/.X11-unix/ from host or provider
    - tests: enable main lxd test on 20.10
    - cmd/s-b/initramfs-mounts: refactor recover mode to implement
      degraded mode
    - gadget/install: add progress logging
    - packaging: keep secboot/encrypt_dummy.go in debian
    - interfaces/udev: use distro specific path to snap-device-helper
    - o/devistate: fix chaining of tasks related to regular snaps when
      preseeding
    - gadget, overlord/devicestate: validate that system supports
      encrypted data before install
    - interfaces/fwupd: enforce the confined fwupd to align Ubuntu Core
      ESP layout
    - many: add /v2/system-recovery-keys API and client
    - secboot, many: return UnlockMethod from Unlock* methods for future
      usage
    - many: mv keys to ubuntu-boot, move model file, rename keyring
      prefix for secboot
    - tests: using systemd-run instead of manually create a systemd unit
      - part 1
    - secboot, cmd/snap-bootstrap: enable or disable activation with
      recovery key
    - secboot: refactor Unlock...IfEncrypted to take keyfile + check
      disks first
    - secboot: add LockTPMSealedKeys() to lock access to keys
      independently
    - gadget: correct sfdisk arguments
    - bootloader/assets/grub: adjust fwsetup menuentry label
    - tests: new boot state tool
    - spread: use the official image for Ubuntu 20.10, no longer an
      unstable system
    - tests/lib/nested: enable snapd logging to console for core18
    - osutil/disks: re-implement partition searching for disk w/ non-
      adjacent parts
    - tests: using the nested-state tool in nested tests
    - many: seal a fallback object to the recovery boot chain
    - gadget, gadget/install: move helpers to install package, refactor
      unit tests
    - dirs: add "gentoo" to altDirDistros
    - update-pot: include file locations in translation template, and
      extract strings from desktop files
    - gadget/many: drop usage of gpt attr 59 for indicating creation of
      partitions
    - gadget/quantity: tweak test name
    - snap: fix failing unittest for quantity.FormatDuration()
    - gadget/quantity: introduce a new package that captures quantities
    - o/devicestate,a/sysdb: make a backup of the device serial to save
    - tests: fix rare interaction of tests.session and specific tests
    - features: enable classic-preserves-xdg-runtime-dir
    - tests/nested/core20/save: check the bind mount and size bump
    - o/devicetate,dirs: keep device keys in ubuntu-save/save for UC20
    - tests: rename hasHooks to hasInterfaceHooks in the ifacestate
      tests
    - o/devicestate: unit test tweaks
    - boot: store the TPM{PolicyAuthKey,LockoutAuth}File in ubuntu-save
    - testutil, cmd/snap/version: fix misc little errors
    - overlord/devicestate: bind mount ubuntu-save under
      /var/lib/snapd/save on startup
    - gadget/internal: tune ext4 setting for smaller filesystems
    - tests/nested/core20/save: a test that verifies ubuntu-save is
      present and set up
    - tests: update google sru backend to support groovy
    - o/ifacestate: handle interface hooks when preseeding
    - tests: re-enable the apt hooks test
    - interfaces,snap: use correct type: {os,snapd} for test data
    - secboot: set metadata and keyslots sizes when formatting LUKS2
      volumes
    - tests: improve uc20-create-partitions-reinstall test
    - client, daemon, cmd/snap: cleanups from #9489 + more unit tests
    - cmd/snap-bootstrap: mount ubuntu-save during boot if present
    - secboot: fix doc comment on helper for unlocking volume with key
    - tests: add spread test for refreshing from an old snapd and core18
    - o/snapstate: generate snapd snap wrappers again after restart on
      refresh
    - secboot: version bump, unlock volume with key
    - tests/snap-advise-command: re-enable test
    - cmd/snap, snapmgr, tests: cleanups after #9418
    - interfaces: deny connected x11 plugs access to ICE
    - daemon,client: write and read a maintenance.json file for when
      snapd is shut down
    - many: update to secboot v1 (part 1)
    - osutil/disks/mockdisk: panic if same mountpoint shows up again
      with diff opts
    - tests/nested/core20/gadget,kernel-reseal: add sanity checks to the
      reseal tests
    - many: implement snap routine console-conf-start for synchronizing
      auto-refreshes
    - dirs, boot: add ubuntu-save directories and related locations
    - usersession: fix typo in test name
    - overlord/snapstate: refactor ihibitRefresh
    - overlord/snapstate: stop warning about inhibited refreshes
    - cmd/snap: do not hardcode snapshot age value
    - overlord,usersession: initial notifications of pending refreshes
    - tests: add a unit test for UpdateMany where a single snap fails
    - o/snapstate/catalogrefresh.go: don't refresh catalog in install
      mode uc20
    - tests: also check snapst.Current in undo-unlink tests
    - tests: new nested tool
    - o/snapstate: implement undo handler for unlink-snap
    - tests: clean systems.sh helper and migrate last set of tests
    - tests: moving the lib section from systems.sh helper to os.query
      tool
    - tests/uc20-create-partitions: don't check for grub.cfg
    - packaging: make sure that static binaries are indeed static, fix
      openSUSE
    - many: have install return encryption keys for data and save,
      improve tests
    - overlord: add link participant for linkage transitions
    - tests: lxd smoke test
    - tests: add tests for fsck; cmd/s-b/initramfs-mounts: fsck ubuntu-
      seed too
    - tests: moving main suite from systems.sh to os.query tool
    - tests: moving the core test suite from systems.sh to os.query tool
    - cmd/snap-confine: mask host's apparmor config
    - o/snapstate: move setting updated SnapState after error paths
    - tests: add value to INSTANCE_KEY/regular
    - spread, tests: tweaks for openSUSE
    - cmd/snap-confine: update path to snap-device-helper in AppArmor
      profile
    - tests: new os.query tool
    - overlord/snapshotstate/backend: specify tar format for snapshots
    - tests/nested/manual/minimal-smoke: use 384MB of RAM for nested
      UC20
    - client,daemon,snap: auto-import does not error on managed devices
    - interfaces: PTP hardware clock interface
    - tests: use tests.backup tool
    - many: verify that unit tests work with nosecboot tag and without
      secboot package
    - wrappers: do not error out on read-only /etc/dbus-1/session.d
      filesystem on core18
    - snapshots: import of a snapshot set
    - tests: more output for sbuild test
    - o/snapstate: re-order remove tasks for individual snap revisions
      to remove current last
    - boot: skip some unit tests when running as root
    - o/assertstate: introduce
      ValidationTrackingKey/ValidationSetTracking and basic methods
    - many: allow ignoring running apps for specific request
    - tests: allow the searching test to fail under load
    - overlord/snapstate: inhibit startup while unlinked
    - seed/seedwriter/writer.go: check DevModeConfinement for dangerous
      features
    - tests/main/sudo-env: snap bin is available on Fedora
    - boot, overlord/devicestate: list trusted and managed assets
      upfront
    - gadget, gadget/install: support for ubuntu-save, create one during
      install if needed
    - spread-shellcheck: temporary workaround for deadlock, drop
      unnecessary test
    - snap: support different exit-code in the snap command
    - logger: use strutil.KernelCommandLineSplit in
      debugEnabledOnKernelCmdline
    - logger: fix snapd.debug=1 parsing
    - overlord: increase refresh postpone limit to 14 days
    - spread-shellcheck: use single thread pool executor
    - gadget/install,secboot: add debug messages
    - spread-shellcheck: speed up spread-shellcheck even more
    - spread-shellcheck: process paths from arguments in parallel
    - tests: tweak error from tests.cleanup
    - spread: remove workaround for openSUSE go issue
    - o/configstate: create /etc/sysctl.d when applying early config
      defaults
    - tests: new tests.backup tool
    - tests: add tests.cleanup pop sub-command
    - tests: migration of the main suite to snaps-state tool part 6
    - tests: fix journal-state test
    - cmd/snap-bootstrap/initramfs-mounts: split off new helper for misc
      recover files
    - cmd/snap-bootstrap/initramfs-mounts: also copy /etc/machine-id for
      same IP addr
    - packaging/{ubuntu,debian}: add liblzo2-dev as a dependency for
      building snapd
    - boot, gadget, bootloader: observer preserves managed bootloader
      configs
    - tests/nested/manual: add uc20 grade signed cloud-init test
    - o/snapstate/autorefresh.go: eliminate race when launching
      autorefresh
    - daemon,snapshotstate: do not return "size" from Import()
    - daemon: limit reading from snapshot import to Content-Length
    - many: set/expect Content-Length header when importing snapshots
    - github: switch from ::set-env command to environment file
    - tests: migration of the main suite to snaps-state tool part 5
    - client: cleanup the Client.raw* and Client.do* method families
    - tests: moving main suite to snaps-state tool part 4
    - client,daemon,snap: use constant for snapshot content-type
    - many: fix typos and repeated "the"
    - secboot: fix tpm connection leak when it's not enabled
    - many: scaffolding for snapshots import API
    - run-checks: run spread-shellcheck too
    - interfaces: update network-manager interface to allow
      ObjectManager access from unconfined clients
    - tests: move core and regression suites to snaps-state tool
    - tests: moving interfaces tests to snaps-state tool
    - gadget: preserve files when indicated by content change observer
    - tests: moving smoke test suite and some tests from main suite to
      snaps-state tool
    - o/snapshotstate: pass set id to backend.Open, update tests
    - asserts/snapasserts: introduce ValidationSets
    - o/snapshotstate: improve allocation of new set IDs
    - boot: look at the gadget for run mode bootloader when making the
      system bootable
    - cmd/snap: allow snap help vs --all to diverge purposefully
    - usersession/userd: separate bus name ownership from defining
      interfaces
    - o/snapshotstate: set snapshot set id from its filename
    - o/snapstate: move remove-related tests to snapstate_remove_test.go
    - desktop/notification: switch ExpireTimeout to time.Duration
    - desktop/notification: add unit tests
    - snap: snap help output refresh
    - tests/nested/manual/preseed: include a system-usernames snap when
      preseeding
    - tests: fix sudo-env test
    - tests: fix nested core20 shellcheck bug
    - tests/lib: move to new directory when restoring PWD, cleanup
      unpacked unpacked snap directories
    - desktop/notification: add bindings for FDO notifications
    - dbustest: fix stale comment references
    - many: move ManagedAssetsBootloader into TrustedAssetsBootloader,
      drop former
    - snap-repair: add uc20 support
    - tests: print all the serial logs for the nested test
    - o/snapstate/check_snap_test.go: mock osutil.Find{U,G}id to avoid
      bug in test
    - cmd/snap/auto-import: stop importing system user assertions from
      initramfs mnts
    - osutil/group.go: treat all non-nil errs from user.Lookup{Group,}
      as Unknown*
    - asserts: deserialize grouping only once in Pool.AddBatch if needed
    - gadget: allow content observer to have opinions about a change
    - tests: new snaps-state command - part1
    - o/assertstate: support refreshing any number of snap-declarations
    - boot: use test helpers
    - tests/core/snap-debug-bootvars: also check snap_mode
    - many/apparmor: adjust rules for reading profile/ execing new
      profiles for new kernel
    - tests/core/snap-debug-bootvars: spread test for snap debug boot-
      vars
    - tests/lib/nested.sh: more little tweaks
    - tests/nested/manual/grade-signed-above-testkeys-boot: enable kvm
    - cmd/s-b/initramfs-mounts: use ConfigureTargetSystem for install,
      recover modes
    - overlord: explicitly set refresh-app-awareness in tests
    - kernel: remove "edition" from kernel.yaml and add "update"
    - spread: drop vendor from the packed project archive
    - boot: fix debug bootloader variables dump on UC20 systems
    - wrappers, systemd: allow empty root dir and conditionally do not
      pass --root to systemctl
    - tests/nested/manual: add test for grades above signed booting with
      testkeys
    - tests/nested: misc robustness fixes
    - o/assertstate,asserts: use bulk refresh to refresh snap-
      declarations
    - tests/lib/prepare.sh: stop patching the uc20 initrd since it has
      been updated now
    - tests/nested/manual/refresh-revert-fundamentals: re-enable test
    - update-pot: ignore .go files inside .git when running xgettext-go
    - tests: disable part of the lxd test completely on 16.04.
    - o/snapshotstate: tweak comment regarding snapshot filename
    - o/snapstate: improve snapshot iteration
    - bootloader: lk cleanups
    - tests: update to support nested kvm without reboots on UC20
    - tests/nested/manual/preseed: disable system-key check for 20.04
      image
    - spread.yaml: add ubuntu-20.10-64 to qemu
    - store: handle v2 error when fetching assertions
    - gadget: resolve device mapper devices for fallback device lookup
    - tests/nested/cloud-init-many: simplify tests and unify
      helpers/seed inputs
    - tests: copy /usr/lib/snapd/info to correct directory
    - check-pr-title.py * : allow "*" in the first part of the title
    - many: typos and small test tweak
    - tests/main/lxd: disable cgroup combination for 16.04 that is
      failing a lot
    - tests: make nested signing helpers less confusing
    - tests: misc nested changes
    - tests/nested/manual/refresh-revert-fundamentals: disable
      temporarily
    - tests/lib/cla_check: default to Python 3, tweaks, formatting
    - tests/lib/cl_check.py: use python3 compatible code

 -- Michael Vogt <michael.vogt@ubuntu.com>  Thu, 19 Nov 2020 17:51:02 +0100

snapd (2.47.1-1) unstable; urgency=medium

  * New upstream release, LP: #1895929
    - o/configstate: create /etc/sysctl.d when applying early config
      defaults
    - cmd/snap-bootstrap/initramfs-mounts: also copy /etc/machine-id for
      same IP addr
    - packaging/{ubuntu,debian}: add liblzo2-dev as a dependency for
      building snapd
    - cmd/snap: allow snap help vs --all to diverge purposefully
    - snap: snap help output refresh

 -- Michael Vogt <michael.vogt@ubuntu.com>  Thu, 08 Oct 2020 09:30:44 +0200

snapd (2.47-1) unstable; urgency=medium

  * New upstream release, LP: #1895929
    - tests: fix nested core20 shellcheck bug
    - many/apparmor: adjust rule for reading apparmor profile for new
      kernel
    - snap-repair: add uc20 support
    - cmd/snap/auto-import: stop importing system user assertions from
      initramfs mnts
    - cmd/s-b/initramfs-mounts: use ConfigureTargetSystem for install,
      recover modes
    - gadget: resolve device mapper devices for fallback device lookup
    - secboot: add boot manager profile to pcr protection profile
    - sysconfig,o/devicestate: mv DisableNoCloud to
      DisableAfterLocalDatasourcesRun
    - tests: make gadget-reseal more robust
    - tests: skip nested images pre-configuration by default
    - tests: fix for basic20 test running on external backend and rpi
    - tests: improve kernel reseal test
    - boot: adjust comments, naming, log success around reseal
    - tests/nested, fakestore: changes necessary to run nested uc20
      signed/secured tests
    - tests: add nested core20 gadget reseal test
    - boot/modeenv: track unknown keys in Read and put back into modeenv
      during Write
    - interfaces/process-control: add sched_setattr to seccomp
    - boot: with unasserted kernels reseal if there's a hint modeenv
      changed
    - client: bump the default request timeout to 120s
    - configcore: do not error in console-conf.disable for install mode
    - boot: streamline bootstate20.go reseal and tests changes
    - boot: reseal when changing kernel
    - cmd/snap/model: specify grade in the model command output
    - tests: simplify
      repack_snapd_snap_with_deb_content_and_run_mode_first_boot_tweaks
    - test: improve logging in nested tests
    - nested: add support to telnet to serial port in nested VM
    - secboot: use the snapcore/secboot native recovery key type
    - tests/lib/nested.sh: use more focused cloud-init config for uc20
    - tests/lib/nested.sh: wait for the tpm socket to exist
    - spread.yaml, tests/nested: misc changes
    - tests: add more checks to disk space awareness spread test
    - tests: disk space awareness spread test
    - boot: make MockUC20Device use a model and MockDevice more
      realistic
    - boot,many: reseal only when meaningful and necessary
    - tests/nested/core20/kernel-failover: add test for failed refresh
      of uc20 kernel
    - tests: fix nested to work with qemu and kvm
    - boot: reseal when updating boot assets
    - tests: fix snap-routime-portal-info test
    - boot: verify boot chain file in seal and reseal tests
    - tests: use full path to test-snapd-refresh.version binary
    - boot: store boot chains during install, helper for checking
      whether reseal is needed
    - boot: add call to reseal an existing key
    - boot: consider boot chains with unrevisioned kernels incomparable
    - overlord: assorted typos and miscellaneous changes
    - boot: group SealKeyModelParams by model, improve testing
    - secboot: adjust parameters to buildPCRProtectionProfile
    - strutil: add SortedListsUniqueMergefrom the doc comment:
    - snap/naming: upgrade TODO to TODO:UC20
    - secboot: add call to reseal an existing key
    - boot: in seal.go adjust error message and function names
    - o/snapstate: check available disk space in RemoveMany
    - boot: build bootchains data for sealing
    - tests: remove "set -e" from function only shell libs
    - o/snapstate: disk space check on UpdateMany
    - o/snapstate: disk space check with snap update
    - snap: implement new `snap reboot` command
    - boot: do not reorder boot assets when generating predictable boot
      chains and other small tweaks
    - tests: some fixes and improvements for nested execution
    - tests/core/uc20-recovery: fix check for at least specific calls to
      mock-shutdown
    - boot: be consistent using bootloader.Role* consts instead of
      strings
    - boot: helper for generating secboot load chains from a given boot
      asset sequence
    - boot: tweak boot chains to support a list of kernel command lines,
      keep track of model and kernel boot file
    - boot,secboot: switch to expose and use snapcore/secboot load event
      trees
    - tests: use `nested_exec` in core{20,}-early-config test
    - devicestate: enable cloud-init on uc20 for grade signed and
      secured
    - boot: add "rootdir" to baseBootenvSuite and use in tests
    - tests/lib/cla_check.py: don't allow users.noreply.github.com
      commits to pass CLA
    - boot: represent boot chains, helpers for marshalling and
      equivalence checks
    - boot: mark successful with boot assets
    - client, api: handle insufficient space error
    - o/snapstate: disk space check with single snap install
    - configcore: "service.console-conf.disable" is gadget defaults only
    - packaging/opensuse: fix for /usr/libexec on TW, do not hardcode
      AppArmor profile path
    - tests: skip udp protocol in nfs-support test on ubuntu-20.10
    - packaging/debian-sid: tweak code preparing _build tree
    - many: move seal code from gadget/install to boot
    - tests: remove workaround for cups on ubuntu-20.10
    - client: implement RebootToSystem
    - many: seed.Model panics now if called before LoadAssertions
    - daemon: add /v2/systems "reboot" action API
    - github: run tests also on push to release branches
    - interfaces/bluez: let slot access audio streams
    - seed,c/snap-bootstrap: simplify snap-bootstrap seed reading with
      new seed.ReadSystemEssential
    - interfaces: allow snap-update-ns to read /proc/cmdline
    - tests: new organization for nested tests
    - o/snapstate, features: add feature flags for disk space awareness
    - tests: workaround for cups issue on 20.10 where default printer is
      not configured.
    - interfaces: update cups-control and add cups for providing snaps
    - boot: keep track of the original asset when observing updates
    - tests: simplify and fix tests for disk space checks on snap remove
    - sysconfig/cloudinit.go: add AllowCloudInit and use GadgetDir for
      cloud.conf
    - tests/main: mv core specific tests to core suite
    - tests/lib/nested.sh: reset the TPM when we create the uc20 vm
    - devicestate: rename "mockLogger" to "logbuf"
    - many: introduce ContentChange for tracking gadget content in
      observers
    - many: fix partion vs partition typo
    - bootloader: retrieve boot chains from bootloader
    - devicestate: add tests around logging in RequestSystemAction
    - boot: handle canceled update
    - bootloader: tweak doc comments (thanks Samuele)
    - seed/seedwriter: test local asserted snaps with UC20 grade signed
    - sysconfig/cloudinit.go: add DisableNoCloud to
      CloudInitRestrictOptions
    - many: use BootFile type in load sequences
    - boot,bootloader: clarifications after the changes to introduce
      bootloader.Options.Role
    - boot,bootloader,gadget: apply new bootloader.Options.Role
    - o/snapstate, features: add feature flag for disk space check on
      remove
    - testutil: add checkers for symbolic link target
    - many: refactor tpm seal parameter setting
    - boot/bootstate20: reboot to rollback to previous kernel
    - boot: add unit test helpers
    - boot: observe update & rollback of trusted assets
    - interfaces/utf: Add MIRKey to u2f devices
    - o/devicestate/devicestate_cloudinit_test.go: test cleanup for uc20
      cloud-init tests
    - many: check that users of BaseTest don't forget to consume
      cleanups
    - tests/nested/core20/tpm: verify trusted boot assets tracking
    - github: run macOS job with Go 1.14
    - many: misc doc-comment changes and typo fixes
    - o/snapstate: disk space check with InstallMany
    - many: cloud-init cleanups from previous PR's
    - tests: running tests on opensuse leap 15.2
    - run-checks: check for dirty build tree too
    - vendor: run ./get-deps.sh to update the secboot hash
    - tests: update listing test for "-dirty" versions
    - overlord/devicestate: do not release the state lock when updating
      gadget assets
    - secboot: read kernel efi image from snap file
    - snap: add size to the random access file return interface
    - daemon: correctly parse Content-Type HTTP header.
    - tests: account for apt-get on core18
    - cmd/snap-bootstrap/initramfs-mounts: compute string outside of
      loop
    - mkversion.sh: simple hack to include dirty in version if the tree
      is dirty
    - cgroup,snap: track hooks on system bus only
    - interfaces/systemd: compare dereferenced Service
    - run-checks: only check files in git for misspelling
    - osutil: add a package doc comment (via doc.go)
    - boot: complain about reused asset name during initial install
    - snapstate: installSize helper that calculates total size of snaps
      and their prerequisites
    - snapshots: export of snapshots
    - boot/initramfs_test.go: reset boot vars on the bootloader for each
      iteration

 -- Michael Vogt <michael.vogt@ubuntu.com>  Tue, 29 Sep 2020 17:19:13 +0200

snapd (2.46.1-1) unstable; urgency=medium

  * New upstream release, LP: #1891134
    - interfaces: allow snap-update-ns to read
      /proc/cmdline
    - github: run macOS job with Go 1.14
    - o/snapstate, features: add feature flag for disk space check on
      remove
    - tests: account for apt-get on core18
    - mkversion.sh: include dirty in version if the tree
      is dirty
    - interfaces/systemd: compare dereferenced Service
    - vendor.json: update mysterious secboot SHA again

 -- Michael Vogt <michael.vogt@ubuntu.com>  Fri, 04 Sep 2020 17:42:54 +0200

snapd (2.46-1) unstable; urgency=medium

  * New upstream release, LP: #1891134
    - logger: add support for setting snapd.debug=1 on kernel cmdline
    - o/snapstate: check disk space before creating automatic snapshot
      on remove
    - boot, o/devicestate: observe existing recovery bootloader trusted
      boot assets
    - many: use transient scope for tracking apps and hooks
    - features: add HiddenSnapFolder feature flag
    - tests/lib/nested.sh: fix partition typo, unmount the image on uc20
      too
    - runinhibit: open the lock file in read-only mode in IsLocked
    - cmd/s-b/initramfs-mounts: make recover -> run mode transition
      automatic
    - tests: update spread test for unknown plug/slot with snapctl is-
      connected
    - osutil: add OpenExistingLockForReading
    - kernel: add kernel.Validate()
    - interfaces: add vcio interface
    - interfaces/{docker,kubernetes}-support: load overlay and support
      systemd cgroup driver
    - tests/lib/nested.sh: use more robust code for finding what loop
      dev we mounted
    - cmd/snap-update-ns: detach all bind-mounted file
    - snap/snapenv: set SNAP_REAL_HOME
    - packaging: umount /snap on purge in containers
    - interfaces: misc policy updates xlvi
    - secboot,cmd/snap-bootstrap: cross-check partitions before
      unlocking, mounting
    - boot: copy boot assets cache to new root
    - gadget,kernel: add new kernel.{Info,Asset} struct and helpers
    - o/hookstate/ctlcmd: make is-connected check whether the plug or
      slot exists
    - tests: find -ignore_readdir_race when scanning cgroups
    - interfaces/many: deny arbitrary desktop files and misc from
      /usr/share
    - tests: use "set -ex" in prep-snapd-in-lxd.sh
    - tests: re-enable udisks test on debian-sid
    - cmd/snapd-generator: use PATH fallback if PATH is not set
    - tests: disable udisks2 test on arch linux
    - github: use latest/stable go, not latest/edge
    - tests: remove support for ubuntu 19.10 from spread tests
    - tests: fix lxd test wrongly tracking 'latest'
    - secboot: document exported functions
    - cmd: compile snap gdbserver shim correctly
    - many: correctly calculate the desktop file prefix everywhere
    - interfaces: add kernel-crypto-api interface
    - corecfg: add "system.timezone" setting to the system settings
    - cmd/snapd-generator: generate drop-in to use fuse in container
    - cmd/snap-bootstrap/initramfs-mounts: tweak names, add comments
      from previous PR
    - interfaces/many: miscellaneous updates for strict microk8s
    - secboot,cmd/snap-bootstrap: don't import boot package from secboot
    - cmd/snap-bootstrap/initramfs-mounts: call systemd-mount instead of
      the-tool
    - tests: work around broken update of systemd-networkd
    - tests/main/install-fontconfig-cache-gen: enhance test by
      verifying, add fonts to test
    - o/devicestate: wrap asset update observer error
    - boot: refactor such that bootStateUpdate20 mainly carries Modeenv
    - mkversion.sh: disallow changelog versions that have git in it, if
      we also have git version
    - interfaces/many: miscellaneous updates for strict microk8s
    - snap: fix repeated "cannot list recovery system" and add test
    - boot: track trusted assets during initial install, assets cache
    - vendor: update secboot to fix key data validation
    - tests: unmount FUSE file-systems from XDG runtime dir
    - overlord/devicestate: workaround non-nil interface with nil struct
    - sandbox/cgroup: remove temporary workaround for multiple cgroup
      writers
    - sandbox/cgroup: detect dangling v2 cgroup
    - bootloader: add helper for creating a bootloader based on gadget
    - tests: support different images on nested execution
    - many: reorg cmd/snapinfo.go into snap and new client/clientutil
    - packaging/arch: use external linker when building statically
    - tests: cope with ghost cgroupv2
    - tests: fix issues related to restarting systemd-logind.service
    - boot, o/devicestate: TrustedAssetUpdateObserver stubs, hook up to
      gadget updates
    - vendor: update github.com/kr/pretty to fix diffs of values with
      pointer cycles
    - boot: move bootloaderKernelState20 impls to separate file
    - .github/workflows: move snap building to test.yaml as separate
      cached job
    - tests/nested/manual/minimal-smoke: run core smoke tests in a VM
      meeting minimal requirements
    - osutil: add CommitAs to atomic file
    - gadget: introduce content update observer
    - bootloader: introduce TrustedAssetsBootloader, implement for grub
    - o/snapshotstate: helpers for calculating disk space needed for an
      automatic snapshot
    - gadget/install: retrieve command lines from bootloader
    - boot/bootstate20: unify commit method impls, rm
      bootState20MarkSuccessful
    - tests: add system information and image information when debug
      info is displayed
    - tests/main/cgroup-tracking: try to collect some information about
      cgroups
    - boot: introduce current_boot_assets and
      current_recovery_boot_assets to modeenv
    - tests: fix for timing issues on journal-state test
    - many: remove usage and creation of hijacked pid cgroup
    - tests: port regression-home-snap-root-owned to tests.session
    - tests: run as hightest via tests.session
    - github: run CLA checks on self-hosted workers
    - github: remove Ubuntu 19.10 from actions workflow
    - tests: remove End-Of-Life opensuse/fedora releases
    - tests: remove End-Of-Life releases from spread.yaml
    - tests: fix debug section of appstream-id test
    - interfaces: check !b.preseed earlier
    - tests: work around bug in systemd/debian
    - boot: add deepEqual, Copy helpers for Modeenv to simplify
      bootstate20 refactor
    - cmd: add new "snap recovery" command
    - interfaces/systemd: use emulation mode when preseeding
    - interfaces/kmod: don't load kernel modules in kmod backend when
      preseeding
    - interfaces/udev: do not reload udevadm rules when preseeding
    - cmd/snap-preseed: use snapd from the deb if newer than from seeds
    - boot: fancy marshaller for modeenv values
    - gadget, osutil: use atomic file copy, adjust tests
    - overlord: use new tracking cgroup for refresh app awareness
    - github: do not skip gofmt with Go 1.9/1.10
    - many: introduce content write observer, install mode glue, initial
      seal stubs
    - daemon,many: switch to use client.ErrorKind and drop the local
      errorKind...
    - tests: new parameters for nested execution
    - client: move all error kinds into errors.go and add doc strings
    - cmd/snap: display the error in snap debug seeding if seeding is in
      error
    - cmd/snap/debug/seeding: use unicode for proper yaml
    - tests/cmd/snap-bootstrap/initramfs-mounts: add test case for empty
      recovery_mode
    - osutil/disks: add mock disk and tests for happy path of mock disks
    - tests: refresh/revert snapd in uc20
    - osutil/disks: use a dedicated error to indicate a fs label wasn't
      found
    - interfaces/system-key: in WriteSystemKey during tests, don't call
      ParserFeatures
    - boot: add current recovery systems to modeenv
    - bootloader: extend managed assets bootloader interface to compose
      a candidate command line
    - interfaces: make the unmarshal test match more the comment
    - daemon/api: use pointers to time.Time for debug seeding aspect
    - o/ifacestate: update security profiles in connect undo handler
    - interfaces: add uinput interface
    - cmd/snap-bootstrap/initramfs-mounts: add doSystemdMount + unit
      tests
    - o/devicestate: save seeding/preseeding times for use with debug
      seeding api
    - cmd/snap/debug: add "snap debug seeding" command for preseeding
      debugging
    - tests/main/selinux-clean: workaround SELinux denials triggered by
      linger setup on Centos8
    - bootloader: compose command line with mode and extra arguments
    - cmd/snap, daemon: detect and bail purge on multi-snap
    - o/ifacestate: fix bug in snapsWithSecurityProfiles
    - interfaces/builtin/multipass: replace U+00A0 no-break space with
      simple space
    - bootloader/assets: generate bootloader assets from files
    - many/tests/preseed: reset the preseeded images before preseeding
      them
    - tests: drop accidental accents from e
    - secboot: improve key sealing tests
    - tests: replace _wait_for_file_change with retry
    - tests: new fs-state which replaces the files.sh helper
    - sysconfig/cloudinit_test.go: add test for initramfs case, rm "/"
      from path
    - cmd/snap: track started apps and hooks
    - tests/main/interfaces-pulseaudio: disable start limit checking for
      pulseaudio service
    - api: seeding debug api
    - .github/workflows/snap-build.yaml: build the snapd snap via GH
      Actions too
    - tests: moving journalctl.sh to a new journal-state tool
    - tests/nested/manual: add spread tests for cloud-init vuln
    - bootloader/assets: helpers for registering per-edition snippets,
      register snippets for grub
    - data,packaging,wrappers: extend D-Bus service activation search
      path
    - spread: add opensuse 15.2 and tumbleweed for qemu
    - overlord,o/devicestate: restrict cloud-init on Ubuntu Core
    - sysconfig/cloudinit: add RestrictCloudInit
    - cmd/snap-preseed: check that target path exists and is a directory
      on --reset
    - tests: check for pids correctly
    - gadget,gadget/install: refactor partition table update
    - sysconfig/cloudinit: add CloudInitStatus func + CloudInitState
      type
    - interface/fwupd: add more policies for making fwupd upstream
      strict
    - tests: new to-one-line tool which replaces the strings.sh helper
    - interfaces: new helpers to get and compare system key, for use
      with seeding debug api
    - osutil, many: add helper for checking whether the process is a go
      test binary
    - cmd/snap-seccomp/syscalls: add faccessat2
    - tests: adjust xdg-open after launcher changes
    - tests: new core config helper
    - usersession/userd: do not modify XDG_DATA_DIRS when calling xdg-
      open
    - cmd/snap-preseed: handle relative chroot path
    - snapshotstate: move sizer to osutil.Sizer()
    - tests/cmd/snap-bootstrap/initramfs-mounts: rm duplicated env ref
      kernel tests
    - gadget/install,secboot: use snapcore/secboot luks2 api
    - boot/initramfs_test.go: add Commentf to more Assert()'s
    - tests/lib: account for changes in arch package file name extension
    - bootloader/bootloadertest: fix comment typo
    - bootloader: add helper for getting recovery system environment
      variables
    - tests: preinstall shellcheck and run tests on focal
    - strutil: add a helper for parsing kernel command line
    - osutil: add CheckFreeSpace helper
    - secboot: update tpm connection error handling
    - packaging, cmd/snap-mgmt, tests: remove modules files on purge
    - tests: add tests.cleanup helper
    - packaging: add "ca-certificates" to build-depends
    - tests: more checks in core20 early config spread test
    - tests: fix some snapstate tests to use pointers for
      snapmgrTestSuite
    - boot: better naming of helpers for obtaining kernel command line
    - many: use more specific check for unit test mocking
    - systemd/escape: fix issues with "" and "\t" handling
    - asserts: small improvements and corrections for sequence-forming
      assertions' support
    - boot, bootloader: query kernel command line of run mod and
      recovery mode systems
    - snap/validate.go: disallow snap layouts with new top-level
      directories
    - tests: allow to add a new label to run nested tests as part of PR
      validation
    - tests/core/gadget-update-pc: port to UC20
    - tests: improve nested tests flexibility
    - asserts: integer headers: disallow prefix zeros and make parsing
      more uniform
    - asserts: implement Database.FindSequence
    - asserts: introduce SequenceMemberAfter in the asserts backstores
    - spread.yaml: remove tests/lib/tools from PATH
    - overlord: refuse to install snaps whose activatable D-Bus services
      conflict with installed snaps
    - tests: shorten lxd-state undo-mount-changes
    - snap-confine: don't die if a device from sysfs path cannot be
      found by udev
    - tests: fix argument handling of apt-state
    - tests: rename lxd-tool to lxd-state
    - tests: rename user-tool to user-state, fix --help
    - interfaces: add gconf interface
    - sandbox/cgroup: avoid parsing security tags twice
    - tests: rename version-tool to version-compare
    - cmd/snap-update-ns: handle anomalies better
    - tests: fix call to apt.Package.mark_install(auto_inst=True)
    - tests: rename mountinfo-tool to mountinfo.query
    - tests: rename memory-tool to memory-observe-do
    - tests: rename invariant-tool to tests.invariant
    - tests: rename apt-tool to apt-state
    - many: managed boot config during run mode setup
    - asserts: introduce the concept of sequence-forming assertion types
    - tests: tweak comments/output in uc20-recovery test
    - tests/lib/pkgdb: do not use quiet when purging debs
    - interfaces/apparmor: allow snap-specific /run/lock
    - interfaces: add system-source-code for access to /usr/src
    - sandbox/cgroup: extend SnapNameFromPid with tracking cgroup data
    - gadget/install: move udev trigger to gadget/install
    - many: make nested spread tests more reliable
    - tests/core/uc20-recovery: apply hack to get gopath in recover mode
      w/ external backend
    - tests: enable tests on uc20 which now work with the real model
      assertion
    - tests: enable system-snap-refresh test on uc20
    - gadget, bootloader: preserve managed boot assets during gadget
      updates
    - tests: fix leaked dbus-daemon in selinux-clean
    - tests: add servicestate.Control tests
    - tests: fix "restart.service"
    - wrappers: helper for enabling services - extract and move enabling
      of services into a helper
    - tests: new test to validate refresh and revert of kernel and
      gadget on uc20
    - tests/lib/prepare-restore: collect debug info when prepare purge
      fails
    - bootloader: allow managed bootloader to update its boot config
    - tests: Remove unity test from nightly test suite
    - o/devicestate: set mark-seeded to done in the task itself
    - tests: add spread test for disconnect undo caused by failing
      disconnect hook
    - sandbox/cgroup: allow discovering PIDs of given snap
    - osutil/disks: support IsDecryptedDevice for mountpoints which are
      dm devices
    - osutil: detect autofs mounted in /home
    - spread.yaml: allow amazon-linux-2-64 qemu with
      ec2-user/ec2-user
    - usersession: support additional zoom URL schemes
    - overlord: mock timings.DurationThreshold in TestNewWithGoodState
    - sandbox/cgroup: add tracking helpers
    - tests: detect stray dbus-daemon
    - overlord: refuse to install snaps providing user daemons on Ubuntu
      14.04
    - many: move encryption and installer from snap-boostrap to gadget
    - o/ifacestate: fix connect undo handler
    - interfaces: optimize rules of multiple connected iio/i2c/spi plugs
    - bootloader: introduce managed bootloader, implement for grub
    - tests: fix incorrect check in smoke/remove test
    - asserts,seed: split handling of essential/not essential model
      snaps
    - gadget: fix typo in mounted filesystem updater
    - gadget: do only one mount point lookup in mounted fs updater
    - tests/core/snap-auto-mount: try to make the test more robust
    - tests: adding ubuntu-20.04 to google-sru backend
    - o/servicestate: add updateSnapstateServices helper
    - bootloader: pull recovery grub config from internal assets
    - tests/lib/tools: apply linger workaround when needed
    - overlord/snapstate: graceful handling of denied "managed" refresh
      schedule
    - snapstate: fix autorefresh from classic->strict
    - overlord/configstate: add system.kernel.printk.console-loglevel
      option
    - tests: fix assertion disk handling for nested UC systems
    - snapstate: use testutil.HostScaledTimeout() in snapstate tests
    - tests: extra worker for google-nested backend to avoid timeout
      error on uc20
    - snapdtool: helper to check whether the current binary is reexeced
      from a snap
    - tests: mock servicestate in api tests to avoid systemctl checks
    - many: rename back snap.Info.GetType to Type
    - tests/lib/cla_check: expect explicit commit range
    - osutil/disks: refactor diskFromMountPointImpl a bit
    - o/snapstate: service-control task handler
    - osutil: add disks pkg for associating mountpoints with
      disks/partitions
    - gadget,cmd/snap-bootstrap: move partitioning to gadget
    - seed: fix LoadEssentialMeta when gadget is not loaded
    - cmd/snap: Debian does not allow $SNAP_MOUNT_DIR/bin in sudo
      secure_path
    - asserts: introduce new assertion validation-set
    - asserts,daemon: add support for "serials" field in system-user
      assertion
    - data/sudo: drop a failed sudo secure_path workaround
    - gadget: mv encodeLabel to osutil/disks.EncodeHexBlkIDFormat
    - boot, snap-bootstrap: move initramfs-mounts logic to boot pkg
    - spread.yaml: update secure boot attribute name
    - interfaces/block_devices: add NVMe subsystem devices, support
      multipath paths
    - tests: use the "jq" snap from the edge channel
    - tests: simplify the tpm test by removing the test-snapd-mokutil
      snap
    - boot/bootstate16.go: clean snap_try_* vars when not in Trying
      status too
    - tests/main/sudo-env: check snap path under sudo
    - tests/main/lxd: add test for snaps inside nested lxd containers
      not working
    - asserts/internal: expand errors about invalid serialized grouping
      labels
    - usersession/userd: add msteams url support
    - tests/lib/prepare.sh: adjust comment about sgdisk
    - tests: fix how gadget pc is detected when the snap does not exist
      and ls fails
    - tests: move a few more tests to snapstate_update_test.go
    - tests/main: add spread test for running svc from install hook
    - tests/lib/prepare: increase the size of the uc16/uc18 partitions
    - tests/special-home-can-run-classic-snaps: re-enable
    - workflow: test PR title as part of the static checks again
    - tests/main/xdg-open-compat: backup and restore original xdg-open
    - tests: move update-related tests to snapstate_update_test.go
    - cmd,many: move Version and bits related to snapd tools to
      snapdtool, merge cmdutil
    - tests/prepare-restore.sh: reset-failed systemd-journald before
      restarting
    - interfaces: misc small interface updates
    - spread: use find rather than recursive ls, skip mounted snaps
    - tests/lib/prepare-restore.sh: if we failed to purge snapd deb, ls
      /var/lib/snapd
    - tests: enable snap-auto-mount test on core20
    - cmd/snap: do not show $PATH warning when executing under sudo on a
      known distro
    - asserts/internal: add some iteration benchmarks
    - sandbox/cgroup: improve pid parsing code
    - snap: add new `snap run --experimental-gdbserver` option
    - asserts/internal: limit Grouping size switching to a bitset
      representationWe don't always use the bit-set representation
      because:
    - snap: add an activates-on property to apps for D-Bus activation
    - dirs: delete unused Cloud var, fix typo
    - sysconfig/cloudinit: make callers of DisableCloudInit use
      WritableDefaultsDir
    - tests: fix classic ubuntu core transition auth
    - tests: fail in setup_reflash_magic() if there is snapd state left
    - tests: port interfaces-many-core-provided to tests.session
    - tests: wait after creating partitions with sfdisk
    - bootloader: introduce bootloarder assets, import grub.cfg with an
      edition marker
    - riscv64: bump timeouts
    - gadget: drop dead code, hide exports that are not used externally
    - tests: port 2 uc20 part1
    - tests: fix bug waiting for snap command to be ready
    - tests: move try-related tests to snapstate_try_test.go
    - tests: add debug for 20.04 prepare failure
    - travis.yml: removed, all our checks run in GH actions now
    - tests: clean up up the use of configcoreSuite in the configcore
      tests
    - sandbox/cgroup: remove redundant pathOfProcPidCgroup
    - sandbox/cgroup: add tests for ParsePids
    - tests: fix the basic20 test for uc20 on external backend
    - tests: use configcoreSuite in journalSuite and remove some
      duplicated code
    - tests: move a few more tests to snapstate_install_test
    - tests: assorted small patches
    - dbusutil/dbustest: separate license from package
    - interfaces/builtin/time-control: allow POSIX clock API
    - usersession/userd: add "slack" to the white list of URL schemes
      handled by xdg-open
    - tests: check that host settings like hostname are settable on core
    - tests: port xdg-settings test to tests.session
    - tests: port snap-handle-link test to tests.session
    - arch: add riscv64
    - tests: core20 early defaults spread test
    - tests: move install tests from snapstate_test.go to
      snapstate_install_test.go
    - github: port macOS sanity checks from travis
    - data/selinux: allow checking /var/cache/app-info
    - o/devicestate: core20 early config from gadget defaults
    - tests: autoremove after removing lxd in preseed-lxd test
    - secboot,cmd/snap-bootstrap: add tpm sealing support to secboot
    - sandbox/cgroup: move FreezerCgroupDir from dirs.go
    - tests: update the file used to detect the boot path on uc20
    - spread.yaml: show /var/lib/snapd in debug
    - cmd/snap-bootstrap/initramfs-mounts: also copy systemd clock +
      netplan files
    - snap/naming: add helpers to parse app and hook security tags
    - tests: modernize retry tool
    - tests: fix and trim debug section in xdg-open-portal
    - tests: modernize and use snapd.tool
    - vendor: update to latest github.com/snapcore/bolt for riscv64
    - cmd/snap-confine: add support for libc6-lse
    - interfaces: miscellaneous policy updates xlv
    - interfaces/system-packages-doc: fix typo in variable names
    - tests: port interfaces-calendar-service to tests.session
    - tests: install/run the lzo test snap too
    - snap: (small) refactor of `snap download` code for
      testing/extending
    - data: fix shellcheck warnings in snapd.sh.in
    - packaging: disable buildmode=pie for riscv64
    - tests: install test-snapd-rsync snap from edge channel
    - tests: modernize tests.session and port everything using it
    - tests: add ubuntu 20.10 to spread tests
    - cmd/snap/remove: mention snap restore/automatic snapshots
    - dbusutil: move all D-Bus helpers and D-Bus test helpers
    - wrappers: pass 'disable' flag to StopServices wrapper
    - osutil: enable riscv64 build
    - snap/naming: add ParseSecurityTag and friends
    - tests: port document-portal-activation to session-tool
    - bootloader: rename test helpers to reflect we are mocking EFI boot
      locations
    - tests: disable test of nfs v3 with udp proto on debian-sid
    - tests: plan to improve the naming and uniformity of utilities
    - tests: move *-tool tests to their own suite
    - snap-bootstrap: remove sealed key file on reinstall
    - bootloader/ubootenv: don't panic with an empty uboot env
    - systemd: rename actualFsTypeAndMountOptions to
      hostFsTypeAndMountOptions
    - daemon: fix filtering of service-control changes for snap.app
    - tests: spread test for preseeding in lxd container
    - tests: fix broken snapd.session agent.socket
    - wrappers: add RestartServices function and ReloadOrRestart to
      systemd
    - o/cmdstate: handle ignore flag on exec-command tasks
    - gadget: make ext4 filesystems with or without metadata checksum
    - tests: update statx test to run on all LTS releases
    - configcore: show better error when disabling services
    - interfaces: add hugepages-control
    - interfaces-ssh-keys: Support reading /etc/ssh/ssh_config.d/
    - tests: run ubuntu-20.04-* tests on all ubuntu-2* releases
    - tests: skip interfaces-openvswitch for centos 8 in nightly suite
    - tests: reload systemd --user for root, if present
    - tests: reload systemd after editing /etc/fstab
    - tests: add missing dependencies needed for sbuild test on debian
    - tests: reload systemd after removing pulseaudio
    - image, tests: core18 early config.
    - interfaces: add system-packages-doc interface
    - cmd/snap-preseed, systemd: fix handling of fuse.squashfuse when
      preseeding
    - interfaces/fwupd: allow bind mount to /boot on core
    - tests: improve oom-vitality tests
    - tests: add fedora 32 to spread.yaml
    - config: apply vitality-hint immediately when the config changes
    - tests: port snap-routine-portal-info to session-tool
    - configcore: add "service.console-conf.disable" config option
    - tests: port xdg-open to session-tool
    - tests: port xdg-open-compat to session-tool
    - tests: port interfaces-desktop-* to session-tool
    - spread.yaml: apply yaml formatter/linter
    - tests: port interfaces-wayland to session-tool
    - o/devicestate: refactor current system handling
    - snap-mgmt: perform cleanup of user services
    - snap/snapfile,squashfs: followups from 8729
    - boot, many: require mode in modeenv
    - data/selinux: update policy to allow forked processes to call
      getpw*()
    - tests: log stderr from dbus-monitor
    - packaging: build cmd/snap and cmd/snap-bootstrap with nomanagers
      tag
    - snap/squashfs: also symlink snap Install with uc20 seed snap dir
      layout
    - interfaces/builtin/desktop: do not mount fonts cache on distros
      with quirks
    - data/selinux: allow snapd to remove/create the its socket
    - testutil/exec.go: set PATH after running shellcheck
    - tests: silence stderr from dbus-monitor
    - snap,many: mv Open to snapfile pkg to support add'l options to
      Container methods
    - devicestate, sysconfig: revert support for cloud.cfg.d/ in the
      gadget
    - github: remove workaround for bug 133 in actions/cache
    - tests: remove dbus.sh
    - cmd/snap-preseed: improve mountpoint checks of the preseeded
      chroot
    - spread.yaml: add ps aux to debug section
    - github: run all spread systems in a single go with cached results
    - test: session-tool cli tweaks
    - asserts: rest of the Pool API
    - tests: port interfaces-network-status-classic to session-tool
    - packaging: remove obsolete 16.10,17.04 symlinks
    - tests: setup portals before starting user session
    - o/devicestate: typo fix
    - interfaces/serial-port: add NXP SC16IS7xx (ttySCX) to allowed
      devices
    - cmd/snap/model: support store, system-user-authority keys in
      --verbose
    - o/devicestate: raise conflict when requesting system action while
      seeding
    - tests: detect signs of crashed snap-confine
    - tests: sign kernel and gadget to run nested tests using current
      snapd code
    - tests: remove gnome-online-accounts we install
    - tests: fix the issue where all the tests were executed on secboot
      system
    - tests: port interfaces-accounts-service to session-tool
    - interfaces/network-control: bring /var/lib/dhcp from host
    - image,cmd/snap,tests: add support for store-wide cohort keys
    - configcore: add nomanagers buildtag for conditional build
    - tests: port interfaces-password-manager-service to session-tool
    - o/devicestate: cleanup system actions supported by recover mode
    - snap-bootstrap: remove create-partitions and update tests
    - tests: fix nested tests
    - packaging/arch: update PKGBUILD to match one in AUR
    - tests: port interfaces-location-control to session-tool
    - tests: port interfaces-contacts-service to session-tool
    - state: log task errors in the journal too
    - o/devicestate: change how current system is reported for different
      modes
    - devicestate: do not report "ErrNoState" for seeded up
    - tests: add a note about broken test sequence
    - tests: port interfaces-autopilot-introspection to session-tool
    - tests: port interfaces-dbus to session-tool
    - packaging: update sid packaging to match 16.04+
    - tests: enable degraded test on uc20
    - c/snaplock/runinhibit: add run inhibition operations
    - tests: detect and report root-owned files in /home
    - tests: reload root's systemd --user after snapd tests
    - tests: test registration with serial-authority: [generic]
    - cmd/snap-bootstrap/initramfs-mounts: copy auth.json and macaroon-
      key in recover
    - tests/mount-ns: stop binfmt_misc mount unit
    - cmd/snap-bootstrap/initramfs-mounts: use booted kernel partition
      uuid if available
    - daemon, tests: indicate system mode, test switching to recovery
      and back to run
    - interfaces/desktop: silence more /var/lib/snapd/desktop/icons
      denials
    - tests/mount-ns: update to reflect new UEFI boot mode
    - usersession,tests: clean ups for userd/settings.go and move
      xdgopenproxy under usersession
    - tests: disable mount-ns test
    - tests: test user belongs to systemd-journald, on core20
    - tests: run core/snap-set-core-config on uc20 too
    - tests: remove generated session-agent units
    - sysconfig: use new _writable_defaults dir to create cloud config
    - cmd/snap-bootstrap/initramfs-mounts: cosmetic changes in prep for
      future work
    - asserts: make clearer that with label we mean a serialized label
    - cmd/snap-bootstrap: tweak recovery trigger log messages
    - asserts: introduce PoolTo 
    - userd: allow setting default-url-scheme-handler
    - secboot: append uuid to ubuntu-data when decrypting
    - o/configcore: pass extra options to FileSystemOnlyApply
    - tests: add dbus-user-session to bionic and reorder package names
    - boot, bootloader: adjust comments, expand tests
    - tests: improve debugging of user session agent tests
    - packaging: add the inhibit directory
    - many: add core.resiliance.vitality-hint config setting
    - tests: test adjustments and fixes for recently published images
    - cmd/snap: coldplug auto-import assertions from all removable
      devices
    - secboot,cmd/snap-bootstrap: move initramfs-mounts tpm access to
      secboot
    - tests: not fail when boot dir cannot be determined
    - tests: new directory used to store the cloud images on gce
    - tests: inject snapd from edge into seeds of the image in manual
      preseed test
    - usersession/agent,wrappers: fix races between Shutdown and Serve
    - tests: add dependency needed for next upgrade of bionic
    - tests: new test user is used for external backend
    - cmd/snap: fix the order of positional parameters in help output
    - tests: don't create root-owned things in ~test
    - tests/lib/prepare.sh: delete patching of the initrd
    - cmd/snap-bootstrap/initramfs-mounts: add sudoers to dirs to copy
      as well
    - progress: tweak multibyte label unit test data
    - o/devicestate,cmd/snap-bootstrap: seal to recover mode cmdline
    - gadget: fix fallback device lookup for 'mbr' type structures
    - configcore: only reload journald if systemd is new enough
    - cmd/snap-boostrap, boot: use /run/mnt/data instead of ubuntu-data
    - wrappers: allow user mode systemd daemons
    - progress: fix progress bar with multibyte duration units
    - tests: fix raciness in pulseaudio test
    - asserts/internal: introduce Grouping and Groupings
    - tests: remove user.sh
    - tests: pair of follow-ups from earlier reviews
    - overlord/snapstate: warn of refresh/postpone events
    - configcore,tests: use daemon-reexec to apply watchdog config
    - c/snap-bootstrap: check mount states via initramfsMountStates
    - store: implement DownloadAssertions
    - tests: run smoke test with different bases
    - tests: port user-mounts test to session-tool
    - store: handle error-list in fetch-assertions results
    - tests: port interfaces-audio-playback-record to session-tool
    - data/completion: add `snap` command completion for zsh
    - tests/degraded: ignore failure in systemd-vconsole-setup.service
    - image: stub implementation of image.Prepare for darwin
    - tests: session-tool --restore -u stops user-$UID.slice
    - o/ifacestate/handlers.go: fix typo
    - tests: port pulseaudio test to session-tool
    - tests: port user-session-env to session-tool
    - tests: work around journald bug in core16
    - tests: add debug to core-persistent-journal test
    - tests: port selinux-clean to session-tool
    - tests: port portals test to session-tool, fix portal tests on sid
    - tests: adding option --no-install-recommends option also when
      install all the deps
    - tests: add session-tool --has-systemd-and-dbus
    - packaging/debian-sid: add gcc-multilib to build deps
    - osutil: expand FileLock to support shared locks and more
    - packaging: stop depending on python-docutils
    - store,asserts,many: support the new action fetch-assertions
    - tests: port snap-session-agent-* to session-tool
    - packaging/fedora: disable FIPS compliant crypto for static
      binaries
    - tests: fix for preseeding failures

 -- Michael Vogt <michael.vogt@ubuntu.com>  Tue, 25 Aug 2020 17:26:21 +0200

snapd (2.45.3.1-1) unstable; urgency=medium

  * New upstream release, LP: #1875071
    - o/ifacestate: fix bug in snapsWithSecurityProfiles
    - tests/main/selinux-clean: workaround SELinux denials triggered by
      linger setup on Centos8

 -- Samuele Pedroni <pedronis@lucediurna.net>  Tue, 28 Jul 2020 21:43:38 +0200

snapd (2.45.3-1) unstable; urgency=medium

  * New upstream release, LP: #1875071
    - many: backport _writable_defaults dir changes
    - tests: fix incorrect check in smoke/remove test
    - cmd/snap-bootstrap,seed: backport of uc20 PRs
    - tests: avoid exit when nested type var is not defined
    - cmd/snap-preseed: backport fixes
    - interfaces: optimize rules of multiple connected iio/i2c/spi plugs
    - many: cherry-picks for 2.45, gh-action, test fixes
    - tests/lib: account for changes in arch package file name extension
    - postrm, snap-mgmt: cleanup modules and other cherry-picks
    - snap-confine: don't die if a device from sysfs path cannot be
      found by udev
    - data/selinux: update policy to allow forked processes to call
      getpw*()
    - tests/main/interfaces-time-control: exercise setting time via date
    - interfaces/builtin/time-control: allow POSIX clock API
    - usersession/userd: add "slack" to the white list of URL schemes
      handled by xdg-open

 -- Zygmunt Krynicki <me@zygoon.pl>  Mon, 27 Jul 2020 12:01:14 +0200

snapd (2.45.2-1) unstable; urgency=high

  * SECURITY UPDATE: sandbox escape vulnerability on snapctl xdg-open
    implementation
    - usersession/userd/launcher.go: remove XDG_DATA_DIRS environment
      variable modification when calling the system xdg-open. Patch
      thanks to James Henstridge
    - packaging/ubuntu-16.04/snapd.postinst: ensure "snap userd" is
      restarted. Patch thanks to Michael Vogt
    - CVE-2020-11934
  * SECURITY UPDATE: arbitrary code execution vulnerability on core
    devices with access to physical removable media
    - devicestate: Disable/restrict cloud-init after seeding.
    - CVE-2020-11933

 -- Michael Vogt <michael.vogt@ubuntu.com>  Fri, 10 Jul 2020 20:06:29 +0200

snapd (2.45.1-1) unstable; urgency=medium

  * New upstream release, LP: #1875071
    - data/selinux: allow checking /var/cache/app-info
    - cmd/snap-confine: add support for libc6-lse
    - interfaces: miscellaneous policy updates xlv
    - snap-bootstrap: remove sealed key file on reinstall
    - interfaces-ssh-keys: Support reading /etc/ssh/ssh_config.d/
    - gadget: make ext4 filesystems with or without metadata checksum
    - interfaces/fwupd: allow bind mount to /boot on core
    - tests: cherry-pick test fixes from master
    - snap/squashfs: also symlink snap Install with uc20 seed snap dir
      layout
    - interfaces/serial-port: add NXP SC16IS7xx (ttySCX) to allowed
      devices
    - snap,many: mv Open to snapfile pkg to support add'l options to
      Container methods
    - interfaces/builtin/desktop: do not mount fonts cache on distros
      with quirks
    - devicestate, sysconfig: revert support for cloud.cfg.d/ in the
      gadget
    - data/completion, packaging: cherry-pick zsh completion
    - state: log task errors in the journal too
    - devicestate: do not report "ErrNoState" for seeded up
    - interfaces/desktop: silence more /var/lib/snapd/desktop/icons
      denials
    - packaging/fedora: disable FIPS compliant crypto for static
      binaries
    - packaging: stop depending on python-docutils

 -- Michael Vogt <michael.vogt@ubuntu.com>  Fri, 05 Jun 2020 15:13:49 +0200

snapd (2.45-1) unstable; urgency=medium

  * New upstream release, LP: #1875071
    - o/devicestate: support doing system action reboots from recover
      mode
    - vendor: update to latest secboot
    - tests: not fail when boot dir cannot be determined
    - configcore: only reload journald if systemd is new enough
    - cmd/snap-bootstrap/initramfs-mounts: append uuid to ubuntu-data
      when decrypting
    - tests/lib/prepare.sh: delete patching of the initrd
    - cmd/snap: coldplug auto-import assertions from all removable
      devices
    - cmd/snap: fix the order of positional parameters in help output
    - c/snap-bootstrap: port mount state mocking to the new style on
      master
    - cmd/snap-bootstrap/initramfs-mounts: add sudoers to dirs to copy
      as well
    - o/devicestate,cmd/snap-bootstrap: seal to recover mode cmdline,
      unlock in recover mode initramfs
    - progress: tweak multibyte label unit test data
    - gadget: fix fallback device lookup for 'mbr' type structures
    - progress: fix progress bar with multibyte duration units
    - many: use /run/mnt/data over /run/mnt/ubuntu-data for uc20
    - many: put the sealed keys in a directory on seed for tidiness
    - cmd/snap-bootstrap: measure epoch and model before unlocking
      encrypted data
    - o/configstate: core config handler for persistent journal
    - bootloader/uboot: use secondary ubootenv file boot.sel for uc20
    - packaging: add "$TAGS" to dh_auto_test for debian packaging
    - tests: ensure $cache_dir is actually available
    - secboot,cmd/snap-bootstrap: add model to pcr protection profile
    - devicestate: do not use snap-boostrap in devicestate to install
    - tests: fix a typo in nested.sh helper
    - devicestate: add support for cloud.cfg.d config from the gadget
    - cmd/snap-bootstrap: cleanups, naming tweaks
    - testutil: add NewDBusTestConn
    - snap-bootstrap: lock access to sealed keys
    - overlord/devicestate: preserve the current model inside ubuntu-
      boot
    - interfaces/apparmor: use differently templated policy for non-core
      bases
    - seccomp: add get_tls, io_pg* and *time64/*64 variants for existing
      syscalls
    - cmd/snap-bootstrap/initramfs-mounts: mount ubuntu-seed first,
      other misc changes
    - o/snapstate: tweak "waiting for restart" message
    - boot: store model model and grade information in modeenv
    - interfaces/firewall-control: allow -legacy and -nft for core20
    - boot: enable makeBootable20RunMode for EnvRefExtractedKernel
      bootloaders
    - boot/bootstate20: add EnvRefExtractedKernelBootloader bootstate20
      implementation
    - daemon: fix error message from `snap remove-user foo` on classic
    - overlord: have a variant of Mock that can take a state.State
    - tests: 16.04 and 18.04 now have mediating pulseaudio (again)
    - seed: clearer errors for missing essential snapd or core snap
    - cmd/snap-bootstrap/initramfs-mounts: support
      EnvRefExtractedKernelBootloader's
    - gadget, cmd/snap-bootstrap: MBR schema support
    - image: improve/adjust DownloadSnap doc comment
    - asserts: introduce ModelGrade.Code
    - tests: ignore user-12345 slice and service
    - image,seed/seedwriter: support redirect channel aka default
      tracks
    - bootloader: use binary.Read/Write
    - tests: uc20 nested suite part II
    - tests/boot: refactor to make it easier for new
      bootloaderKernelState20 impl
    - interfaces/openvswitch: support use of ovs-appctl
    - snap-bootstrap: copy auth data from real ubuntu-data in recovery
      mode
    - snap-bootstrap: seal and unseal encryption key using tpm
    - tests: disable special-home-can-run-classic-snaps due to jenkins
      repo issue
    - packaging: fix build on Centos8 to support BUILDTAGS
    - boot/bootstate20: small changes to bootloaderKernelState20
    - cmd/snap: Implement a "snap routine file-access" command
    - spread.yaml: switch back to latest/candidate for lxd snap
    - boot/bootstate20: re-factor kernel methods to use new interface
      for state
    - spread.yaml,tests/many: use global env var for lxd channel
    - boot/bootstate20: fix bug in try-kernel cleanup
    - config: add system.store-certs.[a-zA-Z0-9] support
    - secboot: key sealing also depends on secure boot enabled
    - httputil: fix client timeout retry tests
    - cmd/snap-update-ns: handle EBUSY when unlinking files
    - cmd/snap/debug/boot-vars: add opts for setting dir and/or uc20
      vars
    - secboot: add tpm support helpers
    - tests/lib/assertions/developer1-pi-uc20.model: use 20/edge for
      kernel and gadget
    - cmd/snap-bootstrap: switch to a 64-byte key for unlocking
    - tests: preserve size for centos images on spread.yaml
    - github: partition the github action workflows
    - run-checks: use consistent "Checking ..." style messages
    - bootloader: add efi pkg for reading efi variables
    - data/systemd: do not run snapd.system-shutdown if finalrd is
      available
    - overlord: update tests to work with latest go
    - cmd/snap: do not hide debug boot-vars on core
    - cmd/snap-bootstrap: no error when not input devices are found
    - snap-bootstrap: fix partition numbering in create-partitions
    - httputil/client_test.go: add two TLS version tests
    - tests: ignore user@12345.service hierarchy
    - bootloader, gadget, cmd/snap-bootstrap: misc cosmetic things
    - tests: rewrite timeserver-control test
    - tests: fix racy pulseaudio tests
    - many: fix loading apparmor profiles on Ubuntu 20.04 with ZFS
    - tests: update snap-preseed --reset logic to accommodate for 2.44
      change
    - cmd/snap: don't wait for system key when stopping
    - sandbox/cgroup: avoid making arrays we don't use
    - osutil: mock proc/self/mountinfo properly everywhere
    - selinux: export MockIsEnforcing; systemd: use in tests
    - tests: add 32 bit machine to GH actions
    - tests/session-tool: kill cron session, if any
    - asserts: it should be possible to omit many snap-ids if allowed,
      fix
    - boot: cleanup more things, simplify code
    - github: skip spread jobs when corresponding label is set
    - dirs: don't depend on osutil anymore, mv apparmor vars to apparmor
      pkg
    - tests/session-tool: add session-tool --dump
    - github: allow cached debian downloads to restore
    - tests/session-tool: session ordering is non-deterministic
    - tests: enable unit tests on debian-sid again
    - github: move spread to self-hosted workers
    - secboot: import secboot on ubuntu, provide dummy on !ubuntu
    - overlord/devicestate: support for recover and run modes
    - snap/naming: add validator for snap security tag
    - interfaces: add case for rootWritableOverlay + NFS
    - tests/main/uc20-create-partitions: tweaks, renames, switch to
      20.04
    - github: port CLA check to Github Actions
    - interfaces/many: miscellaneous policy updates xliv
    - configcore,tests: fix setting watchdog options on UC18/20
    - tests/session-tool: collect information about services on startup
    - tests/main/uc20-snap-recovery: unbreak, rename to uc20-create-
      partitions
    - state: add state.CopyState() helper
    - tests/session-tool: stop anacron.service in prepare
    - interfaces: don't use the owner modifier for files shared via
      document portal
    - systemd: move the doc comments to the interface so they are
      visible
    - cmd/snap-recovery-chooser: tweaks
    - interfaces/docker-support: add overlayfs file access
    - packaging: use debian/not-installed to ignore snap-preseed
    - travis.yml: disable unit tests on travis
    - store: start splitting store.go and store_test.go into subtopic
      files
    - tests/session-tool: stop cron/anacron from meddling
    - github: disable fail-fast as spread cannot be interrupted
    - github: move static checks and spread over
    - tests: skip "/etc/machine-id" in "writablepaths" test
    - snap-bootstrap: store encrypted partition recovery key
    - httputil: increase testRetryStrategy max timelimit to 5s
    - tests/session-tool: kill leaking closing session
    - interfaces: allow raw access to USB printers
    - tests/session-tool: reset failed session-tool units
    - httputil: increase httpclient timeout in
      TestRetryRequestTimeoutHandling
    - usersession: extend timerange in TestExitOnIdle
    - client: increase timeout in client tests to 100ms
    - many: disentagle release and snapdenv from sandbox/*
    - boot: simplify modeenv mocking to always write a modeenv
    - snap-bootstrap: expand data partition on install
    - o/configstate: add backlight option for core config
    - cmd/snap-recovery-chooser: add recovery chooser
    - features: enable robust mount ns updates
    - snap: improve TestWaitRecovers test
    - sandbox/cgroup: add ProcessPathInTrackingCgroup
    - interfaces/policy: fix comment in recent new test
    - tests: make session tool way more robust
    - interfaces/seccomp: allow passing an address to setgroups
    - o/configcore: introduce core config handlers (3/N)
    - interfaces: updates to login-session-observe, network-manager and
      modem-manager interfaces
    - interfaces/policy/policy_test.go: add more tests'allow-
      installation: false' and we grant based on interface attributes
    - packaging: detect/disable broken seed in the postinst
    - cmd/snap-confine/mount-support-nvidia.c: add libnvoptix as nvidia
      library
    - tests: remove google-tpm backend from spread.yaml
    - tests: install dependencies with apt using --no-install-recommends
    - usersession/userd: add zoommtg url support
    - snap-bootstrap: fix disk layout sanity check
    - snap: add `snap debug state --is-seeded` helper
    - devicestate: generate warning if seeding fails
    - config, features: move and rename config.GetFeatureFlag helper to
      features.Flag
    - boot, overlord/devicestate, daemon:  implement requesting boot
      into a given recovery system
    - xdgopenproxy: forward requests to the desktop portal
    - many: support immediate reboot
    - store: search v2 tweaks
    - tests: fix cross build tests when installing dependencies
    - daemon: make POST /v2/systems/<label> root only
    - tests/lib/prepare.sh: use only initrd from the kernel snap
    - cmd/snap,seed: validate full seeds (UC 16/18)
    - tests/main/user-session-env: stop the user session before deleting
      the test-zsh user
    - overlord/devicestate, daemon: record the seed current system was
      installed from
    - gadget: SystemDefaults helper function to convert system defaults
      config into a flattened map suitable for FilesystemOnlyApply.
    - many: comment or avoid cryptic snap-ids in tests
    - tests: add LXD_CHANNEL environment
    - store: support for search API v2
    - .github: register a problem matcher to detect spread failures
    - seed: add Info() method for seed.Snap
    - github: always run the "Discard spread workers" step, even if the
      job fails
    - github: offload self-hosted workers
    - cmd/snap: the model command needs just a client, no waitMixin
    - github: combine tests into one workflow
    - github: fix order of go get caches
    - tests: adding more workers for ubuntu 20.04
    - boot,overlord: rename operating mode to system mode
    - config: add new Transaction.GetPristine{,Maybe}() function
    - o/devicestate: rename readMaybe* to maybeRead*
    - github: cache Debian dependencies for unit tests
    - wrappers: respect pre-seeding in error path
    - seed: validate UC20 seed system label
    - client, daemon, overlord/devicestate: request system action API
      and stubs
    - asserts,o/devicestate: support model specified alternative serial-
      authority
    - many: introduce naming.WellKnownSnapID
    - o/configcore: FilesystemOnlyApply method for early configuration
      of core (1/N)
    - github: run C unit tests
    - github: run spread tests on PRs only
    - interfaces/docker-support: make containerd abstract socket more
      generic
    - tests: cleanup security-private-tmp properly
    - overlord/devicestate,boot: do not hold to the originally read
      modeenv
    - dirs: rm RunMnt; boot: add vars for early boot env layout;
      sysconfig: take targetdir arg
    - cmd/snap-bootstrap/initramfs-mounts/tests: use dirs.RunMnt over
      s.runMnt
    - tests: add regression test for MAAS refresh bug
    - errtracker: add missing mocks
    - github: apt-get update before installing build-deps
    - github: don't fail-fast
    - github: run spread via github actions
    - boot,many: add modeenv.WriteTo, make Write take no args
    - wrappers: fix timer schedules that are days only
    - tests/main/snap-seccomp-syscalls: install gperf
    - github: always checkout to snapcore/snapd
    - github: add prototype workflow running unit tests
    - many: improve comments, naming, a possible TODO
    - client: use Assert when checking for error
    - tests: ensure sockets target is ready in session agent spread
      tests
    - osutil: do not leave processes behind after the test run
    - tests: update proxy-no-core to match latest CDN changes
    - devicestate,sysconfig: support "cloud.cfg.d" in uc20 for grade:
      dangerous
    - cmd/snap-failure,tests: try to make snap-failure more robust
    - many: fix packages having mistakenly their copyright as doc
    - many: enumerate system seeds, return them on the /v2/systems API
      endpoint
    - randutil: don't consume kernel entropy at init, just mix more info
      to try to avoid fleet collisions
    - snap-bootstrap: add creationSupported predicate for partition
      types
    - tests: umount partitions which are not umounted after remount
      gadget
    - snap: run gofmt -s
    - many: improve environment handling, fixing duplicate entries
    - boot_test: add many boot robustness tests for UC20 kernel
      MarkBootSuccessul and SetNextBoot
    - overlord: remove unneeded overlord.MockPruneInterval() mocks
    - interfaces/greengrass-support: fix typo
    - overlord,timings,daemon: separate timings from overlord/state
    - tests: enable nested on core20 and test current branch
    - snap-bootstrap: remove created partitions on reinstall
    - boot: apply Go 1.10 formatting
    - apparmor: use rw for uuidd request to default and remove from
      elsewhere
    - packaging: add README.source for debian
    - tests: cleanup various uc20 boot tests from previous PR
    - devicestate: disable cloud-init by default on uc20
    - run-checks: tweak formatting checks
    - packaging,tests: ensure debian-sid builds without vendor/
    - travis.yml: run unit tests with go/master as well* travis.yml: run
      unit tests with go/master as well
    - seed: make Brand() part of the Seed interface
    - cmd/snap-update-ns: ignore EROFS from rmdir/unlink
    - daemon: do a forceful server shutdown if we hit a deadline
    - tests/many: don't use StartLimitInterval anymore, unify snapd-
      failover variants, build snapd snap for UC16 tests
    - snap-seccomp: robustness improvements
    - run-tests: disable -v for go test to avoid spaming the logs
    - snap: whitelist lzo as support compression for snap pack
    - snap: tweak comment in Install() for overlayfs detection
    - many: introduce snapdenv.Preseeding instead of release.PreseedMode
    - client, daemon, overlord/devicestate: structures and stubs for
      systems API
    - o/devicestate: delay the creation of mark-seeded task until
      asserts are loaded
    - data/selinux, tests/main/selinux: cleanup tmpfs operations in the
      policy, updates
    - interfaces/greengrass-support: add new 1.9 access
    - snap: do not hardlink on overlayfs
    - boot,image: ARM kernel extract prepare image
    - interfaces: make gpio robust against not-existing gpios in /sys
    - cmd/snap-preseed: handle --reset flag
    - many: introduce snapdenv to present common snapd env options
    - interfaces/kubernetes-support: allow autobind to journald socket
    - snap-seccomp: allow mprotect() to unblock the tests
    - tests/lib/reset: workaround unicode dot in systemctl output
    - interfaces/udisks2: also allow Introspection on
      /org/freedesktop/UDisks/**
    - snap: introduce Container.RandomAccessFile
    - o/ifacestate, api: implementation of snap disconnect --forget
    - cmd/snap: make the portal-info command search for the network-
      status interface
    - interfaces: work around apparmor_parser slowness affecting uio
    - tests: fix/improve failing spread tests
    - many: clean separation of bootenv mocking vs mock bootloader kinds
    - tests: mock prune ticker in overlord tests to reduce wait times
    - travis: disable arm64 again
    - httputil: add support for extra snapd certs
    - travis.yml: run unit tests on arm64 as well
    - many: fix a pair of ineffectual assignments
    - tests: add uc20 kernel snap upgrade managers test, fix
      bootloadertest bugs
    - o/snapstate: set base in SnapSetup on snap revert
    - interfaces/{docker,kubernetes}-support: updates for lastest k8s
    - cmd/snap-exec: add test case for LP bug 1860369
    - interfaces: make the network-status interface implicit on
      classic
    - interfaces: power control interfaceIt is documented in the
      kernel
    - interfaces: miscellaneous policy updates
    - cmd/snap: add a "snap routine portal-info" command
    - usersession/userd: add "apt" to the white list of URL schemes
      handled by xdg-open
    - interfaces/desktop: allow access to system prompter interface
    - devicestate: allow encryption regardless of grade
    - tests: run ipv6 network-retry test too
    - tests: test that after "remove-user" the system is unmanaged
    - snap-confine: unconditionally add /dev/net/tun to the device
      cgroup
    - snapcraft.yaml: use sudo -E and remove workaround
    - interfaces/audio_playback: Fix pulseaudio config access
    - ovelord/snapstate: update only system wide fonts cache
    - wrappers: import /etc/environment in all services
    - interfaces/u2f: Add Titan USB-C key
    - overlord, taskrunner: exit on task/ensure error when preseeding
    - tests: add session-tool, a su / sudo replacement
    - wrappers: add mount unit dependency for snapd services on core
      devices
    - tests: just remove user when the system is not managed on create-
      user-2 test
    - snap-preseed: support for preseeding of snapd and core18
    - boot: misc UC20 changes
    - tests: adding arch-linux execution
    - packaging: revert "work around review-tools and snap-confine"
    - netlink: fix panic on arm64 with the new rawsockstop codewith a
      nil Timeval panics
    - spread, data/selinux: add CentOS 8, update policy
    - tests: updating checks to new test account for snapd-test snaps
    - spread.yaml: mv opensuse 15.1 to unstable
    - cmd/snap-bootstrap,seed: verify only in-play snaps
    - tests: use ipv4 in retry-network to unblock failing master
    - data/systemd: improve the description
    - client: add "Resume" to DownloadOptions and new test
    - tests: enable snapd-failover on uc20
    - tests: add more debug output to the snapd-failure handling
    - o/devicestate: unset recovery_system when done seeding

 -- Michael Vogt <michael.vogt@ubuntu.com>  Tue, 12 May 2020 17:17:57 +0200

snapd (2.44.5-1) unstable; urgency=medium

  * New upstream release, LP: #1864808
    - spread.yaml: adding more workers for ubuntu 20.04
    - packaging: stop depending on python-docutils on opensuse
    - spread.yaml: do not run ubuntu-core-20-64 with snapd 2.44, snapd
      is not recent enough to drive ubuntu-core-20
    - spread.yaml: Preserve size for centos images on spread.yaml
    - spread.yaml: use non-uefi enabled image for uc20
    - tests: ensure $cache_dir is actually available
    - tests: disable preseed tests, they work in master but require too
      much cherry-picking here
    - travis.yml: remove go/master unit tests from 2.44

 -- Michael Vogt <michael.vogt@ubuntu.com>  Thu, 30 Apr 2020 09:09:22 +0200

snapd (2.44.4-1) unstable; urgency=medium

  * New upstream release, LP: #1864808
    - packaging/fedora: disable FIPS compliant crypto for static
      binaries
    - interfaces/firewall-control: allow -legacy and -nft for core20
    - seccomp: add get_tls, io_pg* and *time64/*64 variants for existing
      syscalls
    - tests: 16.04 and 18.04 now have mediating pulseaudio
    - tests: ignore user@12345.service hierarchy

 -- Michael Vogt <michael.vogt@ubuntu.com>  Wed, 29 Apr 2020 08:32:56 +0200

snapd (2.44.3-1) unstable; urgency=medium

  * New upstream release, LP: #1864808
    - tests: fix racy pulseaudio tests
    - many: fix loading apparmor profiles on Ubuntu 20.04 with ZFS
    - tests: update snap-preseed --reset logic
    - tests: backport partition fixes
    - cmd/snap: don't wait for system key when stopping
    - interfaces/many: miscellaneous policy updates xliv
    - tests/main/uc20-snap-recovery: use 20.04 system
    - tests: skip "/etc/machine-id" in "writablepaths
    - interfaces/docker-support: add overlays file access

 -- Michael Vogt <michael.vogt@ubuntu.com>  Fri, 10 Apr 2020 16:57:25 +0200

snapd (2.44.2-1) unstable; urgency=medium

  * New upstream release, LP: #1864808
    - packaging: detect/disable broken seeds in the postinst
    - cmd/snap,seed: validate full seeds (UC 16/18)
    - snap: add `snap debug state --is-seeded` helper
    - devicestate: generate warning if seeding fails
    - store: support for search API v2
    - cmd/snap-seccomp/syscalls: update the list of known syscalls
    - snap/cmd: the model command needs just a client, no waitMixin
    - tests: cleanup security-private-tmp properly
    - wrappers: fix timer schedules that are days only
    - tests: update proxy-no-core to match latest CDN changes
    - cmd/snap-failure,tests: make snap-failure more robust
    - tests, many: don't use StartLimitInterval anymore, unify snapd-
      failover variants, build snapd snap for UC16 tests

 -- Michael Vogt <michael.vogt@ubuntu.com>  Thu, 02 Apr 2020 09:51:34 +0200

snapd (2.44.1-1) unstable; urgency=medium

  * New upstream release, LP: #1864808
    - randutil: switch back to setting up seed with lower entropy data
    - interfaces/greengrass-support: fix typo
    - packaging,tests: ensure debian-sid builds without vendor/
    - travis.yml: run unit tests with go/master as well
    - cmd/snap-update-ns: ignore EROFS from rmdir/unlink

 -- Michael Vogt <michael.vogt@ubuntu.com>  Sat, 21 Mar 2020 18:32:12 +0100

snapd (2.44-1) unstable; urgency=medium

  * New upstream release, LP: #1864808
    - daemon: do a forceful serer shutdown if we hit a deadline
    - snap: whitelist lzo as support compression for snap pack
    - data/selinux: update policy to allow more ops
    - interfaces/greengrass-support: add new 1.9 access
    - snap: do not hardlink on overlayfs
    - cmd/snap-preseed: handle --reset flag
    - interfaces/kubernetes-support: allow autobind to journald socket
    - snap-seccomp: allow mprotect() to unblock the tests
    - tests/lib/reset: workaround unicode dot in systemctl output
    - interfaces: work around apparmor_parser slowness affecting uio
    - interfaces/udisks2: also allow Introspection on
      /org/freedesktop/UDisks2/**
    - tests: mock prune ticker in overlord tests to reduce wait times
    - interfaces/{docker,kubernetes}-support: updates for lastest k8s
    - interfaces: miscellaneous policy updates
    - interfaces/audio_playback: Fix pulseaudio config access
    - overlord: disable Test..AbortShortlyAfterStartOfOperation for 2.44
    - ovelord/snapstate: update only system wide fonts cache
    - wrappers: import /etc/environment in all services
    - interfaces/u2f: Add Titan USB-C key
    - overlord, taskrunner: exit on task/ensure error when preseeding
    - overlord/snapstate/backend: update snapd services contents in unit
      tests
    - wrappers: add mount unit dependency for snapd services on core
      devices
    - Revert "tests: remove /tmp/snap.* left over by other tests"
    - Revert "packaging: work around review-tools and snap-confine"
    - netlink: fix panic on arm64 with the new rawsockstop code
    - spread, data/selinux: add CentOS 8, update policy
    - spread.yaml: mv opensuse tumbleweed to unstable too
    - spread.yaml: mv opensuse 15.1 to unstable
    - tests: use ipv4 in retry-network to unblock failing master
    - data/systemd: improve the description
    - tests/lib/prepare.sh: simplify, combine code paths
    - tests/main/user-session-env: add test verifying environment
      variables inside the user session
    - spread.yaml: make qemu ubuntu-core-20-64 use ubuntu-20.04-64
    - run-checks: SKIP_GMFMT really skips formatting checks
    - tests: enable more tests for UC20/UC18
    - tests: remove tmp dir for snap not-test-snapd-sh on security-
      private-tmp test
    - seed,cmd/snap-bootstrap: introduce seed.Snap.EssentialType,
      simplify bootstrap code
    - snapstate: do not restart in undoLinkSnap unless on first install
    - cmd/snap-bootstrap: subcommand to detect UC chooser trigger
    - cmd/snap-bootstrap/initramfs-mounts: mount the snapd snap in run-
      mode too
    - cmd/libsnap, tests: fix C unit tests failing as non-root
    - cmd/snap-bootstrap: verify kernel snap is in modeenv before
      mounting it
    - tests: adding amazon linux to google backend
    - cmd/snap-failure/snapd: rm snapd.socket, reset snapd.socket failed
      status
    - client: add support for "ResumeToken", "HeaderPeek" to download
    - build: enable type: snapd
    - tests: rm -rf /tmp/snap.* in restore
    - cmd/snap-confine: deny snap-confine to load nss libs
    - snapcraft.yaml: add comments, rename snapd part to snapd-deb
    - boot: write current_kernels in bootstate20, makebootable
    - packaging: work around review-tools and snap-confine
    - tests: skipping interfaces-openvswitch on centos due to package is
      not available
    - packaging,snap-confine: stop being setgid root
    - cmd/snap-confine: bring /var/lib/dhcp from host, if present
    - store: rely on CommandFromSystemSnap to find xdelta3
    - tests: bump sleep time of the new overlord tests
    - cmd/snap-preseed: snapd version check for the target
    - netlink: fix/support stopping goroutines reading netlink raw
      sockets
    - tests: reset PS1 before possibly interactive dash
    - overlord, state: don't abort changes if spawn time before
      StartOfOperationTime (2/2)
    - snapcraft.yaml: add python3-apt, tzdata as build-deps for the
      snapd snap
    - tests: ask tar to speak English
    - tests: using google storage when downloading ubuntu cloud images
      from gce
    - Coverity produces false positives for code like this:
    - many: maybe restart & security backend options
    - o/standby: add SNAPD_STANDBY_WAIT to control standby in
      development
    - snap: use the actual staging snap-id for snapd
    - cmd/snap-bootstrap: create a new parser instance
    - snapcraft.yaml: use build-base and adopt-info, rm builddeb
      plugin
    - tests: set StartLimitInterval in snapd failover test
    - tests: disable archlinux system
    - tests: add preseed test for classic
    - many, tests: integrate all preseed bits and add spread tests
    - daemon: support resuming downloads
    - tests: use Filename() instead of filepath.Base(sn.MountFile())
    - tests/core: add swapfiles test
    - interfaces/cpu-control: allow to control cpufreq tunables
    - interfaces: use commonInteface for desktopInterface
    - interfaces/{desktop-legacy,unity7}: adjust for new ibus socket
      location
    - snap/info: add Filename
    - bootloader: make uboot a RecoveryAwareBootloader
    - gadget: skip update when mounted filesystem content is identical
    - systemd: improve is-active check for 'failed' services
    - boot: add current_kernels to modeenv
    - o/devicestate: StartOfOperationTime helper for Prune (1/2)
    - tests: detect LXD launching i386 containers
    - tests: move main/ubuntu-core-* tests to core/ suite
    - tests: remove snapd in ubuntu-core-snapd
    - boot: enable base snap updates in bootstate20
    - tests: Fix core revert channel after 2.43 has been released to
      stable
    - data/selinux: unify tabs/spaces
    - o/ifacestate: move ResolveDisconnect to ifacestate
    - spread: move centos to stable systems
    - interfaces/opengl: allow datagrams to nvidia-driver
    - httputil: add NoNetwork(err) helper, spread test and use in serial
      acquire
    - store: detect if server does not support http range headers
    - test/lib/user: add helper lib for doing things for and as a user
    - overlord/snapstate, wrappers: undo of snapd on core
    - tests/main/interfaces-pulseaudio: use custom pulseaudio script,
      set kill timeout
    - store: add support for resume in DownloadStream
    - cmd/snap: implement 'snap remove-user'
    - overlord/devicestate: fix preseed unit tests on systems not using
      /snap
    - tests/main/static: ldd in glibc 2.31 logs to stderr now
    - run-checks, travis: allow skipping spread jobs by adding a label
    - tests: add new backend which includes images with tpm support
    - boot: use constants for boot status values
    - tests: add "core" suite for UC specific tests
    - tests/lib/prepare: use a local copy of uc20 initramfs skeleton
    - tests: retry mounting the udisk2 device due to timing issue
    - usersession/client: add a client library for the user session
      agent
    - o/devicestate: Handle preseed mode in the firstboot mode (core16
      only for now).
    - boot: add TryBase and BaseStatus to modeenv; use in snap-bootstrap
    - cmd/snap-confine: detect base transitions on core16
    - boot: don't use "kernel" from the modeenv anymore
    - interfaces: add uio interface
    - tests: repack the initramfs + kernel snap for UC20 spread tests
    - interfaces/greengrass-support: add /dev/null ->
      /proc/latency_stats mount
    - httputil: remove workaround for redirect handling in go1.7
    - httputil: remove go1.6 transport workaround
    - snap: add `snap pack --compression=<comp>` options
    - tests/lib/prepare: fix hardcoded loopback device names for UC
      images
    - timeutil: add a unit test case for trivial schedule
    - randutil,o/snapstate,-mkauthors.sh: follow ups to randutil
      introduction
    - dirs: variable with distros using alternate snap mount
    - many,randutil: centralize and streamline our random value
      generation
    - tests/lib/prepare-restore: Revert "Continue on errors updating or
      installing dependencies"
    - daemon: Allow clients to call /v2/logout via Polkit
    - dirs: manjaro-arm is like manjaro
    - data, packaging: Add sudoers snippet to allow snaps to be run with
      sudo
    - daemon, store: better expose single action errors
    - tests: switch mount-ns test to differential data set
    - snapstate: refactor things to add the re-refresh task last
    - daemon: drop support for the DELETE method
    - client: move to /v2/users; implement RemoveUser
    - boot: enable UC20 kernel extraction and bootState20 handling
    - interfaces/policy: enforce plug-names/slot-names constraints
    - asserts: parse plug-names/slot-names constraints
    - daemon: make users result more consistent
    - cmd/snap-confine,tests: support x.y.z nvidia version
    - dirs: fixlet for XdgRuntimeDirGlob
    - boot: add bootloader options to coreKernel
    - o/auth,daemon: do not remove unknown user
    - tests: tweak and enable tests on ubuntu 20.04
    - daemon: implement user removal
    - cmd/snap-confine: allow snap-confine to link to libpcre2
    - interfaces/builtin: Allow NotificationReplied signal on
      org.freedesktop.Notifications
    - overlord/auth: add RemoveUserByName
    - client: move user-related things to their own files
    - boot: tweak kernel cmdline helper docstring
    - osutil: implement deluser
    - gadget: skip update when raw structure content is unchanged
    - boot, cmd/snap, cmd/snap-bootstrap: move run mode and system label
      detection to boot
    - tests: fix revisions leaking from snapd-refresh test
    - daemon: refactor create-user to a user action & hide behind a flag
    - osutil/tests: check there are no leftover symlinks with
      AtomicSymlink
    - grub: support atomically renaming kernel symlinks
    - osutil: add helpers for creating symlinks and renaming in an
      atomic manner
    - tests: add marker tag for core 20 test failure
    - tests: fix gadget-update-pc test leaking snaps
    - tests: remove revision leaking from ubuntu-core-refresh
    - tests: remove revision leaking from remodel-kernel
    - tests: disable system-usernames test on core20
    - travis, tests, run-checks: skip nakedret
    - tests: run `uc20-snap-recovery-encrypt` test on 20.04-64 as well
    - tests: update mount-ns test tables
    - snap: disable auto-import in uc20 install-mode
    - tests: add a command-chain service test
    - tests: use test-snapd-upower instead of upower
    - data/selinux: workaround incorrect fonts cache labeling on RHEL7
    - spread.yaml: fix ubuntu 19.10 and 20.04 names
    - debian: check embedded keys for snap-{bootstrap,preseed} too
    - interfaces/apparmor: fix doc-comments, unnecessary code
    - o/ifacestate,o/devicestatate: merge gadget-connect logic into
      auto-connect
    - bootloader: add ExtractedRunKernelImageBootloader interface,
      implement in grub
    - tests: add spread test for hook permissions
    - cmd/snap-bootstrap: check device size before boostrapping and
      produce a meaningful error
    - cmd/snap: add ability to register "snap routine" commands
    - tests: add a test demonstrating that snaps can't access the
      session agent socket
    - api: don't return connections referring to non-existing
      plugs/slots
    - interfaces: refactor path() from raw-volume into utils with
      comments for old
    - gitignore: ignore snap files
    - tests: skip interfaces-network-manager on arm devices
    - o/devicestate: do not create perfTimings if not needed inside
      ensureSeed/Operational
    - tests: add ubuntu 20.04 to the tests execution and remove
      tumbleweed from unstable
    - usersession: add systemd user instance service control to user
      session agent
    - cmd/snap: print full channel in 'snap list', 'snap info'
    - tests: remove execution of ubuntu 19.04 from google backend
    - cmd/snap-boostrap: add mocking for fakeroot
    - tests/core18/snapd-failover: collect more debug info
    - many: run black formatter on all python files
    - overlord: increase settle timeout for slow machines
    - httputil: use shorter timeout in TestRetryRequestTimeoutHandling
    - store, o/snapstate: send default-tracks header, use
      RedirectChannel
    - overlord/standby: fix possible deadlock in standby test
    - cmd/snap-discard-ns: fix pattern for .info files
    - boot: add HasModeenv to Device
    - devicestate: do not allow remodel between core20 models
    - bootloader,snap: misc tweaks
    - store, overlord/snapstate, etc: SnapAction now returns a []…Result
    - snap-bootstrap: create encrypted partition
    - snap: remove "host" output from `snap version`
    - tests: use snap remove --purge flag in most of the spread tests
    - data/selinux, test/main/selinux-clean: update the test to cover
      more scenarios
    - many: drop NameAndRevision, use snap.PlaceInfo instead
    - boot: split MakeBootable tests into their own file
    - travis-ci: add go import path
    - boot: split MakeBootable implementations into their own file
    - tests: enable a lot of the tests of main on uc20
    - packaging, tests: stop services in prerm
    - tests: enable regression suite on core20
    - overlord/snapstate: improve snapd snap backend link unit tests
    - boot: implement SetNextBoot in terms of bootState.setNext
    - wrappers: write and undo snapd services on core
    - boot,o/devicestate: refactor MarkBootSuccessful over bootState
    - snap-bootstrap: mount the correct snapd snap to /run/mnt/snapd
    - snap-bootstrap: refactor partition creation
    - tests: use new snapd.spread-tests-run-mode-tweaks.service unit
    - tests: add core20 tests
    - boot,o/snapstate: SetNextBoot/LinkSnap return whether to reboot,
      use the information
    - tests/main/snap-sign: add test for non-stdin signing
    - snap-bootstrap: trigger udev after filesystem creation
    - boot,overlord: introduce internal abstraction bootState and use it
      for InUse/GetCurrentBoot
    - overlord/snapstate: tracks are now sticky
    - cmd: sign: add filename param
    - tests: remove "test-snapd-tools" in smoke/sandbox on restore
    - cmd/snap, daemon: stop over-normalising channels
    - tests: fix classic-ubuntu-core-transition-two-cores after refactor
      of MATCH -v
    - packaging: ship var/lib/snapd/desktop/applications in the pkg
    - spread: drop copr repo with F30 build dependencies
    - tests: use test-snapd-sh snap instead of test-snapd-tools - Part 3
    - tests: fix partition creation test
    - tests: unify/rename services-related spread tests to start with
      services- prefix
    - test: extract code that modifies "writable" for test prep
    - systemd: handle preseed mode
    - snap-bootstrap: read only stdout when parsing the sfdisk json
    - interfaces/browser-support: add more product/vendor paths
    - boot: write compat UC16 bootvars in makeBootable20RunMode
    - devicestate: avoid adding mockModel to deviceMgrInstallModeSuite
    - devicestate: request reboot after successful doSetupRunSystem()
    - snapd.core-fixup.sh: do not run on UC20 at all
    - tests: unmount automounted snap-bootstrap devices
    - devicestate: run boot.MakeBootable in doSetupRunSystem
    - boot: copy kernel/base to data partition in makeBootable20RunMode
    - tests: also check nested lxd container
    - run-checks: complain about MATCH -v
    - boot: always return the trivial boot participant in ephemeral mode
    - o/devicestate,o/snapstate: move the gadget.yaml checkdrive-by: use
      gadget.ReadInfoFromSnapFile in checkGadgetRemodelCompatible
    - snap-bootstrap: append new partitions
    - snap-bootstrap: mount filesystems after creation
    - snapstate: do not try to detect rollback in ephemeral modes
    - snap-bootstrap: trigger udev for new partitions
    - cmd/snap-bootstrap: xxx todos about kernel cross-checks
    - tests: avoid mask rsyslog service in case is not enabled on the
      system
    - tests: fix use of MATCH -v
    - cmd/snap-preseed: update help strings
    - cmd/snap-bootstrap: actually parse snapd_recovery_system label
    - bootstrap: reduce runmode mounts from 5 to 2 steps.
    - lkenv.go: adjust for new location of include file
    - snap: improve squashfs.ReadFile() error
    - systemd: fix uc20 shutdown
    - boot: write modeenv when creating the run mode
    - boot,image: add skeleton boot.makeBootable20RunMode
    - cmd/snap-preseed: add snap-preseed executable
    - overlord,boot: follow ups to #7889 and #7899
    - interfaces/wayland: Add access to Xwayland's shm files
    - o/hookstate/ctlcmd: fix command name in snapctl -h
    - daemon,snap: remove screenshot deprecation notice
    - overlord,o/snapstate: make sure we never leave config behind
    - many: pass consistently boot.Device state to boot methods
    - run-checks: check multiline string blocks in
      restore/prepare/execute sections of spread tests
    - intrefaces: login-session-control - added missing dbus commands
    - tests/main/parallel-install-remove-after: parallel installs should
      not break removal
    - overlord/snapstate: tweak assumes error hint
    - overlord: replace DeviceContext.OldModel with GroundContext
    - devicestate: use httputil.ShouldRetryError() in
      prepareSerialRequest
    - tests: replace "test-snapd-base-bare" with real "bare" base snap
    - many: pass a Model to the gadget info reading functions
    - snapstate: relax gadget constraints in ConfigDefaults Et al.
    - devicestate: only run ensureBootOk() in "run" mode
    - tests/many: quiet lxc launching, file pushing
    - tests: disable apt-hooks test until it can be properly fixed
    - tests: 16.04 and 18.04 now have mediating pulseaudio

 -- Michael Vogt <michael.vogt@ubuntu.com>  Tue, 17 Mar 2020 20:55:47 +0100

snapd (2.43.3-1) unstable; urgency=medium

  * New upstream release, LP: #1856159
    - interfaces/opengl: allow datagrams to nvidia-driver
    - httputil: add NoNetwork(err) helper, spread test and use
      in serial acquire
    - interfaces: add uio interface
    - interfaces/greengrass-support: 'aws-iot-greengrass' snap fails to
      start due to apparmor deny on mounting of "/proc/latency_stats".
    - data, packaging: Add sudoers snippet to allow snaps to be run with
      sudo

 -- Michael Vogt <michael.vogt@ubuntu.com>  Wed, 12 Feb 2020 14:59:15 +0100

snapd (2.43.2-1) unstable; urgency=medium

  * New upstream release, LP: #1856159
    - cmd/snap-confine: Revert #7421 (unmount /writable from snap view)
    - overlord/snapstate: fix for re-refresh bug
    - tests, run-checks, many: fix nakedret issues
    - data/selinux: workaround incorrect fonts cache labeling on RHEL7
    - tests: use test-snapd-upower instead of upower
    - overlord: increase overall settle timeout for slow arm boards

 -- Michael Vogt <michael.vogt@ubuntu.com>  Tue, 28 Jan 2020 15:50:25 +0100

snapd (2.43.1-1) unstable; urgency=medium

  * New upstream release, LP: #1856159
    - devicestate: use httputil.ShouldRetryError() in prepareSerialRequest
    - overlord/standby: fix possible deadlock in standby test
    - cmd/snap-discard-ns: fix pattern for .info files
    - overlord,o/snapstate: make sure we never leave config behind
    - data/selinux: update policy to cover more cases
    - snap: remove "host" output from `snap version`

 -- Michael Vogt <michael.vogt@ubuntu.com>  Tue, 14 Jan 2020 20:30:07 +0100

snapd (2.43-1) unstable; urgency=medium

  * New upstream release

 -- Michael Vogt <michael.vogt@ubuntu.com>  Thu, 09 Jan 2020 17:16:12 +0100

snapd (2.42.5-1) unstable; urgency=medium

  * New upstream release, LP: #1853244
    - snap-confine: revert, with comment, explicit unix deny for nested
      lxd
    - Disable mount-ns test on 16.04. It is too flaky currently.

 -- Michael Vogt <michael.vogt@ubuntu.com>  Fri, 06 Dec 2019 14:10:56 +0100

snapd (2.42.4-1) unstable; urgency=medium

  * New upstream release, LP: #1853244
    - overlord/snapstate: make sure configuration defaults are applied
      only once

 -- Michael Vogt <michael.vogt@ubuntu.com>  Thu, 28 Nov 2019 06:48:26 +0100

snapd (2.42.3-1) unstable; urgency=medium

  * New upstream release, LP: #1853244
    - overlord/snapstate: pick up system defaults when seeding the snapd
      snap
    - cmd/snap-update-ns: fix overlapping, nested writable mimic
      handling
    - interfaces: misc updates for u2f-devices, browser-support,
      hardware-observe, et al
    - tests: reset failing "fwupd-refresh.service" if needed
    - tests/main/gadget-update-pc: use a program to modify gadget yaml
    - snap-confine: suppress noisy classic snap file_inherit denials

 -- Michael Vogt <michael.vogt@ubuntu.com>  Wed, 27 Nov 2019 12:41:07 +0100

snapd (2.42.2-1) unstable; urgency=medium

  * New upstream release, LP: #1853244
    - interfaces/lxd-support: Fix on core18
    - tests/main/system-usernames: Amazon Linux 2 comes with libseccomp
      2.4.1 now
    - snap-seccomp: add missing clock_getres_time64
    - cmd/snap-seccomp/syscalls: update the list of known
      syscalls
    - sandbox/seccomp: accept build ID generated by Go toolchain
    - interfaces: allow access to ovs bridge sockets

 -- Michael Vogt <michael.vogt@ubuntu.com>  Wed, 20 Nov 2019 08:09:15 +0100

snapd (2.42.1-1) unstable; urgency=medium

  * New upstream release, LP: #1846181
    - interfaces: de-duplicate emitted update-ns profiles
    - packaging: tweak handling of usr.lib.snapd.snap-confine
    - interfaces: allow introspecting network-manager on core
    - tests/main/interfaces-contacts-service: disable on openSUSE
      Tumbleweed
    - tests/lib/lxd-snapfuse: restore mount changes introduced by LXD
    - snap: fix default-provider in seed validation
    - tests: update system-usernames test now that opensuse-15.1 works
    - overlord: set fake sertial in TestRemodelSwitchToDifferentKernel
    - gadget: rename "boot{select,img}" -> system-boot-{select,image}
    - tests: listing test, make accepted snapd/core versions consistent

 -- Michael Vogt <michael.vogt@ubuntu.com>  Wed, 30 Oct 2019 13:17:43 +0100

snapd (2.42-1) unstable; urgency=medium

  * New upstream release

 -- Michael Vogt <michael.vogt@ubuntu.com>  Tue, 01 Oct 2019 11:40:58 +0200

snapd (2.41-1) unstable; urgency=medium

  [ Michael Vogt ]
  * New upstream release, LP: #1840740

  [ Jamie Strandboge ]
  * debian/control: Depends on apparmor >= 2.10.95-5 instead of
    2.10.95-0ubuntu2.2 since 2.10.95-5 in Debian is the first version to have
    all the patches that 2.10.95-0ubuntu2.2 in Ubuntu brought.

 -- Michael Vogt <michael.vogt@ubuntu.com>  Fri, 30 Aug 2019 08:53:57 +0200

snapd (2.40-1) unstable; urgency=medium

  * New upstream release.

 -- Michael Vogt <mvo@debian.org>  Tue, 23 Jul 2019 15:38:36 +0200

snapd (2.39.3-1) unstable; urgency=medium

  * New upstream release, LP: #1827495
    - daemon: increase `shutdownTimeout` to 25s to deal with slow HW
    - spread: run tests against openSUSE 15.1
    - data/selinux: fix policy for snaps with bases and classic snaps

 -- Michael Vogt <michael.vogt@ubuntu.com>  Fri, 21 Jun 2019 09:06:01 +0200

snapd (2.39.2-1) unstable; urgency=medium

  * New upstream release, LP: #1827495
    - debian: rework how we run autopkgtests
    - interfaces/docker-support: add overlayfs accesses for ubuntu core
    - data/selinux: permit init_t to remount snappy_snap_t
    - strutil/shlex: fix ineffassign
    - packaging: fix build-depends on powerpc

 -- Michael Vogt <michael.vogt@ubuntu.com>  Wed, 05 Jun 2019 08:46:14 +0200

snapd (2.39-1) unstable; urgency=medium

   * New upstream release
   * d/patches0008-snap-squashsh-skip-TestBuildDate-on-Debian.patch: drop,
     fixed upstream

 -- Zygmunt Krynicki <me@zygoon.pl>  Thu, 28 Feb 2019 18:21:26 +0100

snapd (2.39.1-1) unstable; urgency=medium

  * New upstream release

 -- Michael Vogt <michael.vogt@ubuntu.com>  Wed, 29 May 2019 12:08:43 +0200

snapd (2.38-1) unstable; urgency=medium

  * New upstream release

 -- Michael Vogt <michael.vogt@ubuntu.com>  Thu, 21 Mar 2019 11:02:04 +0100

snapd (2.37.4-1) unstable; urgency=medium

  * New upstream release
  * d/patches0008-snap-squashsh-skip-TestBuildDate-on-Debian.patch: drop,
    fixed upstream

 -- Zygmunt Krynicki <me@zygoon.pl>  Thu, 28 Feb 2019 18:21:26 +0100

snapd (2.37.3-1) unstable; urgency=medium

  * New upstream release

 -- Zygmunt Krynicki <me@zygoon.pl>  Tue, 19 Feb 2019 13:46:24 +0100

snapd (2.37.2-1) unstable; urgency=medium

  * New upstream releease. 

 -- Michael Hudson-Doyle <mwhudson@debian.org>  Thu, 07 Feb 2019 21:26:34 +1300

snapd (2.37.1-1) unstable; urgency=medium

  * New upstream release.
  * d/patches/0009-interfaces-apparmor-mock-presence-of-overlayfs-root.patch:
    applied upstream

 -- Zygmunt Krynicki <me@zygoon.pl>  Tue, 29 Jan 2019 19:24:35 +0100

snapd (2.37-3) unstable; urgency=medium

  * Fix --no-arch-any build.

 -- Michael Hudson-Doyle <mwhudson@debian.org>  Thu, 24 Jan 2019 16:11:17 +1300

snapd (2.37-2) unstable; urgency=medium

  * d/patches/0010-man-page-sections.patch: fix a couple of instances of the
    lintian warning 'manpage-section-mismatch'.

 -- Michael Hudson-Doyle <mwhudson@debian.org>  Thu, 24 Jan 2019 09:52:09 +1300

snapd (2.37-1) unstable; urgency=medium

  [ Michael Hudson-Doyle ]
  * New upstream version.
  * d/control: make myself Maintainer, use my Debian address, update Vcs-* to
    point to salsa.
  * Add new build-dependencies.
  * d/watch: update to download new upstream-provided no-vendor tarballs.
  * d/patches: refresh/drop.
  * d/patches/no-snapfuse.patch: do not depend on snapfuse fork of squashfuse.
  * d/patches/upstram-bolt.patch: use upstream version of boltdb.
  * d/patches/systemd-activation-compat.patch: compatibility for the
    newer go-systemd in debian

  [ Ondřej Nový ]
  * d/copyright: Use https protocol in Format field
  * d/changelog: Remove trailing whitespaces

  [ Zygmunt Krynicki ]
  * Update unreleased package to 2.37
  * Drop and recreate all patches
  * Add patches for failing unit tests
  * Reconcile packaging with snapd upstream

 -- Zygmunt Krynicki <me@zygoon.pl>  Tue, 22 Jan 2019 12:39:58 +0100

snapd (2.30-5) unstable; urgency=medium

  * Team upload.
  * add fix-pkg-config-line.patch to fix FTBFS
  * Set XS-Go-Import-Path

 -- Michael Stapelberg <stapelberg@debian.org>  Sat, 10 Feb 2018 23:18:15 +0100

snapd (2.30-4) unstable; urgency=medium

  * Fix Built-Using computation on Debian.
  * Add d/patches/disable-TestDoRequestSerialErrorsOnNoHost.patch to disable
    a flaky test.

 -- Michael Hudson-Doyle <mwhudson@debian.org>  Tue, 16 Jan 2018 13:02:31 +1300

snapd (2.30-3) unstable; urgency=medium

  * Fix arch builds again, sigh,

 -- Michael Hudson-Doyle <mwhudson@debian.org>  Tue, 09 Jan 2018 13:56:48 +1300

snapd (2.30-2) unstable; urgency=medium

  * Fix arch-all-only build. (Closes: 886431)

 -- Michael Hudson-Doyle <mwhudson@debian.org>  Tue, 09 Jan 2018 10:48:20 +1300

snapd (2.30-1) unstable; urgency=medium

  * New upstream release.
  * Remove several patches:
    - 0001-osutil-adjust-StreamCommand-tests-for-golang-1.9.patch: included in
      release.
    - apparmor-compat.patch, no-reexec-on-debian.patch: Removed as upstream
      now implements a better solution to the problem.
    - pb.v1-canonical-path.patch: applied upstream.
  * Stop installing udev/rules.d/80-snappy-assign.rules, gone upstream

 -- Michael Hudson-Doyle <mwhudson@debian.org>  Fri, 05 Jan 2018 09:39:07 +1300

snapd (2.28.5) xenial; urgency=medium

  * New upstream release, LP: #1714984
    - snap-confine: cleanup broken nvidia udev tags
    - cmd/snap-confine: update valid security tag regexp
    - overlord/ifacestate: refresh udev backend on startup
    - dbus: ensure io.snapcraft.Launcher.service is created on re-
      exec
    - snap-confine: add support for handling /dev/nvidia-modeset
    - interfaces/network-control: remove incorrect rules for tun

 -- Michael Vogt <michael.vogt@ubuntu.com>  Fri, 13 Oct 2017 23:25:46 +0200

snapd (2.28.4) xenial; urgency=medium

  * New upstream release, LP: #1714984
    - interfaces/opengl: don't udev tag nvidia devices and use snap-
      confine instead
    - debian: fix replaces/breaks for snap-xdg-open (thanks to apw!)

 -- Michael Vogt <michael.vogt@ubuntu.com>  Wed, 11 Oct 2017 19:40:57 +0200

snapd (2.28.3) xenial; urgency=medium

  * New upstream release, LP: #1714984
    - interfaces/lxd: lxd slot implementation can also be an app
      snap

 -- Michael Vogt <michael.vogt@ubuntu.com>  Wed, 11 Oct 2017 08:20:26 +0200

snapd (2.28.2) xenial; urgency=medium

  * New upstream release, LP: #1714984
    - interfaces: fix udev rules for tun
    - release,cmd,dirs: Redo the distro checks to take into account
      distribution families

 -- Michael Vogt <michael.vogt@ubuntu.com>  Tue, 10 Oct 2017 18:39:58 +0200

snapd (2.28.1) xenial; urgency=medium

  * New upstream release, LP: #1714984
    - snap-confine: update apparmor rules for fedora based basesnaps
    - snapstate: rename refresh hook to post-refresh for consistency

 -- Michael Vogt <michael.vogt@ubuntu.com>  Wed, 27 Sep 2017 17:59:49 -0400

snapd (2.28) xenial; urgency=medium

  * New upstream release, LP: #1714984
    - hooks: rename refresh to after-refresh
    - snap-confine: bind mount /usr/lib/snapd relative to snap-confine
    - cmd,dirs: treat "liri" the same way as "arch"
    - snap-confine: fix base snaps on core
    - hooks: substitute env vars when executing hooks
    - interfaces: updates for default, browser-support, desktop, opengl,
      upower and stub-resolv.conf
    - cmd,dirs: treat manjaro the same as arch
    - systemd: do not run auto-import and repair services on classic
    - packaging/fedora: Ensure vendor/ is empty for builds and fix spec
      to build current master
    - many: fix TestSetConfNumber missing an Unlock and other fragility
      improvements
    - osutil: adjust StreamCommand tests for golang 1.9
    - daemon: allow polkit authorisation to install/remove snaps
    - tests: make TestCmdWatch more robust
    - debian: improve package description
    - interfaces: add netlink kobject uevent to hardware observe
    - debian: update trusted account-keys check on 14.04 packaging
    - interfaces/network-{control,observe}: allow receiving
      kobject_uevent() messages
    - tests: fix lxd test for external backend
    - snap-confine,snap-update-ns: add -no-pie to fix FTBFS on
      go1.7,ppc64
    - corecfg: mock "systemctl" in all corecfg tests
    - tests: fix unit tests on Ubuntu 14.04
    - debian: add missing flags when building static snap-exec
    - many: end-to-end support for the bare base snap
    - overlord/snapstate: SetRootDir from SetUpTest, not in just some
      tests
    - store: have an ad-hoc method on cfg to get its list of uris for
      tests
    - daemon: let client decide whether to allow interactive auth via
      polkit
    - client,daemon,snap,store: add license field
    - overlord/snapstate: rename HasCurrent to IsInstalled, remove
      superfluous/misleading check from All
    - cmd/snap: SetRootDir from SetUpTest, not in just some individual
      tests.
    - systemd: rename snap-repair.{service,timer} to snapd.snap-
      repair.{service,timer}
    - snap-seccomp: remove use of x/net/bpf from tests
    - httputil: more naive per go version way to recreate a default
      transport for tls reconfig
    - cmd/snap-seccomp/main_test.go: add one more syscall for arm64
    - interfaces/opengl: use == to compare, not =
    - cmd/snap-seccomp/main_test.go: add syscalls for armhf and arm64
    - cmd/snap-repair: track and use a lower bound for the time for
      TLS checks
    - interfaces: expose bluez interface on classic OS
    - snap-seccomp: add in-kernel bpf tests
    - overlord: always try to get a serial, lazily on classic
    - tests: add nmcli regression test
    - tests: deal with __PNR_chown on aarch64 to fix FTBFS on arm64
    - tests: add autopilot-introspection interface test
    - vendor: fix artifact from manually editing vendor/vendor.json
    - tests: rename complexion to test-snapd-complexion
    - interfaces: add desktop and desktop-legacy
      interfaces/desktop: add new 'desktop' interface for modern DEs
      interfaces/builtin/desktop_test.go: use modern testing techniques
      interfaces/wayland: allow read on /etc/drirc for Plasma desktop
      interfaces/desktop-legacy: add new 'legacy' interface (currently
      for a11y and input)
    - tests: fix race in snap userd test
    - devices/iio: add read/write for missing sysfs entries
    - spread: don't set HTTPS?_PROXY for linode
    - cmd/snap-repair: check signatures of repairs from Next
    - env: set XDG_DATA_DIRS for wayland et.al.
    - interfaces/{default,account-control}: Use username/group instead
      of uid/gid
    - interfaces/builtin: use udev tagging more broadly
    - tests: add basic lxd test
    - wrappers: ensure bash completion snaps install on core
    - vendor: use old golang.org/x/crypto/ssh/terminal to build on
      powerpc again
    - docs: add PULL_REQUEST_TEMPLATE.md
    - interfaces: fix network-manager plug
    - hooks: do not error out when hook is optional and no hook handler
      is registered
    - cmd/snap: add userd command to replace snapd-xdg-open
    - tests: new regex used to validate the core version on extra snaps
      ass...
    - snap: add new `snap switch` command
    - tests: wait more and more debug info about fakestore start issues
    - apparmor,release: add better apparmor detection/mocking code
    - interfaces/i2c: adjust sysfs rule for alternate paths
    - interfaces/apparmor: add missing call to dirs.SetRootDir
    - cmd: "make hack" now also installs snap-update-ns
    - tests: copy files with less verbosity
    - cmd/snap-confine: allow using additional libraries required by
      openSUSE
    - packaging/fedora: Merge changes from Fedora Dist-Git
    - snapstate: improve the error message when classic confinement is
      not supported
    - tests: add test to ensure amd64 can run i386 syscall binaries
    - tests: adding extra info for fakestore when fails to start
    - tests: install most important snaps
    - cmd/snap-repair: more test coverage of filtering
    - squashfs: remove runCommand/runCommandWithOutput as we do not need
      it
    - cmd/snap-repair: ignore superseded revisions, filter on arch and
      models
    - hooks: support for refresh hook
    - Partial revert "overlord/devicestate, store: update device auth
      endpoints URLs"
    - cmd/snap-confine: allow reading /proc/filesystems
    - cmd/snap-confine: genearlize apparmor profile for various lib
      layout
    - corecfg: fix proxy.* writing and add integration test
    - corecfg: deal with system.power-key-action="" correctly
    - vendor: update vendor.json after (presumed) manual edits
    - cmd/snap: in `snap info`, don't print a newline between tracks
    - daemon: add polkit support to /v2/login
    - snapd,snapctl: decode json using Number
    - client: fix go vet 1.7 errors
    - tests: make 17.04 shellcheck clean
    - tests: remove TestInterfacesHelp as it breaks when go-flags
      changes
    - snapstate: undo a daemon restart on classic if needed
    - cmd/snap-repair: recover brand/model from
      /var/lib/snapd/seed/assertions checking signatures and brand
      account
    - spread: opt into unsafe IO during spread tests
    - snap-repair: update snap-repair/runner_test.go for API change in
      makeMockServer
    - cmd/snap-repair: skeleton code around actually running a repair
    - tests: wait until the port is listening after start the fake store
    - corecfg: fix typo in tests
    - cmd/snap-repair: test that redirects works during fetching
    - osutil: honor SNAPD_UNSAFE_IO for testing
    - vendor: explode and make more precise our golang.go/x/crypto deps,
      use same version as Debian unstable
    - many: sanitize NewStoreStack signature, have shared default store
      test private keys
    - systemd: disable `Nice=-5` to fix error when running inside lxd
    - spread.yaml: update delta ref to 2.27
    - cmd/snap-repair: use E-Tags when refetching a repair to retry
    - interfaces/many: updates based on chromium and mrrescue denials
    - cmd/snap-repair: implement most logic to get the next repair to
      run/retry in a brand sequence
    - asserts/assertstest: copy headers in SigningDB.Sign
    - interfaces: convert uhid to common interface and test cases
      improvement for time_control and opengl
    - many tests: move all panicing fake store methods to a common place
    - asserts: add store assertion type
    - interfaces: don't crash if content slot has no attributes
    - debian: do not build with -buildmode=pie on i386
    - wrappers: symlink completion snippets when symlinking binaries
    - tests: adding more debug information for the interfaces-cups-
      control …
    - apparmor: pass --quiet to parser on load unless SNAPD_DEBUG is set
    - many: allow and support serials signed by the 'generic' authority
      instead of the brand
    - corecfg: add proxy configuration via `snap set core
      proxy.{http,https,ftp}=...`
    - interfaces: a bunch of interfaces test improvement
    - tests: enable regression and completion suites for opensuse
    - tests: installing snapd for nested test suite
    - interfaces: convert lxd_support to common iface
    - interfaces: add missing test for camera interface.
    - snap: add support for parsing snap layout section
    - cmd/snap-repair: like for downloads we cannot have a timeout (at
      least for now), less aggressive retry strategies
    - overlord: rely on more conservative ensure interval
    - overlord,store: no piles of return args for methods gathering
      device session request params
    - overlord,store: send model assertion when setting up device
      sessions
    - interfaces/misc: updates for unity7/x11, browser-
      support, network-control and mount-observe
      interfaces/unity7,x11: update for NETLINK_KOBJECT_UEVENT
      interfaces/browser-support: update sysfs reads for
      newer browser versions, interfaces/network-control: rw for
      ieee80211 advanced wireless interfaces/mount-observe: allow read
      on sysfs entries for block devices
    - tests: use dnf --refresh install to avert stale cache
    - osutil: ensure TestLockUnlockWorks uses supported flock
    - interfaces: convert lxd to common iface
    - tests: restart snapd to ensure re-exec settings are applied
    - tests: fix interfaces-cups-control test
    - interfaces: improve and tweak bunch of interfaces test cases.
    - tests: adding extra worker for fedora
    - asserts,overlord/devicestate: support predefined assertions that
      don't establish foundational trust
    - interfaces: convert two hardware_random interfaces to common iface
    - interfaces: convert io_ports_control to common iface
    - tests: fix for  upgrade test on fedora
    - daemon, client, cmd/snap: implement snap start/stop/restart
    - cmd/snap-confine: set _FILE_OFFSET_BITS to 64
    - interfaces: covert framebuffer to commonInterface
    - interfaces: convert joystick to common iface
    - interfaces/builtin: add the spi interface
    - wrappers, overlord/snapstate/backend: make link-snap clean up on
      failure.
    - interfaces/wayland: add wayland interface
    - interfaces: convert kvm to common iface
    - tests: extend upower-observe test to cover snaps providing slots
    - tests: enable main suite for opensuse
    - interfaces: convert physical_memory_observe to common iface
    - interfaces: add missing test for optical_drive interface.
    - interfaces: convert physical_memory_control to common iface
    - interfaces: convert ppp to common iface
    - interfaces: convert time-control to common iface
    - tests: fix failover test
    - interfaces/builtin: rework for avahi interface
    - interfaces: convert broadcom-asic-control to common iface
    - snap/snapenv: document the use of CoreSnapMountDir for SNAP
    - packaging/arch: drop patches merged into master
    - cmd: fix mustUnsetenv docstring (thanks to Chipaca)
    - release: remove default from VERSION_ID
    - tests: enable regression, upgrade and completion test suites for
      fedora
    - tests: restore interfaces-account-control properly
    - overlord/devicestate, store: update device auth endpoints URLs
    - tests: fix install-hook test failure
    - tests: download core and ubuntu-core at most once
    - interfaces: add common support for udev
    - overlord/devicestate: fix, don't assume that the serial is backed
      by a 1-key chain
    - cmd/snap-confine: don't share /etc/nsswitch from host
    - store: do not resume a download when we already have the whole
      thing
    - many: implement "snap logs"
    - store: don't call useDeltas() twice in quick succession
    - interfaces/builtin: add kvm interface
    - snap/snapenv: always expect /snap for $SNAP
    - cmd: mark arch as non-reexecing distro
    - cmd: fix tests that assume /snap mount
    - gitignore: ignore more build artefacts
    - packaging: add current arch packaging
    - interfaces/unity7: allow receiving media key events in (at least)
      gnome-shell
    - interfaces/many, cmd/snap-confine: miscellaneous policy updates
    - interfaces/builtin: implement broadcom-asic-control interface
    - interfaces/builtin: reduce duplication and remove cruft in
      Sanitize{Plug,Slot}
    - tests: apply underscore convention for SNAPMOUNTDIR variable
    - interfaces/greengrass-support: adjust accesses now that have
      working snap
    - daemon, client, cmd/snap: implement "snap services"
    - tests: fix refresh tests not stopping fake store for fedora
    - many: add the interface command
    - overlord/snapstate/backend: some copydata improvements
    - many: support querying and completing assertion type names
    - interfaces/builtin: discard empty Validate{Plug,Slot}
    - cmd/snap-repair:  start of Runner, implement first pass of Peek
      and Fetch
    - tests: enable main suite on fedora
    - snap: do not always quote the snap info summary
    - vendor: update go-flags to address crash in "snap debug"
    - interfaces: opengl support pci device and vendor
    - many: start implenting "base" snap type on the snapd side
    - arch,release: map armv6 correctly
    - many: expose service status in 'snap info'
    - tests: add browser-support interface test
    - tests: disable snapd-notify for the external backend
    - interfaces: Add /run/uuid/request to openvswitch
    - interfaces: add password-manager-service implicit classic
      interface
    - cmd: rework reexec detection
    - cmd: fix re-exec bug when starting from snapd 2.21
    - tests: dependency packages installed during prepare-project
    - tests: remove unneeded check for re-exec in InternalToolPath()
    - cmd,tests: fix classic confinement confusing re-execution code
    - store: configurable base api
    - tests: fix how package lists are updated for opensuse and fedora

 -- Michael Vogt <michael.vogt@ubuntu.com>  Mon, 25 Sep 2017 12:07:34 -0400

snapd (2.27.6-2) unstable; urgency=medium

  * Add d/patches/0001-osutil-adjust-StreamCommand-tests-for-golang-1.9.patch
    to fix FTBFS with Go 1.9. (Closes: #876867)

 -- Michael Hudson-Doyle <mwhudson@debian.org>  Tue, 26 Sep 2017 13:41:53 -0400

snapd (2.27.6-1) unstable; urgency=medium

  * New upstream release, LP: #1703798:
    - interfaces: add udev netlink support to hardware-observe
    - interfaces/network-{control,observe}: allow receiving
      kobject_uevent() messages

 -- Zygmunt Krynicki <me@zygoon.pl>  Fri, 08 Sep 2017 00:03:18 +0200

snapd (2.27.5-1) unstable; urgency=medium

  * New upstream release.
    - interfaces: fix network-manager plug regression
    - hooks: do not error when hook handler is not registered
    - interfaces/alsa,pulseaudio: allow read on udev data for sound
    - interfaces/optical-drive: read access to udev data for /dev/scd*
    - interfaces/browser-support: read on /proc/vmstat and misc udev data

 -- Zygmunt Krynicki <me@zygoon.pl>  Thu, 31 Aug 2017 10:11:20 +0200

snapd (2.27.4-1) unstable; urgency=medium

  * New upstream release.
  * Enable seccomp.

 -- Michael Hudson-Doyle <michael.hudson@ubuntu.com>  Thu, 24 Aug 2017 22:12:52 +1200

snapd (2.27.2-2) unstable; urgency=medium

  * Fix re-exec test failure.

 -- Michael Hudson-Doyle <michael.hudson@ubuntu.com>  Fri, 18 Aug 2017 11:37:47 +1200

snapd (2.27.2-1) unstable; urgency=medium

  * New upstream release.
  * Stop using single-debian-patch, split delta into separate patches.
  * Allow confining snap-confine even when --disable-apparmor is used.
  * Pass --enable-static-libcap to cmd/configure, as was always the intention.
  * Disable re-exec on Debian until core snap can cope with a partial apparmor
    implementation. (Closes: #851473)

 -- Michael Hudson-Doyle <michael.hudson@ubuntu.com>  Fri, 18 Aug 2017 11:00:31 +1200

snapd (2.27.1-1) unstable; urgency=medium

  * New upstream release. (Closes: #868959, #869268, #872071)
  * New changes to upstream sources:
    - Disable cmd/snap-seccomp tests as they depend on an unpackaged fork of
      golang/x/net.
    - Use upstream version of libseccomp-golang.
  * Do not install ancient ubuntu-core-launcher symlink.

 -- Michael Hudson-Doyle <michael.hudson@ubuntu.com>  Mon, 14 Aug 2017 21:53:09 +1200

snapd (2.27.1) xenial; urgency=medium

  * New upstream release, LP: #1703798:
    - tests: use dnf --refresh install to avert stale cache
    - tests: fix test failure on 14.04 due to old version of
      flock
    - updates for unity7/x11, browser-support, network-control,
      mount-observe
    - interfaces/unity7,x11: update for NETLINK_KOBJECT_UEVENT
    - interfaces/browser-support: update sysfs reads for
      newer browser versions
    - interfaces/network-control: rw for ieee80211 advanced wireless
    - interfaces/mount-observe: allow read on sysfs entries for block
      devices

 -- Michael Vogt <michael.vogt@ubuntu.com>  Mon, 14 Aug 2017 08:02:17 +0200

snapd (2.27) xenial; urgency=medium

  * New upstream release, LP: #1703798
    - fix build failure on 32bit fedora
    - interfaces: add password-manager-service implicit classic interface
    - interfaces/greengrass-support: adjust accesses now that have working
      snap
    - interfaces/many, cmd/snap-confine: miscellaneous policy updates
    - interfaces/unity7: allow receiving media key events in (at least)
      gnome-shell
    - cmd: fix re-exec bug when starting from snapd 2.21
    - tests: restore interfaces-account-control properly
    - cmd: fix tests that assume /snap mount
    - cmd: mark arch as non-reexecing distro
    - snap-confine: don't share /etc/nsswitch from host
    - store: talk to api.snapcraft.io for purchases
    - hooks: support for install and remove hooks
    - packaging: fix Fedora support
    - tests: add bluetooth-control interface test
    - store: talk to api.snapcraft.io for assertions
    - tests: remove snapd before building from branch
    - tests: add avahi-observe interface test
    - store: orders API now checks if customer is ready
    - cmd/snap: snap find only searches stable
    - interfaces: updates default, mir, optical-observe, system-observe,
      screen-inhibit-control and unity7
    - tests: speedup prepare statement part 1
    - store: do not send empty refresh requests
    - asserts: fix error handling in snap-developer consistency check
    - systemd: add explicit sync to snapd.core-fixup.sh
    - snapd: generate snap cookies on startup
    - cmd,client,daemon: expose "force devmode" in sysinfo
    - many: introduce and use strutil.ListContains and also
      strutil.SortedListContains
    - assserts,overlord/assertstate: test we don't accept chains of
      assertions founded on a self-signed key coming externally
    - interfaces: enable access to bridge settings
    - interfaces: fix copy-pasted iio vs io in io-ports-control
    - cmd/snap-confine: various small fixes and tweaks to seccomp
      support code
    - interfaces: bring back seccomp argument filtering
    - systemd, osutil: rework systemd logs in preparation for services
      commands
    - tests: store /etc/systemd/system/snap-*core*.mount in snapd-
      state.tar.gz
    - tests: shellcheck improvements for tests/main tasks - first set of
      tests
    - cmd/snap: `--last` for abort and watch, and aliases
      (search→find, change→tasks)
    - tests: shellcheck improvements for tests/lib scripts
    - tests: create ramdisk if it's not present
    - tests: shellcheck improvements for nightly upgrade and regressions
      tests
    - snapd: fix for snapctl get panic on null config values.
    - tests: fix for rng-tools service not restarting
    - systemd: add snapd.core-fixup.service unit
    - cmd: avoid using current symlink in InternalToolPath
    - tests: fix timeout issue for test refresh core with hanging …
    - intefaces: control bridged vlan/ppoe-tagged traffic
    - cmd/snap: include snap type in notes
    - overlord/state: Abort() only visits each task once
    - tests: extend find-private test to cover more cases
    - snap-seccomp: skip socket() tests on systems that use socketcall()
      instead of socket()
    - many: support snap title as localized/title-cased name
    - snap-seccomp: deal with mknod on aarch64 in the seccomp tests
    - interfaces: put base policy fragments inside each interface
    - asserts: introduce NewDecoderWithTypeMaxBodySize
    - tests: fix snapd-notify when it takes more time to restart
    - snap-seccomp: fix snap-seccomp tests in artful
    - tests: fix for create-key task to avoid rng-tools service ramains
      alive
    - snap-seccomp: make sure snap-seccomp writes the bpf file
      atomically
    - tests: do not disable ipv6 on core systems
    - arch: the kernel architecture name is armv7l instead of armv7
    - snap-confine: ensure snap-confine waits some seconds for seccomp
      security profiles
    - tests: shellcheck improvements for tests/nested tasks
    - wrappers: add SyslogIdentifier to the service unit files.
    - tests: shellcheck improvements for unit tasks
    - asserts: implement FindManyTrusted as well
    - asserts: open up and optimize Encoder to help avoiding unnecessary
      copying
    - interfaces: simplify snap-confine by just loading pre-generated
      bpf code
    - tests: restart rng-tools services after few seconds
    - interfaces, tests: add mising dbus abstraction to system-observe
      and extend spread test
    - store: change main store host to api.snapcraft.io
    - overlord/cmdstate: new package for running commands as tasks.
    - spread: help libapt resolve installing libudev-dev
    - tests: show the IP from .travis.yaml
    - tests/main: use pkgdb function in more test cases
    - cmd,daemon: add debug command for displaying the base policy
    - tests: prevent quoting error on opensuse
    - tests: fix nightly suite
    - tests: add linode-sru backend
    - snap-confine: validate SNAP_NAME against security tag
    - tests: fix ipv6 disable for ubuntu-core
    - tests: extend core-revert test to cover bluez issues
    - interfaces/greengrass-support: add support for Amazon Greengrass
      as a snap
    - asserts: support timestamp and optional disabled header on repair
    - tests: reboot after upgrading to snapd on the -proposed pocket
    - many: fix test cases to work with different DistroLibExecDir
    - tests: reenable help test on ubuntu and debian systems
    - packaging/{opensuse,fedora}: allow package build with testkeys
      included
    - tests/lib: generalize RPM build support
    - interfaces/builtin: sync connected slot and permanent slot snippet
    - tests: fix snap create-key by restarting automatically rng-tools
    - many: switch to use http numeric statuses as agreed
    - debian: add missing  Type=notify in 14.04 packaging
    - tests: mark interfaces-openvswitch as manual due to prepare errors
    - debian: unify built_using between the 14.04 and 16.04 packaging
      branch
    - tests: pull from urandom when real entropy is not enough
    - tests/main/manpages: install missing man package
    - tests: add refresh --time output check
    - debian: add missing "make -C data/systemd clean"
    - tests: fix for upgrade test when it is repeated
    - tests/main: use dir abstraction in a few more test cases
    - tests/main: check for confinement in a few more interface tests
    - spread: add fedora snap bin dir to global PATH
    - tests: check that locale-control is not present on core
    - many: snapctl outside hooks
    - tests: add whoami check
    - interfaces: compose the base declaration from interfaces
    - tests: fix spread flaky tests linode
    - tests,packaging: add package build support for openSUSE
    - many: slight improvement of some snap error messaging
    - errtracker: Include /etc/apparmor.d/usr.lib.snap-confine md5sum in
      err reports
    - tests: fix for the test postrm-purge
    - tests: restoring the /etc/environment and service units config for
      each test
    - daemon: make snapd a "Type=notify" daemon and notify when startup
      is done
    - cmd/snap-confine: add support for --base snap
    - many: derive implicit slots from interface meta-data
    - tests: add core revert test
    - tests,packaging: add package build support for Fedora for our
      spread setup
    - interfaces: move base declaration to the policy sub-package
    - tests: fix for snapd-reexec test cheking for restart info on debug
      log
    - tests: show available entropy on error
    - tests: clean journalctl logs on trusty
    - tests: fix econnreset on staging
    - tests: modify core before calling set
    - tests: add snap-confine privilege test
    - tests: add staging snap-id
    - interfaces/builtin: silence ptrace denial for network-manager
    - tests: add alsa interface spread test
    - tests: prefer ipv4 over ipv6
    - tests: fix for econnreset test checking that the download already
      started
    - httputil,store: extract retry code to httputil, reorg usages
    - errtracker: report if snapd did re-execute itself
    - errtracker: include bits of snap-confine apparmor profile
    - tests: take into account staging snap-ids for snap-info
    - cmd: add stub new snap-repair command and add timer
    - many: stop "snap refresh $x --channel invalid" from working
    - interfaces: revert "interfaces: re-add reverted ioctl and quotactl
    - snapstate: consider connect/disconnect tasks in
      CheckChangeConflict.
    - interfaces: disable "mknod |N" in the default seccomp template
      again
    - interfaces,overlord/ifacestate: make sure installing slots after
      plugs works similarly to plugs after slots
    - interfaces/seccomp: add bind() syscall for forced-devmode systems
    - packaging/fedora: Sync packaging from Fedora Dist-Git
    - tests: move static and unit tests to spread task
    - many: error types should be called FooError, not ErrFoo.
    - partition: add directory sync to the save uboot.env file code
    - cmd: test everything (100% coverage \o/)
    - many: make shell scripts shellcheck-clean
    - tests: remove additional setup for docker on core
    - interfaces: add summary to each interface
    - many: remove interface meta-data from list of connections
    - logger (& many more, to accommodate): drop explicit syslog.
    - packaging: import packaging bits for opensuse
    - snapstate,many: implement snap install --unaliased
    - tests/lib: abstract build dependency installation a bit more
    - interfaces, osutil: move flock code from interfaces/mount to
      osutil
    - cmd: auto import assertions only from ext4,vfat file systems
    - many: refactor in preparation for 'snap start'
    - overlord/snapstate: have an explicit code path last-refresh
      unset/zero => immediately refresh try
    - tests: fixes for executions using the staging store
    - tests: use pollinate to seed the rng
    - cmd/snap,tests: show the sha3-384 of the snap for snap info
      --verbose SNAP-FILE
    - asserts: simplify and adjust repair assertion definition
    - cmd/snap,tests: show the snap id if available in snap info
    - daemon,overlord/auth: store from model assertion wins
    - cmd/snap,tests/main: add confinement switch instead of spread
      system blacklisting
    - many: cleanup MockCommands and don't leave a process around after
      hookstate tests
    - tests: update listing test to the core version number schema
    - interfaces: allow snaps to use the timedatectl utility
    - packaging: Add Fedora packaging files
    - tests/libs: add distro_auto_remove_packages function
    - cmd/snap: correct devmode note for anomalous state
    - tests/main/snap-info: use proper pkgdb functions to install distro
      packages
    - tests/lib: use mktemp instead of tempfile to work cross-distro
    - tests: abstract common dirs which differ on distributions
    - many: model and expose interface meta-data.
    - overlord: make config defaults from gadget work also at first boot
    - interfaces/log-observe: allow using journalctl from hostfs for
      classic distro
    - partition,snap: add support for android boot
    - errtracker: small simplification around readMachineID
    - snap-confine: move rm_rf_tmp to test-utils.
    - tests/lib: introduce pkgdb helper library
    - errtracker: try multiple paths to read machine-id
    - overlord/hooks: make sure only one hook for given snap is executed
      at a time.
    - cmd/snap-confine: use SNAP_MOUNT_DIR to setup /snap inside the
      confinement env
    - tests: bump kill-timeout and remove quiet call on build
    - tests/lib/snaps: add a test store snap with a passthrough
      configure hook
    - daemon: teach the daemon to wait on active connections when
      shutting down
    - tests: remove unit tests task
    - tests/main/completion: source from /usr/share/bash-completion
    - assertions: add "repair" assertion
    - interfaces/seccomp: document Backend.NewSpecification
    - wrappers: make StartSnapServices cleanup any services that were
      added if a later one fails
    - overlord/snapstate: avoid creating command aliases for daemons
    - vendor: remove unused packages
    - vendor,partition: fix panics from uenv
    - cmd,interfaces/mount: run snap-update-ns and snap-discard-ns from
      core if possible
    - daemon: do not allow to install ubuntu-core anymore
    - wrappers: service start/stop were inconsistent
    - tests: fix failing tests (snap core version, syslog changes)
    - cmd/snap-update-ns: add actual implementation
    - tests: improve entropy also for ubuntu
    - cmd/snap-confine: use /etc/ssl from the core snap
    - wrappers: don't convert between []byte and string needlessly.
    - hooks: default timeout
    - overlord/snapstate: Enable() was ignoring the flags from the
      snap's state, resulting in losing "devmode" on disable/enable.
    - difs,interfaces/mount: add support for locking namespaces
    - interfaces/mount: keep track of kept mount entries
    - tests/main: move a bunch of greps over to MATCH
    - interfaces/builtin: make all interfaces private
    - interfaces/mount: spell unmount correctly
    - tests: allow 16-X.Y.Z version of core snap
    - the timezone_control interface only allows changing /etc/timezone
      and /etc/writable/timezone. systemd-timedated also updated the
      link of /etc/localtime and /etc/writable/localtime ... allow
      access to this file too
    - cmd/snap-confine: aggregate operations holding global lock
    - api, ifacestate: resolve disconnect early
    - interfaces/builtin: ensure we don't register interfaces twice

 -- Michael Vogt <michael.vogt@ubuntu.com>  Thu, 10 Aug 2017 12:43:16 +0200

snapd (2.26.14) xenial; urgency=medium

  * New upstream release, LP: #1690083
    - cmd: fix incorrect re-exec when starting from snapd 2.21

 -- Michael Vogt <michael.vogt@ubuntu.com>  Thu, 20 Jul 2017 13:52:05 +0200

snapd (2.26.13) xenial; urgency=medium

  * New upstream release, LP: #1690083
    - cmd,tests: fix classic confinement confusing re-execution code
    - cmd: fix incorrect check check for re-exec in InternalToolPath()
    - snap-seccomp: add secondary arch for unrestricted snaps as well

 -- Michael Vogt <michael.vogt@ubuntu.com>  Tue, 18 Jul 2017 20:34:33 +0200

snapd (2.26.10) xenial; urgency=medium

  * New upstream release, LP: #1690083
    - Fix snap-seccomp tests in artful/trusty on i386/s390x/aarch64

 -- Michael Vogt <michael.vogt@ubuntu.com>  Mon, 17 Jul 2017 11:58:22 +0200

snapd (2.26.9) xenial; urgency=medium

  * New upstream release, LP: #1690083
    - statically link libseccomp in snap-seccomp to fix refresh issue
      on trusty

 -- Michael Vogt <michael.vogt@ubuntu.com>  Wed, 12 Jul 2017 08:27:14 +0200

snapd (2.26.8) xenial; urgency=medium

  * New upstream release, LP: #1690083
    - Fix snap-seccomp tests in artful/trusty on i386/s390x/aarch64
    - add snapd.core-fixup.service unit
    - ensure re-exec uses the right internal tools

 -- Michael Vogt <michael.vogt@ubuntu.com>  Wed, 05 Jul 2017 07:48:22 +0200

snapd (2.26.6) xenial; urgency=medium

  * New upstream release, LP: #1690083
    - interfaces: allow snaps to use the timedatectl utility in
      time-control

 -- Michael Vogt <michael.vogt@ubuntu.com>  Tue, 27 Jun 2017 08:36:23 +0100

snapd (2.26.5) xenial; urgency=medium

  * New upstream release, LP: #1690083
    - backport of seccomp-bpf branch to the 2.26 release to ensure snap
      revert with new seccomp syntax works correctly

 -- Michael Vogt <michael.vogt@ubuntu.com>  Mon, 26 Jun 2017 15:30:15 +0100

snapd (2.26.4) xenial; urgency=medium

  * New upstream release, LP: #1690083
    - partly revert aace15ab53 to unbreak core reverts
    - Revert "interfaces: re-add reverted ioctl and quotactl (revert 21bc6b9f)"
    - Disable "mknod |N" in the default seccomp template
      reasons outline in https://forum.snapcraft.io/t/snapd-2-25-blocked-because-of-revert-race-condition
    - errtracker: include bits of snap-confine apparmor profile
    - errtracker: report if snapd did re-execute itself

 -- Michael Vogt <michael.vogt@ubuntu.com>  Thu, 01 Jun 2017 18:50:52 +0200

snapd (2.26.3) xenial; urgency=medium

  * New upstream release, LP: #1690083
    - cherry pick test fixes f0103a6, 9de5c8a, d7725a7 to make
      sure the image tests are updated for the changes in the
      `snap info core` output and the removal of the rsyslog
      package from core.

 -- Michael Vogt <michael.vogt@ubuntu.com>  Wed, 17 May 2017 11:31:56 +0200

snapd (2.26.2) xenial; urgency=medium

  * New upstream release, LP: #1690083
    - cherry pick d444728 to make the uboot.env file parsing more
      robust

 -- Michael Vogt <michael.vogt@ubuntu.com>  Tue, 16 May 2017 18:37:07 +0200

snapd (2.26.1) xenial; urgency=medium

  * New upstream release, LP: #1690083
    - store: fix panic error in auth
    - tests: the new ubuntu-image snap needs classic confinement, adjust
      tests
    - cmd/snap-confine: don't fail on pre 3.8 kernel

 -- Michael Vogt <michael.vogt@ubuntu.com>  Thu, 11 May 2017 21:44:27 +0200

snapd (2.26) xenial; urgency=medium

  * New upstream release, LP: #1690083
    - timeutil: avoid panicking when the window is very small
    - image: fix go vet issue
    - overlord/ifacestate: don't spam logs with harmless auto-connect
      messages
    - interfaces/builtin: add network-status interface
    - interfaces/builtin: add online-accounts-service interface
    - interfaces/builtin: distribute code of touching allInterfaces
    - interfaces: API additions for interface hooks
    - interfaces/builtin: add storage-framework-service interface
    - tests: disable create-key test on ppc64el for artful (expect not
      working)
    - snap: make `snap prepare-image --extra-snaps` derive side info
    - tests: unify tests/{main/completion,completion}/lib.exp0
    - cmd/snap: tweak info channels output
    - interfaces: ensure that legacy interface methods are unused
    - packaging: cleanup how built-using is generated
    - tests: extend kernel-module-control interface test
    - interfaces/network: workaround Go's need for NETLINK_ROUTE with
      'net'.
    - cmd/snap-confine: use defensive argument parser
    - tests: add test for empty snap name on revert
    - overlord/hookstate: remove unused Context.timeout
    - tests: additional setup in docker test for core systems
    - configstate: return error if patch is invalid
    - interfaces: add random interface
    - store, daemon, client, cmd/snap: handle PASSWORD_POLICY_ERROR
    - cmd/snap, client: add "whoami" command
    - cmd/snap: iterate interface tab completion
    - snap: move locale-control to only be present on classic
    - interfaces/browser-support: deny read on squashfs backing files
      and LVM vg names
    - tests: wait for the docker socket to be listening
    - snap: add `snap refresh --time` option
    - tests: re-enable and moderninze /media sharing test
    - cmd: make rst2man optional
    - tests: remove quoting from [[ ]] when globs
    - interfaces: allow plugging DBus clients to introspect the slot
      service
    - packaging/ubuntu*/changelog: drop extra dash
    - snap-confine: init the ENTRY variable, coverity is unhappy
      otherwise
    - cmd/snap-confine/spread-tests: discard useless --version test
    - spread: add spread target qemu:debian-9-64
    - interfaces: mediate netlink sockets via seccomp
    - tests,cmd/snap-confine: port older snapd-discard-ns tests
    - cmd/snap-confine/tests: fix shellcheck on recently added files
    - tests/upgrade: force install core snap from beta for debian
    - overlord/snapstate/backend,interfaces/mount: move ns management
      code.
    - tests: extend network-control spread test to cope with network
      namespaces
    - tests: fail early in the spread suite if trying to run it inside a
      container
    - tests: set ownership of $PROJECT_PATH for the external backend
    - tests: specify the auto-refreshable snap being tested
    - many: fix tests with go1.8 / artful
    - fix for tests: debian does not have /snap/bin in secure_path so
      sudo
    - snap: support for snap tasks --last=...
    - cmd/snap-confine: remove obsolete debug message
    - address review feedback, add a lot of comments :-), call
      shellcheck on the completion scripts, fix a bug in compopt

 -- Michael Vogt <michael.vogt@ubuntu.com>  Thu, 11 May 2017 10:05:44 +0200

snapd (2.25) xenial; urgency=medium

  * New upstream release, LP: #1686713
    - interfaces/default: allow mknod for regular files, pipes and
      sockets
    - many: use "SNAP.APP as ALIAS" instead of => when listing
      added/removed aliases
    - cmd/snap-confine: write current mount profile
    - cmd/snap-discard-ns: remove current profile when cleaning up
    - many: support debian in our CI
    - tests: tweak time for econnreset test a bit more
    - cmd/snap-confine: re-enable re-assciate fix for CE
    - many: aliases v2 cleanups
    - cmd/snap-confine: don't use apparmor if it is disabled on boot
    - many: implement `snap prefer <snap>`  (aliases v2)
    - many: adjust /aliases and "snap aliases" to aliases v2, also some
      cleanup
    - snapstate: normalize gadget defaults
    - many: allow core refresh.schedule setting
    - many: show alias changes on snap alias/unalias (aliases v2)
    - client,cmd/snap: improve messaging on --devmode and --classic
    - many: implement `snap unalias <alias-or-snap>` (aliases v2)
    - store: retry on connection reset
    - interfaces/mount: add Change.Perform
    - tests: add openvswitch interface spread test
    - interfaces/i2c: allow modifying device-specific sysfs entries
    - interfaces: allow writing to /run/systemd/journal/stdout by
      default
    - tests: ensure travis fails early if static checks fail
    - store,daemon: make store interpret channel="" as stable in most
      cases
    - overlord/snapstate: make UpdateAliases idempotent, simplify the
      backend interface bits for aliases not used anymore (aliases v2)
    - many: implement snap alias <snap.app> <alias> (aliases v2)
    - snap-confine: add code to ensure that / or /snap is mounted
      "shared"
    - many: show available "tracks" in `snap info`
    - cmd/snap: make users Xauthority file available in snap environment
    - interfaces/mount: write current fstab files with mode 0644
    - overlord: switch to aliases v2 tasks for install/refresh etc ops
      plus transition
    - tests: parameterize gadget snap channel (#3117)
    - tests: copy .real profile as .real
    - tests: add empty initrd failover test
    - many: mount squashfs as read-only
    - cmd: make locking around namespaces explicit
    - tests: address review comments from #3186
    - tests: add dbus interface spread test
    - interfaces/mount: add ReadMountInfo and LoadMountInfo
    - snap: require snap name for 'revert'
    - overlord: maintain per-revision snapshots of snap configuration
    - tests: relax network-bind interface regexps
    - interfaces: re-add reverted ioctl and quotactl (revert 21bc6b9f)
    - store: retry once on hashsum mismatches in a Download()
    - interfaces/builtin: don't panic if content plug has nil attrs
    - interfaces/mount: pass mount.Profile to mount.NeededChanges
    - packaging: add `built-using` header for 16.04 packaging
    - interfaces: add media-hub interface
    - interfaces/builtin: allow full access to properties iface of the
      udisks service
    - tests: handle case when both .real and plain are present
    - interfaces/mount: add Change.String for readable output
    - tests: ensure we mock force dev mode as well to fix FTBFS in
      sbuild
    - store: add more logs around retry in download
    - interfaces/mount: add stub Change.{Needed,Perform}
    - tests: allow installing snapd from -proposed for SRU validation
    - interfaces/mount: parse mount options to map[string]string
    - snap: added tasks subcommand
    - tests: copy snap-confine apparmor profile into testbed
    - interfaces/mount: improve go identifier names of mountinfo, parse
      optional fields
    - Arch Linux wants to respect FHS
      (https://bugs.archlinux.org/task/53656),
    - daemon: do not set RemoveSnapPath flag when doing a try
    - debian: add maintscript helper to remove usr.lib.snapd.snap-
      confine in snap-confine
    - cmd/snap-confine: don't use plain "classic" term
    - cmd/snap-confine: set TMPDIR and TEMPDIR each time
    - many: fixes for `go vet` in go 1.7
    - tests: add kernel-module-control interface test
    - overlord/snapstate: introduce tasks for aliases v2 semantics with
      temporary names for now (aliases v2)
    - overlord/devicestate: switch to ssh-keygen for device key
      generation
    - snap: skip /dev/ram from auto-import assertions to make it less
      noisy (#3010)
    - interfaces: add kubernetes-support interface and adjust related
      interfaces (LP: #1664638)
    - tests: download previous snapd package from published versions
      instead of specific PPA
    - snap: run snap-confine from core if snap is also running from core
    - overlord/ifacestate: automatically rename connections on core snap
    - many: break the /aliases mutation API with a clean 400 (aliases
      v2)
    - interfaces/builting: allow read-only access to /sys/module
    - tests: add extra test after the core transition for snap get/set
      core
    - store: misc cleanups in tests
    - interfaces/mount: add parser for mountinfo entries
    - store: tests for unexpected EOF
    - tests: fix unity test
    - interfaces,overlord: log interface auto-connection failures
    - cmd/snap-update-ns: add C preamble for setns
    - interfaces: validate plug/slot uniqueness

 -- Michael Vogt <michael.vogt@ubuntu.com>  Fri, 28 Apr 2017 07:57:49 +0200

snapd (2.24.1) xenial; urgency=medium

  * New upstream release, LP: #1681799:
    - fix autopkgtest failures with stable core snap
    - ensure the snap-confine transitional package cleans up
      the no-longer-used apparmor profile to fix the kernels
      autopkgtest failures

 -- Michael Vogt <michael.vogt@ubuntu.com>  Wed, 19 Apr 2017 11:54:33 +0200

snapd (2.24) xenial; urgency=medium

  * New upstream release, LP: #1681799:
    - interfaces/mount: add InfoEntry type
    - many: fix plug auto-connect during core transition
    - interfaces: fold network bind into core support with tests
    - .travis.yml: add option to make raw log less noisy
    - interfaces: adjust shm accesses to use 'm' for updated mmap kernel
      mediation
    - many: rename two core plugs that clash with slot names
    - snap-confine,browser-support: /dev/tty for snap-confine, misc
      browser-support for gnome-shell
    - store: add download test with EOF in the middle
    - tests: adjust to look for network-bind-plug
    - store: make hash error message more accurate
    - overlord/snapstate: simplify AliasesStatus down to just an
      AutoAliasesDisabled bool flag (aliases v2)
    - errtracker: never send errtracker reports when running under
      SNAPPY_TESTING
    - interfaces/repo: validate slot/plug names
    - daemon: Give the snap directories via GET /v2/system-info
    - interfaces/unity7: support unity messaging menu
    - interfaces/mount: add high-level Profile functions
    - git: ignore only the cmd/Makefile{,.in}
    - cmd: explicitly set _GNU_SOURCE and _FILE_OFFSET_BITS for xfs
      support
    - daemon: add desktop file location for app to the API
    - overlord,release: disable classic snap support when not possible
    - overlord: fix TestEnsureLoopPrune not to be so racy
    - many: abstract path to /bin/{true,false}
    - data/systemd: tweak data/systemd/Makefile to be slightly simpler
    - store: handle EOF via url.Error check
    - packaging: use templates for relevant systemd units
    - tests: run gccgo only on ubuntu-16.04-64
    - .travis.yml: remove travis matrix and do a single sequential run
    - overlord/state: make sure that setting to nil a state key is
      equivalent to deleting it
    - tests: fix incorrect shell expression
    - interfaces/mount: add OptsToFlags for converting arguments to
      syscall…
    - interfaces: add a joystick interface
    - tests: enable docker test for more ubuntu-core systems
    - tests: download and install additional dependencies when using
      prepackaged snapd
    - many: add support for partially static builds
    - interfaces: allow slot to introspect dbus-daemon in dbus
      interface, allow /usr/bin/arch by default
    - interfaces/mount: fix golint issues
    - interfaces/mount: add function for saving fstab-like file
    - osutil: introducing GetenvInt64, like GetenvBool but Int64er.
    - interfaces: drop udev tagging from framebuffer interface
    - snapstate: more helpers to work with aliases state (aliases
      v2)
    - interfaces/mount: add function for parsing fstab-like file
    - cmd: disable the re-associate fix as requested by jdstrand
    - overlord/snapstate: unlock/relock the state less, especially not
      across mutating the SnapState of a snap
    - interfaces: allow executing ld.so (needed with new AppArmor base
      abstraction)
    - interfaces/mount: add function for parsing mount entries
    - cmd: rework header check for xfs/xqm.h
    - cmd: add poky to the list of distros which don't support reexec
    - overlord: finish reorg, revert "be more conservative until we have
      cut 2.23.x"
    - cmd: select what socket to use in cmd/snap{,ctl}
    - overlord: remove snap config values when snap is removed
    - snapstate: introduce helper to apply to disk a alias states change
      for a snap (aliases v2)
    - configstate,hookstate: timeout the configure hook after 5 mins,
      report failures to the errtracker
    - interfaces/seccomp: add bind as part of the default seccomp policy
      for hooks
    - cmd: discard the C implementation of snap-update-ns
    - tests: remove stale apt proxy leftover from cloud-init
    - tests: move unity test to nightly suite
    - interfaces: add support for location-observe for
      dbus::ObjectManager session paths
    - boot: log error in KernelOrOsRebootRequired
    - interfaces: remove old API
    - interfaces: use udev spec
    - interfaces: convert systemd backend to new APIs
    - osutil: add BootID
    - tests: move docker test to new nightly suite
    - interfaces/mount: compute mount changes required to transition
      mount profiles
    - data/selinux: add context definition for snapctl
    - overlord: clean up organization under state packages
    - overlord: make sure all managers packages have *state.go with the
      main state manipulation/query APIs
    - interfaces: use spec in the dbus backend
    - store: download from authenticated URL if there is a device
      session set
    - tests: remove core_name variable
    - interfaces: rename thumbnailer to thumbnailer-service
    - interfaces: add chroot to base templates
    - asserts: remove some unused things
    - systemd: mount the squashfs with nodev
    - overlord: when shutting down assume errors might be due to
      cancellation so retry
    - cmd: rename all unit tests to $command/unit-test
    - cmd/snap: fix help string for version command
    - asserts: don't allow revocations with other items for the same
      developer
    - tests: skip lp-1644439 test on older kernels
    - interfaces: allow "sync" to be used by core support
    - assertstate,snapstate: have assertstate.AutoAliases use the
      "aliases" header
    - interfaces: allow writing config.txt.tmp  in the core-support
      interface
    - tests: adjust network-bind test
    - interfaces: dbus backend spec
    - asserts: introduce a snap-declaration "aliases" header to list
      auto aliases with explicit targets
    - cmd: enable large file support
    - cmd/snap: handle missing snap-confine
    - cmd/snap-confine: re-associate with pid-1 mount namespace if
      required
    - cmd/libsnap: make mountinfo structures public
    - tests: fix interfaces-cups-control for zesty
    - misc: revert "Log if the system goes into ForceDevMode"
    - interfaces: seccomp tests cleanup
    - cmd: validate SNAP_NAME
    - interfaces: log if the system goes into ForceDevMode
    - tests: fix classic-ubuntu-core-transition race
    - interfaces: use apparmor spec in the apparmor backend
    - interfaces: alphabetize framebuffer in base decl and add it to
      all_test.go
    - tests: add ubuntu-core-16-32 system to the external backend and
      fix docker test
    - cmd/libsnap: simplify sc_string_quote default case
    - osutil: fix double expand in environment map code and add test
    - interfaces: extend location-control out-of-process provider
      support
    - cmd/snap-update-ns: use bidirectional lists for mount entries
    - tests: prevent automatic transition before setting the initial
      state of the test
    - release: detect if we are in ForcedDevMode by inspecting the
      kernel
    - tests: add core-snap-refresh test
    - interfaces: add maliit input method interface
    - interfaces: seccomp spec API tweaks for better tests
    - interfaces: updates for mir-kiosk in browser-support, mir, opengl,
      unity7
    - testutils: address review feedback from PR#2997
    - tests: specify the core version to be unsquashfs'ed in the
      failover tests
    - interfaces: use MockInfo in tests
    - cmd/libsnap: add sc_quote_string
    - cmd/snap-confine: use sc_do_umount everywhere
    - interfaces: add unity8 plug permissions
    - timeutil: a few helpers for the recurring events
    - asserts: implement snap-developer type
    - partition: deal with grub{,2}-editenv in tests
    - many: add new (hidden) `snap debug ensure-state-soon` command and
      use in tests
    - interfaces/builtin: small refactor of dbus tests
    - packaging, tests: use "systemctl list-unit-files --full"
      everywhere
    - many: some opensuse patches that are ready to go into master
    - packaging: add opensuse permissions files
    - client, daemon: move "snap list" name filtering into snapd.
    - interfaces: use seccomp specs
    - overlord/snapstate: small cleanup of
      ensureForceDevmodeDropsDevmodeFromState
    - interfaces/builtin/alsa: add read access to alsa state dir
    - interfaces: use spec in kmod backend, updated firewall_control,
      openvswitch_support, ppp
    - cmd/snap-confine: use sc_do_mount everywhere
    - tests: remove workaround for docker again, snap-declaration is
      fixed now
    - interfaces: interface to allow autopilot introspection

 -- Michael Vogt <michael.vogt@ubuntu.com>  Tue, 11 Apr 2017 13:31:46 +0200

snapd (2.23.6) xenial; urgency=medium

  * New upstream release, LP: #1673568
    - cmd: use the most appropriate snap/snapctl sockets
    - tests: fix interfaces-cups-control for zesty
    - configstate,hookstate: timeout the configure hook after 5 mins,
      report failures
    - packaging: rename the file shipping snap-confine AA profile to
      workaround dpkg bug #858004
    - many: ignore configure hook failures on core refresh to ensure
      upgrades are always possible
    - snapstate: restart as needed if we undid unlinking aka relinked
      core or kernel snap

 -- Michael Vogt <michael.vogt@ubuntu.com>  Wed, 29 Mar 2017 15:30:35 +0200

snapd (2.23.5) xenial; urgency=medium

  * New upstream release, LP: #1673568
    - allow "sync" in core-support

 -- Michael Vogt <michael.vogt@ubuntu.com>  Fri, 17 Mar 2017 18:13:43 +0100

snapd (2.23.4) xenial; urgency=medium

  * New upstream release, LP: #1673568
    - fix core-support interface for the new pi-config options

 -- Michael Vogt <michael.vogt@ubuntu.com>  Fri, 17 Mar 2017 16:05:57 +0100

snapd (2.23.3) xenial; urgency=medium

  * FTBFS due to missing files in vendor/

 -- Zygmunt Krynicki <zygmunt.krynicki@canonical.com>  Thu, 16 Mar 2017 19:56:55 +0100

snapd (2.23.2) xenial; urgency=medium

  * New upstream release, LP: #1673568
    - cmd/snap: handle missing snap-confine (#3041)

 -- Zygmunt Krynicki <zygmunt.krynicki@canonical.com>  Thu, 16 Mar 2017 19:38:24 +0100

snapd (2.23.1) xenial; urgency=medium

  * New upstream release, LP: #1665608
    - packaging, tests: use "systemctl list-unit-files --full"
      everywhere
    - interfaces: fix default content attribute value
    - tests: do not nuke the entire snapd.conf.d dir when changing
      store settings
    - hookstate: run the right "snap" command in the hookmanager
    - snapstate: revert PR#2958, run configure hook again everywhere

 -- Michael Vogt <michael.vogt@ubuntu.com>  Wed, 08 Mar 2017 14:29:56 +0100

snapd (2.23) xenial; urgency=medium

  * New upstream release, LP: #1665608
    - overlord: phase 2 with 2nd setup-profiles and hook done after
      restart for core installation
    - data: re-add snapd.refresh.{timer,service} with weekly schedule
    - interfaces: allow 'getent' by default with some missing dbs to
      various interfaces
    - overlord/snapstate: drop forced devmode
    - snapstate: disable running the configure hook on classic for the
      core snap
    - ifacestate: re-generate apparmor in InterfaceManager.initialize()
    - daemon: DevModeDistro does not imply snapstate.Flags{DevMode:true}
    - interfaces/bluez,network-manager: implement ConnectedSlot policy
    - cmd: add helpers for mounting / unmounting
    - snapstate: error in LinkSnap() if revision is unset
    - release: add linuxmint 18 to the non-devmode distros
    - cmd: fixes to run correctly on opensuse
    - interfaces: consistently use 'const' instead of 'var' for security
      policy
    - interfaces: miscellaneous policy updates for unity7, udisks2 and
      browser-support
    - interfaces/apparmor: compensate for kernel behavior change
    - many: only tweak core config if hook exists
    - overlord/hookstate: don't report a run hook output error without
      any context
    - cmd/snap-update-ns: move test data and helpers to new module
    - vet: fix vet error on mount test.
    - tests: empty init (systemd) failover test
    - cmd: add .indent.pro file to the tree
    - interfaces: specs for apparmor, seccomp, udev
    - wrappers/services: RemainAfterExit=yes for oneshot daemons w/ stop
      cmds
    - tests: several improvements to the nested suite
    - tests: do not use core for "All snaps up to date" check
    - cmd/snap-update-ns: add function for sorting mount entries
    - httputil: copy some headers over redirects
    - data/selinux: merge SELinux policy module
    - kmod: added Specification for kmod security backend
    - tests: failover test for rc.local crash
    - debian/tests: map snapd deb pockets to core snap channels for
      autopkgtest
    - many: switch channels on refresh if needed
    - interfaces/builtin: add /boot/uboot/config.txt access to core-
      support
    - release: assume higher version of supported distros will still
      work
    - cmd/snap-update-ns: add compare function for mount entries
    - tests: enable docker test
    - tests: bail out if core snap is not installed
    - interfaces: use mount.Entry instead of string snippets.
    - osutil: trivial tweaks to build ID support
    - many: display kernel version in 'snap version'
    - osutil: add package for reading Build-ID
    - snap: error when `snap list foo` is run and no snap is installed
    - cmd/snap-confine: don't crash if nvidia module is loaded but
      drivers are not available
    - tests: update listing test for latest core snap version update
    - overlord/hookstate/ctlcmd: helper function for creating a deep
      copy of interface attributes
    - interfaces: add a linux framebuffer interface
    - cmd/snap, store: change error messages to reflect latest UX doc
    - interfaces: initial unity8 interface
    - asserts: improved information about assertions format in the
      Decode doc comment
    - snapstate: ensure snapstate.CanAutoRefresh is nil in tests
    - mkversion.sh: Add support for taking the version as a parameter
    - interfaces: add an interface for use by thumbnailer
    - cmd/snap-confine: ensure that hostfs is root owned.
    - screen-inhibit-control: add methods for delaying screensavers
    - overlord: optional device registration and gadget support on
      classic
    - overlord: make seeding work also on classic, optionally
    - image,cmd/snap: refactoring and initial envvar support to use
      stores needing auth
    - tests: add libvirt interface spread test
    - cmd/libsnap: add helper for dropping permissions
    - interfaces: misc updates for network-control, firewall-control,
      unity7 and default policy
    - interfaces: allow recv* and send* by default, accept4 with accept
      and other cleanups
    - interfaces/builtin: add classic-support interface
    - store: use xdelta3 from core if available and not on the regular
      system
    - snap: add contact: line in `snap info`
    - interfaces/builtin: add network-setup-control which allows rw
      access to netplan
    - unity7: support missing signals and methods for status icons
    - cmd: autoconf for RHEL
    - cmd/snap-confine: look for PROCFS_SUPER_MAGIC
    - dirs: use the right snap mount dir for the distribution
    - many: differentiate between "distro" and "core" libexecdir
    - cmd: don't reexec on RHEL family
    - config: make helpers reusable
    - snap-exec: support nested environment variables in environment
    - release: add galliumos support
    - interfaces/builtin: more path options for serial
    - i18n: look into core snaps when checking for translations
    - tests: nested image testing
    - tests: add basic test for docker
    - hookstate,ifacestate: support snapctl set/get slot and plug attrs
      (step 3)
    - cmd/snap: add shell completion to connect
    - cmd: add functions to load/save fstab-like files
    - snap run: create "current" symlink in user data dir
    - cmd: autoconf for centos
    - tests: add more debug if ubuntu-core-upgrade fails
    - tests: increase service retries
    - packaging/ubuntu-14.04: inform user how to extend PATH with
      /snap/bin.
    - cmd: add helpers for working with mount/umount commands
    - overlord/snapstate: prepare for using snap-update-ns
    - cmd: use per-snap mount profile to populate the mount namespace
    - overlord/ifacestate: setup seccomp security on startup
    - interface/seccomp: sort combined snippets
    - release: don't force devmode on LinuxMint "serena"
    - tests: filter ubuntu-core systems for authenticated find-private
      test
    - interfaces/builtin/core-support: Allow modifying logind
      configuration from the core snap
    - tests: fix "snap managed" output check and suppress output from
      expect in the authenticated login tests
    - interfaces: shutdown: also allow shutdown/reboot/suspend via
      logind
    - cmd/snap-confine-tests: reformat test to pass shellcheck
    - cmd: add sc_is_debug_enabled
    - interfaces/mount: add dedicated mount entry type
    - interfaces/core-support: allow modifying systemd-timesyncd and
      sysctl configuration
    - snap: improve message after `snap refresh pkg1 pkg2`
    - tests: improve snap-env test
    - interfaces/io-ports-control: use /dev/port, not /dev/ports
    - interfaces/mount-observe: add quotactl with arg filtering (LP:
      #1626359)
    - interfaces/mount: generate per-snap mount profile
    - tests: add spread test for delta downloads
    - daemon: show "$snapname (delta)" in progress when downloading
      deltas
    - cmd: use safer functions in sc_mount_opt2str
    - asserts: introduce a variant of model assertions for classic
      systems
    - interfaces/core-support: allow modifying snap rsyslog
      configuration
    - interfaces: remove some syscalls already in the default policy
      plus comment cleanups
    - interfaces: miscellaneous updates for hardware-observe, kernel-
      module-control, unity7 and default
    - snap-confine: add the key for which hsearch_r fails
    - snap: improve the error message for `snap try`
    - tests: fix pattern and use MATCH in find-private
    - tests: stop tying setting up staging store access to the setup of
      the state tarball
    - tests: add regression spread test for #1660941
    - interfaces/default: don't allow TIOCSTI ioctl
    - interfaces: allow nice/setpriority to 0-19 values for calling
      process by default
    - tests: improve debug when the core transition test hangs
    - tests: disable ubuntu-core->core transition on ppc64el (its just
      too slow)
    - snapstate: move refresh from a systemd timer to the internal
      snapstate Ensure()
    - tests/lib/fakestore/refresh: some more info when we fail to copy
      asserts
    - overlord/devicestate: backoff between retries if the server seems
      to have refused the serial-request
    - image: check kernel/gadget publisher vs model brand, warn on store
      disconnected snaps
    - vendor: move gettext.go back to github.com/ojii/gettext.go
    - store: retry on 502 http response as well
    - tests: increase snap-service kill-timeout
    - store,osutil: use new osutil.ExecutableExists(exe) check to only
      use deltas if xdelta3 is present
    - cmd: fix autogen.sh on fedora
    - overlord/devicemgr: fix test: setup account-key before using the
      key for signing
    - cmd: add /usr/local/* to PATH
    - cmd: add sc_string_append
    - asserts: support for correctly suggesting format 2 for snap-
      declaration
    - interfaces: port mount backend to new APIs, unify content of per
      app/hook profiles
    - overlord/devicestate: implement policy about gadget and kernel
      matching the model
    - interfaces: allow sched_setscheduler again by default
    - debian: update breaks/replaces for snap-confine->snapd
    - debian: move the snap-confine packaging into snapd
    - 14.04/integrationtests: rely on upstart to restart ssh.
    - store: enable download deltas on classic by default
    - spread: add unit suite
    - snapctl: add config in client to disable auth and use it in
      snapctl
    - overlord/ifacestate: register all security backends with the
      repository
    - overlord,tests: have enable/disable affect security profiles
    - tests: install ubuntu-core from the same channel as core
    - overlord: move configstate.Transaction into config package
    - seccomp-support.c: add PF_* domains which can be used instead of
      AF_*
    - store: always log retry summary when SNAPD_DEBUG is set
    - tests: parameterize kernel snap channel
    - snapenv: do not append ":" to the SNAP_LIBRARY_PATH
    - interfaces/builtin: refine the content interface rules using $SLOT
    - asserts,interfaces/policy: add support for
      $SLOT()/$PLUG()/$MISSING in *-attributes constraintsThis adds
      support for $SLOT(arg), $PLUG(arg) and $MISSING attribute
      constraints in plugs and slots rules in snap-declarations:
    - cmd/snap-confine: add snap-confine command line parser module
    - tests: remove (some) garbage files found by restore cleanup
      analysis
    - cmd: fix issues uncovered by valgrind
    - tests: fix typo in systems name
    - cmd: collect string utilities in one module, add missing tests
    - cmd: rename mountinfo to sc_mountinfo
    - tests: allow to install snapd debs from a ppa instead of building
      them
    - spread: remove state tar on project restore

 -- Michael Vogt <michael.vogt@ubuntu.com>  Fri, 17 Feb 2017 12:21:42 +0100

snapd (2.22.7) xenial; urgency=medium

  * New upstream release:
    - errtracker,overlord/snapstate: more info in errtracker reports
    - interfaces/apparmor: compensate for kernel behavior change

 -- Michael Vogt <michael.vogt@ubuntu.com>  Fri, 24 Feb 2017 19:24:11 +0100

snapd (2.22.6) xenial; urgency=medium

  * New upstream release, LP: #1667105
    - overlord/ifacestate: don't fail if affected snap is gone
    - revert #2910: osutil: add package for reading Build-ID (#2918)
    - errtracker: include the build-id of host and core snapd (#2912)
    - errtracker: include the number of ubuntu-core -> core retries
      (#2915)
    - snapstate: retry ubuntu-core -> core transition every 6h (#2914)
    - osutil: add package for reading Build-ID (#2910)
    - errtracker: include kernel version in error reports (#2905)
    - release: return "unknown" if uname fails
    - many: rebased uname branch for 2.22
    - errtracker: include snapd version in err reports
    - overlord/ifacestate: don't unconditionally retry stuff (#2906)
    - snapstate: fix incorrect cut of the timestamps for the error
      reports (#2908)
    - tests: update listing test for latest core snap version update

 -- Zygmunt Krynicki <zygmunt.krynicki@canonical.com>  Wed, 22 Feb 2017 23:34:23 +0100

snapd (2.22.5) xenial; urgency=medium

  * Fix FTBFS due to machine-id file

 -- Zygmunt Krynicki <zygmunt.krynicki@canonical.com>  Tue, 21 Feb 2017 09:43:42 +0100

snapd (2.22.4) xenial; urgency=medium

  * New bugfix release:
    - errtracker: add support for error reporting via daisy.ubuntu.com
    - snapstate: allow for 6 retries for the core transition
    - httputils: ensure User-Agent works across redirects

 -- Michael Vogt <michael.vogt@ubuntu.com>  Tue, 21 Feb 2017 09:07:10 +0100

snapd (2.22.3) xenial; urgency=medium

  * New bugfix release, LP: #1665729:
    - Limit the number of retries for the ubuntu-core -> core
      transition to fix possible store overload.

 -- Michael Vogt <michael.vogt@ubuntu.com>  Fri, 17 Feb 2017 18:58:34 +0100

snapd (2.22.2) xenial; urgency=medium

  * New upstream release, LP: #1659522
    - cherry pick fix for sched_setscheduler regression
      (LP: #1661265)

 -- Michael Vogt <michael.vogt@ubuntu.com>  Thu, 02 Feb 2017 17:13:51 +0100

snapd (2.22.1) xenial; urgency=medium

  * New upstream release, LP: #1659522
    - cherry pick fix for snapctl auth.json handling

 -- Michael Vogt <michael.vogt@ubuntu.com>  Wed, 01 Feb 2017 17:09:31 +0100

snapd (2.22) xenial; urgency=medium

  * New upstream release, LP: #1659522
    - many: make ubuntu-core-launcher mostly go
    - interfaces/builtin: add account-control interface
    - interfaces/builtin: add missing syscalls to core-support needed
      for systemctl
    - interfaces/builtin: rework core-support to only allow full access
      to systemctl
    - debian/tests: drop stale autopkgtest dependencies.
    - tests: make the debugging of c-unit-tests more useful
    - store: retry auth-related requests
    - tests: integration test for system reload
    - snap: be more helpful in the `snap install <already-installed>`
      error message
    - tests: set SNAPPY_USE_STAGING_STORE in su call
    - tests: use test snap
    - spread: set SNAPD_DEBUG=1 in the core snap as well
    - tests: add extra debugging to security-setuid-root test
    - cmd,snap,wrappers: systemd reload command support
    - interfaces: builtin: mir: Allow recv and send
    - overlord/ifacestate: use ParseConnRef
    - overlord/snapstate,overlord/ifacestate: add automatic ubuntu-core
      -> core transition
    - debian: remove aliases as well in snapd.postrm
    - many: change interfaces.ParseID to return value
    - interfaces/opengl: allow access to the nvidia abstract socket
    - overlord, daemon: flag failures feature fancy forms.
    - many: add --classic support to try and revert, and make missing
      these things a little harder
    - interfaces: allow reading non-PCI-attached usb devices via raw-usb
    - many: rename snap-alter-ns to snap-update-ns
    - interfaces/builtin: add core-support
    - store: increase the retry.LimitTime()
    - debian: move the packaging out into package/$id-$version_id
    - overlord/stapstate: don't use unkeyed fields
    - many: add stub implementation of snap-alter-ns
    - asserts: improve error message when key is not valid at the given
      time
    - snapstate, ifacestate: add snapstate.CheckChangeConflict() to
      ifacestate.{Connect,Disconnect}
    - debian: remove trusty specific bits
    - docs: Add a note about building snapd.
    - interfaces: miscellaneous updates for default and network-control
    - daemon: bubble out store.ErrSnapNotFound in the findOne codepath
    - store: add retry logging into download as well
    - snap: show price in `snap info`
    - cmd: add fault injection support code
    - interfaces: network-manager: allow rw access to /etc/netplan
    - debian: move systemd files out of ./debian and into ./data/systemd
    - asserts: implement SuggestFormat to help avoid specifying the
      wrong format iteration for an assertion
    - many: detect potentially insecure use of snap-confine
    - interfaces: allow querying added security backends
    - cmd: ensure that all .c files have a -test.c file
    - asserts: don't use 'context' for the path of attributes, want to
      reuse the concept for something else
    - interfaces: abbreviate ConnRef construction
    - tests: ensure systemd override directory is available before using
      it
    - cmd: more build system cleanups and a small fix
    - tests: increase retries for service up
    - cmd: move seccomp cleanup function to seccomp-support
    - many: auto-connect plugs and slots symmetrically
    - overlord: use a ticker for the pruning
    - interfaces/builtin: add uhid interface
    - cmd/snap-confine: add shutdown helper
    - tests: fix path used when debugging
    - cmd: switch to non-recursive make
    - overlord/ifacestate: setup security of snaps affected by auto-
      connection
    - spread: refresh apt cache before first install
    - overlord: allow max 500 changes in "ready" state to avoid growing
      changes for 24h
    - snap: add {Plug,Slot}Info.SecurityTags
    - cmd: move snap-discard-ns to dedicated directory
    - tests: skip i18n test when no "snappy.mo" file is available
    - interfaces,overlord/ifacestate: small refactor around reference
      methods
    - tests: remove the snapd dirs last (should fix random test errors)
    - interfaces: mm: permissions for protocol proxies
    - interfaces/builtin: add evolution interfaces
    - many: extract the logging http client and user-agent handling for
      use in devicestate
    - interfaces: unity8-download-manager is the chosen name for this
      interface.
    - tests: add "quiet" wrapper function that only prints output on
      failure
    - tests: fix failing snapd-reexec test
    - docs: simplify HACKING.md that snapd itself supports setting up
      the sockets
    - overlord: flag required-snaps from model as required and prevent
      removing them
    - spread: exclude .o and .a files
    - tests: parameterize remote store
    - cmd: fix hardcoded paths to rst2man and support rst2man.py
    - tests: improve debug output when reexec is used
    - tests: disable ipv6 before unpacking delta
    - interfaces: add new interface API
    - tests: change TRUST_TEST_KEYS to be controlled from the host
    - spread: add boilerplate for Linode delta uploads
    - wrappers: add support for the X-Ayatana-Desktop-Shortcuts=
      extension
    - partition: add support for native grubenv read/write and use it
    - tests: add test ensuring manual pages are shipped

 -- Michael Vogt <michael.vogt@ubuntu.com>  Fri, 27 Jan 2017 23:18:57 +0100

snapd (2.21-2) unstable; urgency=medium

  * Modify snap-confine's apparmor rules to work on Debian when apparmor is
    enabled on the kernel command line.

 -- Michael Hudson-Doyle <michael.hudson@ubuntu.com>  Wed, 25 Jan 2017 10:26:51 +1300

snapd (2.21-1) unstable; urgency=medium

  * New upstream release.
  * Disable i18n so the package can build in stretch without new packages.

 -- Michael Hudson-Doyle <michael.hudson@ubuntu.com>  Mon, 16 Jan 2017 11:15:32 +1300

snapd (2.21) xenial; urgency=medium

  * New upstream release, LP: #1656382
    - daemon: re-enable reexec
    - interfaces: allow reading installed files from previous revisions
      by default
    - daemon: make activation optional
    - tests: run all snap-confine tests in c-unit-tests task
    - many: fix abbreviated forms of disconnect
    - tests: switch more tests to MATCH
    - store: export userAgent. daemon: print store.UserAgent() on
      startup.
    - tests: test classic confinement `snap list` and  `snap info`
      output
    - debian: skip snap-confine unit tests on nocheck
    - overlord/snapstate: share code between Update and UpdateMany, so
      that it deals with auto-aliases correctly
    - interfaces: upower-observe: refactor to allow snaps to provide a
      slot
    - tests: add end-to-end store test for classic confinement
    - overlord,overlord/snapstate: have UpdateMany retire/enable auto-
      aliases even without new revision
    - interfaces/browser-support: add @{PROC}/@{pid}/fd/[0-9] w and misc
      /run/udev
    - interfaces/builtin: add physical-memory-* and io-ports-control
    - interfaces: allow getsockopt by default since it is so commonly
      used
    - cmd/snap, daemon, overlord/snapstate: tests and fixes for "snap
      refresh" of a classic snap
    - interfaces: allow read/write access of real-time clock with time-
      control interface
    - store: request no CDN via a header using SNAPPY_STORE_NO_CDN
      envvar
    - snap: add information about tracking channel (not just actual
      channel)
    - interfaces: use fewer dot imports
    - overlord/snapstate: remove restrictions on ResetAliases
    - overlord, store: move confinement filtering to the overlord (from
      The Store)
    - many: move interface test helpers to ifacetest package
    - many: implement 'snap aliases'
    - vet: fix for unkeyed fields error on aliases_test.go
    - interfaces: miscellaneous policy updates for network-control,
      unity7, pulseaudio, default and home
    - tests: test for auto-aliases
    - interface hooks: connect plug slot hooks (step 2)
    - cmd/snap: fix internal naming in snap connect
    - snap: use "size" as the json tag in snap.ChannelSnapInfo
    - tests: restore the missing initialization of iface manager causing
      race
    - snap: fix missing sizes in `snap info <remote-snap>`
    - tests: improve cleanup for c-unit-tests
    - cmd/snap-confine: build non-installed libsnap-confine-private.a
    - cmd/snap-confine: small tweaks to seccomp support code
    - interfaces/docker-support: allow /run/shm/aufs.xeno for 14.04
    - many: obtain installed snaps developer/publisher username through
      assertions
    - store: setting of fields for details endpoint
    - cmd/snap-confine: check for rst2man on configure
    - snap: show `snap --help` output when just running `snap`
    - interface/builtin: drop the obsolete checks in udisks2
      SanitizeSlot
    - cmd/snap: remove currency switch following UX review
    - spread: find top-level directory before running generate-
      packaging-dir
    - interface hooks: prepare plug slot hooks (step 1)
    - i18n: use github.com/mvo5/gettext.go (pure go) for i18n to avoid
      cgo
    - many: put a marker in the User-Agent sent by snapd/snap when under
      testingThe User-Agent will look like:
    - tests: fix -reuse and -resend when govendor is missing
    - snap: provide friendlier `snap find` message when no snaps are
      found
    - tests: fix mkversions.sh failure on zesty
    - spread: install build-essential unconditionally
    - spread: improve qemu ubuntu-14.04-{32,64} support
    - overlord/snapstate,daemon: implement GET /v2/aliases handling
    - store: retry user info request
    - tests: port more snap-confine regression tests
    - tests: cancel the scheduled reboot on ubuntu-core-upgrade-no-gc
      and restore state
    - tests: debug zesty autopkgtest failures
    - overlord/snapstate: use keyed fields on literals
    - tests: use MATCH in install-remove-multi
    - tests: increase wait time for service to be up
    - tests: make debug-each succeed if DENIED doesn't match
    - tests: skip packaging dir generation for non-git based autopkgtest
      runs
    - tests: port refresh-all-undo to MATCH
    - tests: improve snap connect test
    - tests: port additional snap-confine regression tests
    - tests: show --version when it matches unknown
    - tests: optionally use apt proxy for qemu
    - tests: add hello-classic test
    - many: behave more consistently when pointed to staging and
      possibly the fake store
    - overlord/ifacestate: remove stale comments
    - interfaces/apparmor: ignore snippets in classic confinement
    - tests: port first regression test from snap-confine
    - cmd/snap-confine: disable old tests

 -- Michael Vogt <michael.vogt@ubuntu.com>  Fri, 13 Jan 2017 19:39:51 +0100

snapd (2.20.1) xenial; urgency=medium

  * New upstream release, LP: #1648520
    - tests: enable the ppc64el tests again
    - tests: add classic confinement test
    - tests: run snap confine tests in debian/rules already

 -- Michael Vogt <michael.vogt@ubuntu.com>  Mon, 19 Dec 2016 11:53:29 +0100

snapd (2.20-2) unstable; urgency=medium

  * Replace unversioned Conflicts on snap package with versioned
    Breaks/Replaces, now that snap has dropped /usr/bin/snap.
    Closes: #849162.

 -- Steve Langasek <vorlon@debian.org>  Sun, 25 Dec 2016 17:50:25 -0600

snapd (2.20-1) unstable; urgency=medium

  * New upstream release.
  * Update one test (cmd/snap/cmd_interfaces_test.go) to cope with the newer
    golang-go-flags-dev in unstable.
  * Explicitly include 'udev' in Build-Depends.
  * Add tzdata to Build-Depends to avoid ftbfs. (Closes: #848754)

 -- Michael Hudson-Doyle <michael.hudson@ubuntu.com>  Mon, 19 Dec 2016 11:43:55 +1300

snapd (2.20) xenial; urgency=medium

  * New upstream release, LP: #1648520
    - many: implement  "snap alias --reset" using snapstate.ResetAliases
    - debian: use a packaging branch for 14.04
    - store: retry downloads on io.Copy errors and sha3 checksum errors
    - snap: show apps in `snap info`
    - store: send an explicit X-Ubuntu-Classic header to the store
    - overlord/snapstate: implement snapstate.ResetAliases
    - interfaces/builtin: add dbus interface
    - tests: fix tests on 17.04
    - store: use mocked retry strategy to make store tests faster
    - overlord: apply auto-aliases information from the snap-declaration
      on install or refresh
    - many: prepare landing on trusty
    - many: implement snap unalias using snapstate.Unalias
    - overlord/snapstate: fixing the placement/grouping of some
      functions
    - interfaces: support network namespaces via 'ip netns' in network-
      control
    - interfaces/builtin: fix pulseaudio apparmor rules
    - interfaces/builtin: add iio interface
    - tests: update custom core snap with the freshly build snap-confine
    - interfaces: use sysd.{Disable,Stop} instead of sysd.DisableNow()
    - overlord,overlord/snapstate: implement snapstate.Unalias by
      generalizing the "alias" task
    - interfaces: misc openstack snap enablement
    - cmd/snap: mock terminal.ReadPassword instead of using /dev/ptmx
    - notifications, daemon: kill the unsupported events endpoint
    - client: only allow Dangerous option in InstallPath
    - overlord/ifacestate: no interface checks if no snap id
    - many: implement alias command
    - snap: tweak snap install output as designed by Mark
    - debian: fix Pre-Depends on dpkg
    - tests: check if snap-confine --version is unknown
    - cmd/snap-confine: allow content interface mounts
    - tests: remove ppa:snappy-dev/image again
    - interfaces/apparmor: allow access to core snap
    - tests: remove snap-confine/ubuntu-core-launcher after the tests
    - overlord,overlord/snapstate: implement snapstate.Alias
    - cmd/snap: reject "snap disconnect foo"
    - debian: add split ubuntu-core-launcher and snap-confine packages
    - cmd: fix mkversion.sh and add regression test
    - overlord/snapstate: setup/remove aliases as we link/unlink snaps
    - cmd/snap,tests: alias support in snap run
    - snap/snapenv: don't obscure HOME if snap uses classic confinement
    - store: decode response.Body json inside retry loops
    - cmd/snap-confine: fix compilation on platforms with gcc < 4.9.0
    - vendor: update tomb package fixing context support

 -- Michael Vogt <michael.vogt@ubuntu.com>  Thu, 15 Dec 2016 22:07:08 +0100

snapd (2.19) xenial; urgency=medium

  * New upstream release, LP: #1648520
    - cmd/snap-confine: disable support for XDG_RUNTIME_DIR
    - cmd/snap-confine/tests: fix stale path after move to snapd
    - cmd/snap-confine: don't use __attribute__((nonull))
    - snap: add description to `snap info`
    - snap: show last refresh time
    - store: switch default delta format from xdelta to xdelta3
    - interfaces: fix system-observe interface to work with ps_mem
    - debian: add missing ca-certificates dependency
    - cmd/snap-confine: add support for classic confinement
    - snapstate/backend: add backend methods to manage aliases
    - tests: re-enable snap-confine unit tests via spread
    - many: merge snap-confine into snapd
    - many: add support for classic confinement
    - snap: abort install with ctrl+c
    - cmd/snap: change terms accept URL following UX review
    - interfaces/apparmor: use distinct apparmor template for classic
    - snap: add snap size to `snap info`
    - interfaces: add unconfined access to modem-manager
    - snap: support for parsing and exposing on snap.Info aliases
    - debian: disable autopkgtests on ppc64el
    - snap: disable support for socket activation
    - tests: fix incorrect restore of the current symlink
    - asserts: introduce auto-aliases header in snap-declaration
    - interfaces/seccomp: add support for classic confinement
    - tests: do not use external snaps
    - daemon: close the dup()ed file descriptor to not leak it
    - overlord, daemon, progress: enable building snapd without CGO
    - daemon, store: let snap info find things in any channel
    - store: retry tweaks and logging
    - snap: Improve `snap --help` output as designed by Mark
    - interfaces/builtin: fix incorrect udev rule in i2c
    - overlord: increase test timeout and improve failure message
    - snap: remove unused experimental command
    - debian: remove unneeded conflict against the "snappy" package
    - daemon, strutil: move daemon.quotedNames to strutil.Quoted
    - docs: document SNAP_DEBUG_HTTP in HACKING.md
    - cmd/snap: have some completers
    - snap: support "daemon: notify" in snap.yaml
    - snap: fix try command when daemon linie is added
    - interfaces: apparmor support for classic confinement
    - debian/rules: build with -buildoptions=pie
    - tests: include /boot in saved state (including bootenv and any
      kernels)
    - daemon: ensure `snap try` installs core if it's missing
    - tests: save/restore /snap/core/current symlink
    - tests: decrease the number of expected featured apps
    - tests: add set -e to the prepare ssh script
    - cmd/snap: add tests for section completion; fix bugs.
    - cmd/snap: document 'snap list --all'

 -- Michael Vogt <michael.vogt@ubuntu.com>  Thu, 08 Dec 2016 16:16:04 +0100

snapd (2.18.1) xenial; urgency=medium

  * New upstream release, LP: #1644625
    - daemon: fix crash when `snap refresh` contains a single update
    - fix unhandled error from io.Copy() in download()
    - interfaces/builtin: fix incorrect udev rule in i2c

 -- Michael Vogt <michael.vogt@ubuntu.com>  Mon, 05 Dec 2016 15:04:13 +0100

snapd (2.18) xenial; urgency=medium

  * New upstream release, LP: #1644625
    - store: retry on io.EOF
    - tests: skip pty tests on ppc64el and powerpc
    - client, cmd/snap: introducing "snap info"
    - snap: do exit 0 on install/remove if that snap is already
      installed or already removed
    - snap: add `snap watch <change-id>` to attach to a running change
    - store: retry downloads using retry loop
    - snap: try doesn't require snap-dir when run in snap's directory
    - daemon: show what will change in the "refresh-all" changes
    - tests: disable autorefresh for the external backend
    - snap: add `snap list -a` to show all snaps (even inactive ones)
    - many: unify boolean env var handling
    - overlord/ifacestate: don't setup jailmode snaps with devmode
      confinement
    - snapstate: do not garbage collect the snaps used by the bootenv
    - debian: drop hard xdelta dependency for now
    - snap: make `snap login` ask for email if not given as argument
    - osutil: fix build on armhf (arm in go-arch) and powerpc (ppc in
      go-arch)
    - many: rename DevmodeConfinement to DevModeConfinement
    - store: resp.Body.Close() missing in ReadyToBuy
    - many: use ConfinementOptions instead of ConfinementType
    - snap, daemon, store: fake the channel map in the REST API
    - misc: run github.com/gordonklaus/ineffassign as part of the static
      checks
    - docs: add goreportcard badge and remove coveralls badge
    - tests: force gofmt -s in static checks
    - many: run gofmt -s -w on all the code
    - store: DRY actual retry code
    - many: fix various errors uncovered by goreportcard.com
    - interfaces/builtin: allow additional shared memory for webkit
    - many: some more missing snapState->snapst
    - asserts: introduce an optional freeform display-name for model
    - interfaces/builtin: rename usb-raw to raw-usb
    - progress: init pbar with correct total value
    - daemon/api.go: add quotedNames() helper
    - interfaces: add ConfinementOptions type
    - tests: add a test about the extra bits that prepare-device can
      specify for device registration
    - tests: check that gpio device nodes are exported after reboot
    - tests: parameterize core channel with env var for classic too
    - many: rename variable "ss" to "snapsup" or "snapst" or "st"
      (depending on context)
    - tests: do not use external snaps in spread
    - store: retry buy request
    - store: retry store.Find
    - store: retry assertion store call
    - store: retry call for snap details
    - many: use snap.ConfinementType rather than bool devmode
    - daemon: if a bad snap is posted it is not an internal error but a
      bad request
    - client: add "Snap.Screenshots" to the client API
    - interfaces: update base declaration documentation and policy for
      on-classic and snap-type
    - store: check payment method before TOS for a better UX
    - interfaces: allow sched_setaffinity in process-control
    - tests: parameterize core channel with env var
    - tests: ensure that the XDG_ env contains at least XDG_RUNTIME_DIR
    - interfaces: fcitx also listens on the session bus for Qt apps
    - store: retry ListRefresh
    - snap: use "Password of <email>:" in the `snap login`
    - many: reshuffle how we load/inject tests keys so image doesn't
      need assertstate anymore
    - store: use range requests if we have a local file already
    - dirs,interfaces,overlord,snap,snapenv,test: export per-snap
      XDG_RUNTIME_DIR per user
    - osutil: make RealUser only look at SUDO_USER when uid==0
    - tests: do not use the ppa:snappy-dev/image in the tests
    - store: retry readyToBuy request
    - tests: increase `expect` timeouts
    - static tests: add spell check
    - tests: add debug to all flaky expect tests
    - systemd: correct the mount arguments when mounting with squashfuse
    - interfaces: add avahi-observe
    - store: bring delta downloads back
    - interfaces: add alsa
    - interfaces/builtin: fix a broken test that snuck into master
    - osutil: add chattr funcs
    - image: init "snap_mode" on image creation time to avoid ugly
      messages
    - tests: test-snapd-fuse-consumer needs python-fuse as a build-
      package
    - interfaces/builtin: add i2c interface
    - interfaces: add ofono interface
    - tests: do not use hello-world in our tests
    - snap: add support for classic confinement
    - interfaces: remove LegacyAutoConnect() from the interfaces
    - interfaces: miscellaneous policy updates
    - tests: run autopkgtests in the autopkgtest.ubuntu.com
      infrastructure
    - Implement lxd-client interface exposing the lxd snap
    - asserts: validate optional account username
    - many: remove unnecessary snap name parameter from buying endpoint
    - tests: do not hardcode the size of /dev/ram0
    - tests: add test that ensures the right content for /etc/os-release
    - spread tests: fix snap mode check
    - docs: fix path for source files location in HACKING.md
    - interfaces/builtin/mir: allow slot to make recvfrom syscalls
    - store: sections/featured snaps store support

 -- Michael Vogt <michael.vogt@ubuntu.com>  Thu, 24 Nov 2016 19:43:08 +0100

snapd (2.17.1) xenial; urgency=medium

  * New upstream release, LP: #1637215:
    - release: os-release on core has changed
    - tests: /dev/ptmx does not work on powerpc, skip here
    - docs: moved to github.com/snapcore/snapd/wiki (#2258)
    - debian: golang is not installable on powerpc, use golang-any

 -- Michael Vogt <michael.vogt@ubuntu.com>  Fri, 04 Nov 2016 18:13:10 +0200

snapd (2.17) xenial; urgency=medium

  * New upstream release, LP: #1637215:
    - overlord/ifacestate: add unit tests for undo of setup-snap-
      security (#2243)
    - daemon,overlord,snap,tests: download to .partial in final dir
      (#2237)
    - overlord/state: marshaling tests for lanes (#2245)
    - overlord/state: introduce state lanes (#2241)
    - overlord/snapstate: fix revert+refresh (#2224)
    - interfaces/sytemd: enable/disable generated service units (#2229)
    - many: fix incorrect security files generation on undo
    - overlord/snapstate: add dynamic snapdX.Y assumes (#2227)
    - interfaces: network-manager: give slot full read-write access to
      /run/NetworkManager
    - docs: update the name of the command for the cross-build
    - overlord/snapstate: fix missing argument to Noticef
    - snapstate: ensure gadget/core/kernel can not be disabled (#2218)
    - asserts: limit to 1y only if len(models) == 0 (#2219)
    - debian: only install share/locale if available (missing on
      powerpc)
    - overlrod/snapstate: fix revert followed by refresh to old-current
      (#2214)
    - interfaces/builtin: network-manager and bluez can change hostname
      (#2204)
    - snap: switch the auto-import dir to /run/snapd/auto-import
    - docs: less details about cloud.cfg as requested in trello (#2206)
    - spread.yaml: Ensure ubuntu user has passwordless sudo for
      autopkgtests (#2201)
    - interfaces/builtin: add dcdbas-control interface
    - boot: do not set boot to try mode if the revision is unchanged
    - interfaces: add shutdown interface (#2162)
    - interfaces: add system-power-control interface
    - many: use the new systemd backend for configuring GPIOs
    - overlord/ifacestate: setup security for slots before plugs
    - snap: spool assertion candidates if snapd is not up yet
    - store,daemon,overlord: download things to a partials dir
    - asserts,daemon: implement system-user-authority header/concept
    - interfaces/builtin: home base declaration rule using on-classic
      for its policy
    - interfaces/builtin: finish decl based checks
    - asserts: bump snap-declaration to allow signing with new-style
      plugs and slots
    - overlord: checks for kernel installation/refresh based on model
      assertion and previous kernel
    - tests/lib/fakestore: fix logic to distinguish assertion not found
      errors
    - client: add a few explicit error types (around the request cycle)
    - tests/lib/fakestore/cmd/fakestore: make it log, and fix a typo
    - overlord/snapstate: two bugs for one
    - snappy: disable auto-import of assertions on classic (#2122)
    - overlord/snapstate: move trash cleanup to a cleanup handler
      (#2173)
    - daemon: make create-user --known fail on classic without --force-
      managed (#2123)
    - asserts,interfaces/policy: implement on-classic plug/slot
      constraints
    - overlord: check that the first installed gadget matches the model
      assertion
    - tests: use the snapd-control-consumer snap from the store
    - cmd/snap: make snap run not talk to snapd for finding the revision
    - snap/squashfs: try to hard link instead of copying. Also, switch
      to osutil.CopyFile for cp invocation.
    - store: send supported max-format when retrieving assertions
    - snapstate, devicestate: do not remove seed
    - boot,image,overlord,partition: read/write boot variables in single
      operation
    - tests: reenable ubuntu-core tests on qemu
    - asserts,interfaces/policy: allow OR-ing of subrule constraints in
      plug/slot rules
    - many: move from flags as ints to flags as structs-of-bools (#2156)
    - many: add supports for keeping and finding assertions with
      different format iterations
    - snap: stop using ubuntu-core-launcher, use snap-confine
    - many: introduce an assertion format iteration concept, refuse to
      add unsupported assertion
    - interfaces: tweak wording and comment
    - spread.yaml: dump apparmor denials on spread failure
    - tests: unflake ubuntu-core-reboot (#2150)
    - cmd/snap: tweak unknown command error message (#2139)
    - client,daemon,cmd: add payment-declined error kind (#2107)
    - cmd/snap: update remove command help (#2145)
    - many: removed frameworks target and fixed service files (#2138)
    - asserts,snap: validate attributes to a JSON-compatible type subset
      (#2140)
    - asserts: remove unused serial-proof type
    - tests: skip auto-import tests on systems without test keys (#2142)
    - overlord/devicestate: don't spam the debug log on classic (#2141)
    - cmd/snap: simplify auto-import mountinfo parsing (#2135)
    - tests: run ubuntu-core upgrades on isolated machine (#2137)
    - overlord/devicestate: recover seeding from old external approach
      (#2134)
    - overlord: merge overlord/boot pkg into overlord/devicestate
      (#2118)
    - daemon: add postCreateUserSuite test suite (#2124)
    - tests: abort tests if an update process is scheduled (#2119)
    - snapstate: avoid reboots if nothing in the boot setup has changed
      (#2117)
    - cmd/snap: do not auto-import from loop or non-dev devices (#2121)
    - tests: add spread test for `snap auto-import` (#2126)
    - tests: add test for auto-mount assertion import (#2127)
    - osutil: add missing unit tests for IsMounted (#2133)
    - tests: check for failure creating user on managed ubuntu-core
      systems (#2096)
    - snap: ignore /dev/loop addings from udev (#2111)
    - tests: remove snapd.boot-ok reference (#2109)
    - tests: enable tests related to the home interface in all-snaps
      (#2106)
    - snapstate: only import defaults from gadget on install (#2105)
    - many: move firstboot code into the snapd daemon (#2033)
    - store: send correct JSON type of string for expected payment
      amount (#2103)
    - cmd/snap: rename is-managed to managed and tune (#2102)
    - interfaces,overlord/ifacestate: initial cleaning up of no arg
      AutoConnect related bits (#2090)
    - client, cmd: prompt for password when buying (#2086)
    - snapstate: fix hanging `snap remove` if snap is no longer mounted
    - image: support gadget specific cloud.conf file (#2101)
    - cmd/snap,ctlcmd: fix behavior of snap(ctl) get (#2093)
    - store: local users download from the anonymous url (#2100)
    - docs/hooks.md: fix typos (#2099)
    - many: check installation of slots and plugs against declarations
    - docs: fix missing "=" in the systemd-active docs
    - store: do not set store auth for local users (#2092)
    - interfaces,overlord/ifacestate: use declaration-based checking for
      auto-connect (#2071)
    - overlord, daemon, snap: support gadget config defaults (#2082)The
      main semantic changes are:
    - tests: fix snap-disconnect tests after core rename (#2088)
    - client,daemon,overlord,cmd: add /v2/users and create-user on auto-
      import (#2074)
    - many: abbreviated forms of disconnect (#2066)
    - asserts: require lowercase model until insensitive matching is
      ready (#2076)
    - cmd/snap: add version command, same as --version (#2075)
    - all: use "core" by default but allow "ubuntu-core" still (#2070)
    - overlord/devicestate, docs/hooks.md: nest prepare-device
      configuration options
    - daemon: fix login API to return local macaroons (#2078)
    - daemon: do not hardcode UID in userLookup (#2080)
    - client, cmd: connect fixes (#2026)
    - many: preparations for switching most of autoconnect to use the
      declarationsfor now:
    - overlord/auth: update CheckMacaroon to verify local snapd
      macaroons (#2069)
    - cmd/snap: trivial auto-import and download tweaks (#2067)
    - interfaces: add repo.ResolveConnect that handles name resolution
    - interfaces/policy: introduce InstallCandidate and its checks
    - interfaces/policy,overlord: check connection requests against the
      declarations in ifacestate
    - many: setup snapd macaroon for local users (#2051)Next step: do
      snapd macaroons verification.
    - interfaces/policy: implement snap-id/publisher-id checks
    - many: change Connect to take ConnRef instead of strings (#2060)
    - snap: auto mount block devices and import assertions (#2047)
    - daemon: add `snap create-user --force-managed` support (#2041)
    - docs: remove references to removed buying features (#2057)
    - interfaces,docs: allow sharing SNAP{,_DATA,_COMMON} via content
      iface (#2063)
    - interfaces: add Plug/Slot/Connection reference helpers (#2056)
    - client,daemon,cmd/snap: improve create-user APIs (#2054)
    - many: introduce snap refresh --ignore-validation <snap> to
      override refresh validation (#2052)
    - daemon: add support for `snap create-user --known` (#2040)
    - interfaces/policy: start of interface policy checking code based
      on declarations (#2050)
    - overlord/configstate: support nested configuration (#2039)
    - asserts,interfaces/builtin,overlord/assertstate: introduce base-
      declaration (#2037)
    - interfaces: builtin: Allow writing DHCP lease files to
      /run/NetworkManager/dhcp (#2049)
    - many: remove all traces of the /v2/buy/methods endpoint (#2045)
    - tests: add external spread backend (#1918)
    - asserts: parse the slot rules in snap-declarations (#2035)
    - interfaces: allow read of /etc/ld.so.preload by default for armhf
      on series 16 (#2048)
    - store: change purchase to order and store clean up first pass
      (#2043)
    - daemon, store: switch to new store APIs in snapd (#2036)
    - many: add email to UserState (#2038)
    - asserts: support parsing the plugs stanza i.e. plug rules in snap-
      declarations (#2027)
    - store: apply deltas if explicitly enabled (#2031)
    - tests: fix create-key/snap-sign test isolation (#2032)
    - snap/implicit: don't restrict the camera iface to classic (#2025)
    - client, cmd: change buy command to match UX document (#2011)
    - coreconfig: nuke it. Also, ignore po/snappy.pot. (#2030)
    - store: download deltas if explicitly enabled (#2017)
    - many: allow use of the system user assertion with create-user
      (#1990)
    - asserts,overlord,snap: add prepare-device hook for device
      registration (#2005)
    - debian: adjust packaging for trusty/deputy systemd (#2003)
    - asserts: introduce AttributeConstraints (#2015)
    - interface/builtin: access system bus on screen-inhibit-control
    - tests: add firewall-control interface test (#2009)
    - snapstate: pass errors from ListRefresh in updateInfo (#2018)
    - README: add links to IRC, mailing list and social media (#2022)
    - docs: add `configure` hook to hooks list (#2024)LP: #1596629
    - cmd/snap,configstate: rename apply-config variables to configure.
      (#2023)
    - store: retry download on 500 (#2019)
    - interfaces/builtin: support time and date settings via
      'org.freedesktop.timedate1 (#1832)

 -- Michael Vogt <michael.vogt@ubuntu.com>  Wed, 02 Nov 2016 01:17:36 +0200

snapd (2.16-1) unstable; urgency=medium

  [ Michael Hudson-Doyle ]
  * New upstream release.
  * Import gopkg.in/cheggaaa/pb.v1 rather than github.com/cheggaaa/pb.
  * Switch to unconditional conflict against `snap` (Closes: #826884)
  * Update Vcs-Git and Vcs-Browser to point to alioth.

  [ Steve Langasek ]
  * Remove govendor from gbp.conf, and import Ubuntu tarball as our
    orig.tar.gz (switching our packaging to non-native).
  * Add Uploaders.
  * Drop lintian overrides not used in Debian because we dynamically link
    against golang-yaml.v2.
  * Bump standards-version, no changes required.
  * Add/fix various lintian overrides.

 -- Steve Langasek <vorlon@debian.org>  Wed, 02 Nov 2016 12:14:52 +0000

snapd (2.16) xenial; urgency=medium

  * New upstream release, LP: #1628425
    - overlord/state: prune old empty changes
    - interfaces: ppp: load needed kernel module (#2007)
    - interfaces/builtin: add missing rule to allow run-parts to
      execute all resolvconf scripts
    - many: rename apply-config hook to configure
    - tests: use new spread `debug` feature
    - many: finish `snap set` API.
    - overlord: fix and simplify configstate.Transaction
    - assertions: add system-user assertion
    - snap: add `snap known --remote`
    - tests: replace systemd-run with on-the-fly generation of units.
    - overlord/boot: switch to using assertstate.Batch
    - snap, daemon, store: pass through screenshots from store
    - image: add meta/gadget.yaml infrastructure
    - tests: add test benchmark script
    - daemon: add the actual ssh keys that got added to the create-user
      response
    - daemon: add REST API behind `snap get`
    - debian: re-add golang-github-gosexy-gettext-dev
    - tests: added install_local function
    - interfaces/builtin: fix resolvconf permissions for network-manager
      interface
    - tests: use apt as compatible with trusty
    - many: discard preserved namespace after removing snap
    - daemon, overlord, store: add ReadyToBuy API to snapd
    - many: add support for installing/removing multiple snaps
    - progress: use New64 and fix output newline
    - interfaces/builtin: allow network-manager to access netplan conf
      files
    - tests: build once and install test snap from cache
    - overlord/state: introduce cleanup support
    - snap: move/clarify Info.Broken
    - ctlcmd: add snapctl get.
    - overlord,store: clean up serial-proof plumbing code
    - interfaces/builtin: add network-setup-observe interface
    - daemon,overlord/assertstate: support streams of assertions with
      snap ack
    - snapd: kmod backend
    - tests: ensure HOME is also set correctly
    - configstate,hookstate: add snapctl set
    - tests: disable broken create-key test
    - interfaces: adjust bluetooth-control to allow getsockopt (LP:
      #1613572)
    - tests: add a test for core about device initialization and device
      registration and auth
    - many: show snap name before the download progress bar
    - interfaces/builtin: add rcvfrom for client connected plugs to mir
      interface
    - asserts: support for maps in assertions
    - tests: increase timeout for key generation in create-key test
    - many: validate refreshes against validation assertions by gating
      snaps
    - interfaces/apparmor: allow 'm' in default policy for snap-exec
    - many: avoid snap.InfoFromSnapYaml in tests
    - interfaces/builtin: allow /dev/net/tun with network-control
    - tests: add spread test for snap create-key/snap sign
    - tests: add missing quotes in security-device-cgroups/task.yaml
    - interfaces: drop ErrUnknownSecurity
    - store: add "ready to buy" method
    - snap/snapenv, tests: use root's data dirs when running via sudo
    - interfaces/builtin: add initial docker interface
    - snap: remove extra newline after progress is done
    - docs: fix formating of HACKING.md "Testing snapd"
    - store : add requestOptions.ExtraHeaders so that individual
      requests can customise headers.
    - many: use unique plug/slot names in tests
    - tests: add tests for the classic dimension
    - many: add vendoring of dependencies by default
    - tests: use in-tree snap{ctl,-exec} for all tests
    - many: support snapctl -h
    - tests: adjust regex after changes in stat output
    - store,snap: initial support for delta downloads
    - interfaces/builtin: add run/udev/data paths to mir interface
    - snap: lessen annoyance of implicit interface tests
    - tests: ensure http{,s}_proxy is defined inside the fake-store
    - interfaces: allow xdg-open in unity7, unity7 cleanups
    - daemon,store: move store login user logic to store
    - tests: replace realpath with readlink -f for trusty support.
    - tests: add https_proxy into environment as well
    - interfaces/builtin: allow mmaping pulseaudio buffers

 -- Michael Vogt <michael.vogt@ubuntu.com>  Wed, 28 Sep 2016 11:09:27 +0200

snapd (2.15.2ubuntu1) xenial; urgency=medium

  * New upstream release, LP: #1623579
    - snap/snapenv, tests: use root's data dirs when running via sudo
      (cherry pick PR: #1857)
    - tests: add https_proxy into environment
      (cherry pick PR: #1926)
    - interfaces: allow xdg-open in unity7, unity7 cleanups
      (cherry pick PR: #1946)
    - tests: ensure http{,s}_proxy is defined inside the fake-store
      (cherry pick PR: #1949)

 -- Michael Vogt <michael.vogt@ubuntu.com>  Wed, 21 Sep 2016 17:21:12 +0200

snapd (2.15.2) xenial; urgency=medium

  * New upstream release, LP: #1623579
    - asserts: define a bit less terse Ref.String
    - interfaces: disable auto-connect in libvirt interface
    - asserts: check that validation assertions are signed by the
      publisher of the gating snap

 -- Michael Vogt <michael.vogt@ubuntu.com>  Mon, 19 Sep 2016 10:42:29 +0200

snapd (2.15.1) xenial; urgency=medium

  * New upstream release, LP: #1623579
    - image: ensure local snaps are put last in seed.yaml
    - asserts: revert change that made the account-key's name mandatory.
    - many: refresh all snap decls
    - interfaces/apparmor: allow reading /etc/environment

 -- Michael Vogt <michael.vogt@ubuntu.com>  Mon, 19 Sep 2016 09:19:44 +0200

snapd (2.15) xenial; urgency=medium

  * New upstream release, LP: #1623579
    - tests: disable prepare-image-grub test in autopkgtest
    - interfaces: allow special casing for auto-connect until we have
      assertions
    - docs: add a little documentation on hooks.
    - hookstate,daemon: don't mock HookRunner, mock command.
    - tests: add http_proxy to /etc/environment in the autopkgtest
      environment
    - backends: first bits of kernel-module security backend
    - tests: ensure openssh-server is installed in autopkgtest
    - tests: make ubuntu-core tests more robust
    - many: mostly work to support ABA upgrades
    - cmd/snap: do runtime linting of descriptions
    - spread.yaml: don't assume LANG is set
    - snap: fix SNAP* environment merging in `snap run`
    - CONTRIBUTING.md: remove integration-tests, include spread
    - store: don't discard error body from request device session call
    - docs: add create-user documentation
    - cmd/snap: match UX document for message when buying without login
    - firstboot: do not overwrite any existing netplan config
    - tests: add debug output to ubuntu-core-update-rollback-
      stresstest:
    - tests/lib/prepare.sh: test that classic does not setting bootvars
    - snap: run all tests with gpg2
    - asserts: basic support for validation assertion and refresh-
      control
    - interfaces: miscellaneous policy updates for default, browser-
      support and camera
    - snap: (re)add --force-dangerous compat option
    - tests: ensure SUDO_{USER,GID} is unset in the spread tests
    - many: clean out left over references to integration tests
    - overlord/auth,store: fix raciness in updating device/user in state
      through authcontext and other issuesbonus fixes:
    - tests: fix spread tests on yakkety
    - store: refactor auth/refresh tests
    - asserts: use gpg --fixed-list-mode to be compatible with both gpg1
      and gpg2
    - cmd/snap: i18n option descriptions
    - asserts: required account key name header
    - tests: add yakkety test host
    - packaging: make sure debhelper-generated snippet is invoked on
      postrm
    - snap,store: capture newest digest from the store, make it
      DownloadInfo only
    - tests: add upower-observe spread test
    - Merge github.com:snapcore/snapd
    - tests: fixes to actually run the spread tests inside autopkgtest
    - cmd/snap: make "snap find" error nicer.
    - tests: get the gadget name from snap list
    - cmd/snap: tweak help of 'snap download'
    - cmd/snap,image: teach snap download to download also assertions
    - interfaces/builtin: tweak opengl interface
    - interfaces: serial-port use udevUsbDeviceSnippet
    - store: ensure the payment methods method handles auth failure
    - overlord/snapstate: support revert flags
    - many: add snap configuration to REST API
    - tests: use ubuntu-image for the ubuntu-core-16 image creation
    - cmd/snap: serialise empty keys list as [] rather than null
    - cmd/snap,client: add snap set and snap get commands
    - asserts: update trusted account-key asserts with names
    - overlord/snapstate: misc fixes/tweaks/cleanups
    - image: have prepare-image set devmode correctly
    - overlord/boot: have firstboot support assertion files with
      multiple assertions
    - daemon: bail from enable and disable if revision given, and from
      multi-op if unsupported optons given
    - osutil: call sync after cp if
      requested.overlord/snapstate/backend: switch to use osutil instead
      of another buggy call to cp
    - cmd/snap: generate account-key-request "since" header in UTC
    - many: use symlinks instead of wrappers
    - tests: remove silly [Service] entry from snapd.socket.d/local.conf
    - store: switch device session to use device-session-request
      assertion
    - snap: ensure that plug and slot names are unique
    - cmd/snap: fix test suite (no Exit(0) on tests!)
    - interfaces: add interface for hidraw devices
    - tests: use the real model assertion when creating the core test
      image
    - interfaces/builtin: add udisks2 and removable-media interfaces
    - interface: network_manager: enable resolvconf
    - interfaces/builtin: usb serial-port support via udev
    - interfaces/udev: support noneSecurityTag keyed snippets
    - snap: switch to the new agreed regexp for snap names
    - tests: adjust test setup after ubuntu user removal
    - many: start services only after the snap is fully ready (link-snap
      was run)
    - asserts: don't have Add/Check panic in the face of unsupported no-
      authority assertions
    - asserts: initial support to generate/sign snap-build assertions
    - asserts: support checking account-key-request assertions
    - overlord: introduce AuthContext.DeviceSessionRequest with support
      in devicestate
    - overlord/state: fix for reloaded task/change crashing on Set if
      checkpointed w. no custom data  yet
    - snapd.refresh.service: require snap.socket and /snap/*/current.
    - many: spell --force-dangerous as just --dangerous, devmode should
      imply it
    - overlord/devicestate: try to fetch/refresh the signing key of
      serial (also in case is not there yet)
    - image,overlord/boot,snap: metadata from asserts for image snaps
    - many: automatically restart all-snap devices after os/kernel
      updates
    - interfaces: modem-manager: ignore camera
    - firstboot: only configure en* and eth* interfaces by default
    - interfaces: fix interface handling on no-app snaps
    - snap: set user variables even if HOME is unset (like with systemd
      services)

 -- Michael Vogt <michael.vogt@ubuntu.com>  Fri, 16 Sep 2016 07:46:22 +0200

snapd (2.14.2~16.04) xenial; urgency=medium

  * New upstream release: LP: #1618095
    - tests: use the spread tests with the adhoc interface inside
      autopkgtest
    - interfaces: add fwupd interface
    - asserts,cmd/snap: add "name" header to account-key(-request)
    - client,cmd/snap: display os-release data only on classic
    - asserts/tool,cmd/snap: introduce hidden "snap sign"
    - many: when installing snap file derive metadata from assertions
      unless --force-dangerous
    - osutil: tweak the createUserTests a bit and extract common code
    - debian: umount --lazy before rm on snapd.postrm
    - interfaces: updates to default policy, browser-support, and x11
    - store: set initial device session
    - interfaces: add upower-observe interface (LP: #1595813)
    - tests: use beta u-d-f in test by default
    - interfaces/builtin: allow writing on /dev/vhci in bluetooth-
      control
    - interfaces/builtin: allow /dev/vhci on bluetooth-control
    - tests: port integration tests to spread
    - snapstate: use umount --lazy when removing the mount units
    - spread: enable halt-timeout, tweak image selection
    - tests: fix firstboot-assertions to actually be runnable on classic
      again
    - asserts: introduce device-session-request
    - interfaces: add screen-inhibit-control interface (LP: #1604880)
    - firstboot: change location of netplan config
    - overlord/devicestate: some cleanups and solving a couple todos
    - daemon,overlord: add subcommand handling to snapctl

 -- Michael Vogt <michael.vogt@ubuntu.com>  Thu, 01 Sep 2016 18:52:05 +0200

snapd (2.14.1) xenial; urgency=medium

  * New upstream release: LP: #1618095
    - snap-exec: add support for commands with internal args in snap-
      exec
    - store: refresh expired device sessions
    - debian: re-add ubuntu-core-snapd-units as a transitional package
    - image: snap assertions into image
    - overlord/assertstate,asserts/snapasserts: give snap assertions
      helpers a package, introduce ReconstructSideInfo
    - docs/interfaces: Add empty line after lxd-support title
    - README: cover the new /run/snapd-snap.socket
    - daemon: make socket split backward-compatible.

 -- Michael Vogt <michael.vogt@ubuntu.com>  Tue, 30 Aug 2016 16:43:29 +0200

snapd (2.14) xenial; urgency=medium

  * New upstream release: LP: #1618095
    - cmd: enable SNAP_REEXEC only if it is set to SNAP_REEXEC=1
    - osutil: fix create-user on classic
    - firstboot: disable firstboot on classic for now
    - cmd/snap: add export-key --account= option
    - many: split public snapd REST API into separate socket.
    - many: drop ubuntu-core-snapd-units package, use release.OnClassic
      instead
    - tests: add content-shareing binary test that excersises snap-
      confine
    - snap: use "up to date" instead of "up-to-date"
    - asserts: add an account-key-request assertion
    - asserts: fix GPG key generation parameters
    - tests, integration-tests: implement the cups-control manual test
      as a spread test
    - many: clarify/tie down model assertion
    - cmd/snap: add "snap download" command
    - integration-tests: remove them in favour of the spread tests
    - tests: test all snap ubuntu core upgrade
    - many: support install and remove by revision
    - overlord/state: prevent change ready => unready
    - tests: fixes to make the ubuntu-core-16 image usable with
      -keep/-reuse
    - asserts: authority-id and brand-id of serial must match
    - firstboot: generate netplan config rather than ifupdown
    - store: request device session macaroon from store
    - tests: add workaround for u-d-f to unblock all-snap image tests
    - tests: the stable ubuntu-core snap has snap run support now
    - many: use make StripGlobalRootDir public
    - asserts: add some stricter checks around format
    - many: have AuthContext expose device store-id, serial and serial-
      proof signing to the store
    - tests: fix "tests/main/ack" to not break if asserts are alreay
      there
    - tests/main/ack: fix test/style
    - snap: add key management commands
    - firstboot: add firstboot assertions importing

 -- Michael Vogt <michael.vogt@ubuntu.com>  Mon, 29 Aug 2016 17:07:20 +0200

snapd (2.13) xenial; urgency=medium

  * New upstream release: LP: #1616157
    - many: respect dirs.SnapSnapsDir in tests
    - tests: update listing test for latest stable image
    - many: hook in start of code to fetch/check assertions when
      installing snap from store
    - boot: add missing udevadm mock to fix FTBFS
    - interfaces: add lxd-support interface
    - dirs,snap: handle empty root directory in SetRootDir
    - dirs,snap: define methods for SNAP_USER_DATA and SNAP_USER_COMMON
    - tests: spread all-snap test cleanup
    - tests: add all-snap spread image tests
    - store,tests: have just one envvar SNAPPY_USE_STAGING_STORE to
      control talking to staging
    - overlord/hookstate: use snap run posix parameters.
    - interfaces/builtin: allow bind in the network interface
    - asserts,overlord/devicestate: simplify private key/key pairs APIs,
      they take just key ids
    - dependencies: update godeps
    - boot: add support for "devmode: {true,false}" in seed.yaml
    - many: teach prepare-image to copy the model assertion (and
      prereqs) into the seed area of the image
    - tests: start teaching the fakestore about assertions
    - asserts/sysdb: embed the new format official root/trusted
      assertions
    - overlord/devicestate: first pass at device registration logic
    - tests: add process-control interface spread test
    - tests: disable unity test
    - tests: adapt to new spread version
    - asserts: add serial-proof device assertion
    - client, cmd/snap: use the new multi-refresh endpoint
    - many: preparations for image code to fetch model prereqs
    - debian: add extra checks when debian/snapd.postrm purge is run
    - overlord/snapstate, daemon: support for multi-snap refresh
    - tests: do not leave "squashfs-root" around
    - snap-exec: Fix broken `snap run --shell` and add test
    - overlord/snapstate: check changes to SnapState for conflicts also.
    - docs/interfaces: change snappy command to snap
    - tests: test `snap run --hook` using in-tree snap-exec.
    - partition: ensure that snap_{kernel,core} is not overridden with an
      empty value
    - asserts,overlord/assertstate: introduce an assertstate task
      handler to fetch snap assertions
    - spread: disable re-exec to always test development tree.
    - interfaces: implement a fuse interface
    - interfaces/hardware-observe.go: re-add /run/udev/data
    - overlord/assertstate,daemon: reorg how the assert manager exposes
      the assertion db and adding to it
    - release: Remove "UBUNTU_CODENAME" from the test data
    - many: implement snapctl command.
    - interfaces: mpris updates (fix unconfined introspection, add name
      attribute)
    - asserts: export DecodePublicKey
    - asserts: introduce support for assertions with no authority,
      implement serial-request
    - interfaces: bluez: add a few more tests to verify interface
      connection works
    - interfaces: bluez: add missing mount security snippet case
    - interfaces: add kernel-module interface for module insertion.
    - integration-tests: look for ubuntu-device-flash on PATH before
      calling sudo
    - client, cmd, daemon, osutil: support --yaml and --sudoer flags for
      create-user
    - spread: use snap-confine from ppa:snappy-dev/image for the tests
    - many: move to purely hash based key lookup and to new
      key/signature format (v1)
    - spread: Use /home/gopath in spread.yaml
    - tests: base security spread tests

 -- Michael Vogt <michael.vogt@ubuntu.com>  Wed, 24 Aug 2016 14:48:28 +0200

snapd (2.12) xenial; urgency=medium

  * New upstream release: LP: #1612362
    - many: do not require root for `snap prepare-image`
    - tests: prevent restore error on test failure
    - osutil: change escaping for create-user's sudoers
    - docs: private flag doesn't exist on /v2/find (it's select)
    - snap: do not sort the result of `snap find`
    - interfaces/builtin: add gpio interface
    - partition: fix cleaning of the boot variables on the second good
      boot
    - tests: add udev rules spread test
    - docs: fix references to refresh action
    - interfaces/udev,osutil: avoid doubled rules and put all in a per
      snap file
    - store: minor store improvements from previous reviews
    - many: support interactive payments in snapd, filter from command
      line
    - docs/interfaces.md: improve interfaces documentation
    - overlord,store: set store device authorization header
    - store: add device nonce API support
    - many: various fixes around the `create-user` command
    - client, osutil: chown the auth file
    - interfaces/builtin: add transitional browser-support interface
    - snap: don't load unsupported implicit hooks.
    - cmd/snap,cmd/snap-exec: support hooks again.
    - interfaces/builtin: improve pulseaudio interface
    - asserts: make account-key's `until` optional to represent a never-
      expiring key
    - store: refactor newRequest/doRequest to take requestOptions
    - tests: allow-downgrades on upgrade test to prevent version errors
    - daemon: stop using group membership as succedaneous of running
      things with sudo
    - interfaces: add bluetooth-control interfaces
    - many: remove integration-test coverage metrics
    - daemon,docs: drop license docs and error kind
    - tests: add network-control interface spread test
    - tests: add hardware-observe spread test
    - interfaces: add system-trace interface LP: #1600085
    - boot: use `cp -aLv` instead of `cp -a` (no symlinks on vfat)
    - store: soft-refresh discharge macaroon from store when required
    - partition: clear snap_try_{kernel,core} on success
    - tests: add snapd-control interface spread test
    - tests: add locale-control write spread test
    - store: fix buy method after some refactoring broke it
    - interfaces/builtin: read perms for network devices in network-
      observe
    - interfaces: also allow rfkill in network_control
    - snapstate: remove artifacts from a snap try dir that vanished
    - client, cmd/snap: better errors for empty snap list result
    - wrappers: set BAMF_DESKTOP_FILE_HINT for unity
    - many: cleanup/update rest.md; improve auth errors
    - interfaces: miscelleneous policy updates for default, log-observe,
      mount-observe, opengl, pulseaudio, system-observe and unity7
    - interfaces: add process-control interface (LP: #1598225)
    - osutil: support both "nobody" and "nogroup" for grpnam tests
    - cmd: support defaulting to the user's preferred payment method
    - overlord: actually run hooks.
    - overlord/state,overlord/ifacestate: define basic infrastructure
      for and then setting up serialising of interface mgr tasks
    - asserts: add Assertion.Prerequisites and SigningKey, Ref and
      FindTrusted
    - overlord/snapstate: ensure calls to store are done without the
      state lock held
    - asserts,client: switch snap-build and snap-revision to be indexed
      by snap-sha3-384
    - many: make seed.yaml on firstboot mandatory and include sideInfo
    - asserts,many: start supporting structured headers using the new
      parseHeaders
    - many: update code for the new snap_mode
    - tests: added spread find private test
    - store: deal with 404 froms the SSO store properly
    - snap: remove meta/kernel.yaml again
    - daemon: always mock release info in tests
    - snapstate: drop revisions after "current" on refresh
    - asserts: introduce new parseHeadersThis introduces the new
      parseHeaders returning map[string]interface{} and capable of
      accepting:
    - asserts: remove/disable comma separated lists and their uses

 -- Michael Vogt <michael.vogt@ubuntu.com>  Thu, 11 Aug 2016 19:30:36 +0200

snapd (2.11) xenial; urgency=medium

  * New upstream release: LP: #1605303
    - increase version number to reflect the nature of the update
      better
    - store, daemon, client, cmd/snap, docs/rest.md: adieu search
      grammar
    - debian: move snapd.refresh.timer into timers.target
    - snapstate: add daemon-reload to fix autopkgtest on yakkety
    - Interfaces: hardware-observe
    - snap: rework the output after a snap operation
    - daemon, cmd/snap: refresh --devmode
    - store, daemon, client, cmd/snap: implement `snap find --private`
    - tests: add network-observe interface spread test
    - interfaces/builtin: allow getsockopt for connected x11 plugs
    - osutil: check for nogrup instead of adm
    - store: small cleanups (more needed)
    - snap/squashfs: fix test not to hardcode snap size
    - client,cmd/snap: cleanup cmd/snap test suite, add extra args
      testThis cleans up the cmd/snap test suite:
    - wrappers: map "never" restart condition to "no."
    - wrappers: run update-desktop-database after add/remove of desktop
      files
    - release: work around elementary mistake
    - many: remove all traces of channel from the buying codepath
    - store: kill setUbuntuStoreHeaders
    - docs: add payment methods documentation
    - many: present user with a choice of payment backends
    - asserts: add cross checks for snap asserts
    - cmd/snap,cmd/snap-exec: support running hooks via snap-exec.
    - tests: improve snap run symlink tests
    - tests: add content sharing interface spread test
    - store & many: a mechanical branch shortening store names
    - snappy: remove old snappy pkg
    - overlord/snapstate: kill flagscompat
    - overlord/snapstate, daemon, client, cmd/snap: devmode override
      (aka confined)
    - tests: extend refresh test to talk to the staging and production
      stores
    - asserts,daemon: cross checks for account and account-key
      assertions
    - client: existing JSON fixtures uses tabs for indentation
    - snap-exec: add proper integration test for snap-exec
    - spread.yaml, tests: replace hello-world with test-snapd-tools
    - tests: add locale-control interface spread test
    - tests: add mount-observe interface spread test
    - tests: add system-observe interface spread test
    - many: add AuthContext to mediate user updates to the state
    - store/auth: add helper for the macaroon refresh endpoint
    - cmd: add buy command
    - overlord: switch snapstate.Update to use ListRefresh (aka
      /snaps/metadata)
    - snap-exec: fix silly off-by-one error
    - tests: stop using hello-world.echo in the tests
    - tests: add env command to test-snapd-tools
    - classic: remove (most of) "classic" mode, this is implemented as a
      snap now
    - many: remove snapstate.Candidate and other cleanups
    - many: removed authenticator, store gets a user instead
    - asserts: fix minor doc comment typo
    - snap: ensure unknown arguments to `snap run` are ignored
    - overlord/auth: add Device/SetDevice to persist device identity in
      state
    - overlord: make SyncBoot work again
    - tests: add -y flag to apt autoremove command in unity task restore
    - many: migrate SnapSetup and SideInfo to use RealName
    - daemon: drop auther()
    - client: improve error from client.do() on json decode failures
    - tests: readd the fake store tests
    - many: allow removal of broken snaps, add spread test
    - overlord: implement &Retry{After: duration} support for handlers
    - interface: add new interfaces.all.SecurityBackends
    - integration-tests: remove login tests
    - cmd,interfaces,snap: implement hook whitelist.
    - daemon,overlord/auth,store: update macaroon authentication to use
      the new endpoints
    - daemon, overlord: add buy endpoint to REST API
    - tests: use systemd-run for starting and stopping the unity app
    - tests, integration-tests: port systemd service check test to
      spread
    - store: switch search to new snap-specific endpoint
    - store, many: start using the new details endpoint
    - tests, integration-tests: port unity test to spread
    - tests: add spread test for tried snaps removal
    - tests, integration-tests: port auth errors test to spread
    - snapstate: rename OfficialName to RealName in the new tests
    - many: rename SideInfo.OfficialName to SideInfo.RealName
    - snapstate: use snapstate.Type in backend.RemoveSnapFiles
    - many: add `snap enable/disable` commands
    - tests, integration-tests: port refresh all test to spread
    - snap: add `snap run --shell`
    - tests: set yaml indentation to 4 spaces
    - snapstate: cleanup downloaded temp snap files
    - overlord: make patch1_test more robust
    - debian: add snapd.postrm that purges
    - integration-tests: drop already covered refresh app test
    - many: add concept of "broken" snaps
    - tests, integration-tests: port remove errors tests to spread
    - tests, integration-tests: port revert test to spread
    - debian: fix snapbuild path
    - overlord: fix access to the state without lock in firstboot.go and
      add test
    - snapstate: add very simple garbage collection on upgrade
    - asserts: introduce assertstest with helpers to test code involving
      assertions
    - tests, integration tests: port undone failed install test to
      spread
    - snap,store: switch to the new snaps/metadata endpoint, introduce
      and start capturing DeveloperID
    - tests, integration-tests: port the op remove retry test to spread
    - po: remove snappy.pot from git, it will be generated at build time
    - many: add some missing tests, clarify some things and nitpicks as
      follow up to `snap revert`
    - snapstate: when doing snapsate.Update|Install, talk to the store
      early
    - tests, integration-tests: port the op remove test to spread
    - interfaces: allow /usr/bin/locale in default policy
    - many: add `snap revert`
    - overlord/auth,store: add macaroon serialization/deserialization
      helpers
    - many: embed main store trusted assertions in snapd, way to have
      test ones, spread tests for ack and known
    - overlord/snapstate,daemon: clarify active vs current, add
      SnapState.HasCurrent,CurrentInfo
    - tests: do not search for a specific snap (we hit 100 items) and
      pagination kicks in
    - tests: use printf instead of echo where we need portability
    - tests: rename and generalize basic-binaries to test-snapd-tools

 -- Michael Vogt <michael.vogt@ubuntu.com>  Tue, 26 Jul 2016 15:49:04 +0200

snapd (2.0.10) xenial; urgency=medium

  *  New upstream release: LP: #1597329
    - interfaces: also allow @{PROC}/@{pid}/mountinfo and
      @{PROC}/@{pid}/mountstats
    - interfaces: allow read access to /etc/machine-id and
      @{PROC}/@{pid}/smaps
    - interfaces: miscelleneous policy updates for default, log-observe
      and system-observe
    - snapstate: add logging after a successful doLinkSnap
    - tests, integration-tests: port try tests to spread
    - store, cmd/snapd: send a basic user-agent to the store
    - store: add buy method
    - client: retry on failed GETs
    - tests: actual refresh test
    - docs: REST API update
    - interfaces: add mount support for hooks.
    - interfaces: add udev support for hooks.
    - interfaces: add dbus support for hooks.
    - tests, integration-tests: port refresh test to spread
    - tests, integration-tests: port change errors test to spread
    - overlord/ifacestate: don't retry snap security setup
    - integration-tests: remove unused file
    - tests: manage the socket unit when reseting state
    - overlord: improve organization of state patches
    - tests: wait for snapd listening after reset
    - interfaces/builtin: allow other sr*/scd* optical devices
    - systemd: add support for squashfuse
    - snap: make snaps vanishing less fatal for the system
    - snap-exec: os.Exec() needs argv0 in the args[] slice too
    - many: add new `create-user` command
    - interfaces: auto-connect content interfaces with the same content
      and developer
    - snapstate: add Current revision to SnapState
    - readme: tweak readme blurb
    - integration-tests: wait for listening port instead of active
      service reported by systemd
    - many: rename Current -> {CurrentSideInfo,CurrentInfo}
    - spread: fix home interface test after suite move
    - many: name unversioned data.
    - interfaces: add "content" interface
    - overlord/snapstate: defaultBackend can go away now
    - debian: comment to remember why the timer is setup like it is
    - tests,spread.yaml: introduce an upgrade test, support/split into
      two suites for this
    - overlord,overlord/snapstate: ensure we keep snap type in snapstate
      of each snap
    - many: rework the firstboot support
    - integration-tests: fix test failure
    - spread: keep core on suite restore
    - tests: temporary fix for state reset
    - overlord: add infrastructure for simple state format/content
      migrations
    - interfaces: add seccomp support for hooks.
    - interfaces: allow gvfs shares in home and temporarily allow
      socketcall by default (LP: #1592901, LP: #1594675)
    - tests, integration-tests: port network-bind interface tests to
      spread
    - snap,snap/snaptest: use PopulateDir/MakeTestSnapWithFiles directly
      and remove MockSnapWithHooks
    - interfaces: add mpris interface
    - tests: enable `snap run` on i386
    - tests, integration-tests: port network interface test to spread
    - tests, integration-tests: port interfaces cli to spread
    - tests, integration-tests: port leftover install tests to spread
    - interfaces: add apparmor support for hooks.
    - tests, integration-tests: port log-observe interface tests to
      spread
    - asserts: improve Decode doc comment about assertion format
    - tests: moved snaps to lib
    - many: add the camera interface
    - many: add optical-drive interface
    - interfaces: auto-connect home if running on classic
    - spread: bump gccgo test timeout
    - interfaces: use security tags to index security snippets.
    - daemon, overlord/snapstate, store: send confinement header to the
      store for install
    - spread: run tests on 16.04 i386 concurrently
    - tests,integration-tests: port install error tests to spread
    - interfaces: add a serial-port interface
    - tests, integration-tests, debian: port sideload install tests to
      spread
    - interfaces: add new bind security backend and refactor
      backendtests
    - snap: load and validate implicit hooks.
    - tests: add a build/run test for gccgo in spread
    - cmd/snap/cmd_login: Adjust message after adding support for wheel
      group
    - tests, integration-tests: ported install from store tests to
      spread
    - snap: make `snap change <taskid>` show task progress
    - tests, integration-tests: port search tests to spread
    - overlord/state,daemon: make abort proceed immediately, fix doc
      comment, improve tests
    - daemon: extend privileged access to users in "wheel" group
    - snap: tweak `snap refresh` and `snap refresh --list` outputTiny
      branch that does three things:
    - interfaces: refactor auto-connection candidate check
    - snap: add support for snap {install,refresh}
      --{edge,beta,candidate,stable}
    - release: don't force KDE Neon into devmode.

 -- Michael Vogt <michael.vogt@ubuntu.com>  Wed, 29 Jun 2016 21:02:39 +0200

snapd (2.0.9) xenial; urgency=medium

  * New upstream release: LP: #1593201
    - snap: add the magic redirect part of `snap run`
    - tests, integration-tests: port server related tests to spread
    - overlord/snapstate: log restarting in the task
    - daemon: test restart wiring, fix setup/teardown
    - cmd: don't show the price if a snap has already been purchased
    - tests, integration-tests: port listing tests to spread
    - integration-tests: do not try to kill ubuntu-clock-app.clock (no
      longer a process)
    - several: tie up overlord's restart handler into daemon; adjust
      snap to cope
    - tests, integration-tests: port abort tests to spread
    - integration-tests: fix flaky TestRemoveBusyRetries
    - testutils: refactor/mock exec
    - snap,cmd: add hook support to snap run.
    - overlord/snapstate: remove Download from backend
    - store: use a custom logging transport
    - overlord/hookstate: implement basic HookManager.
    - spread: move the suite restore to restore-each
    - asserts: turn model os into model core field, making it also more
      like the kernel and gadget fields
    - asserts: / is not allowed in primary key headers, follow the store
      in this
    - release: enable full confinement on Elementary 0.4
    - integration-tests: fix another i386 autopkgtest failure.
    - cmd/snap: create SNAP_USER_DATA and common dirs in `snap run`
    - many: have the installation of the core snap request a restart (on
      classic)
    - asserts: allow to load also account assertions into the trusted
      set
    - many: install snaps in devmode on distributions without complete
      apparmor and seccomp support
    - spread: run on travis
    - snapenv: do not hardcode amd64 in tests
    - spread: initial harness and first test
    - interfaces: miscelleneous policy updates for chromium, x86,
      opengl, etc
    - integration-tests: remove daemon to use the log-observe interface
    - client: remove client.Revision and import snap.Revision instead
    - integration-tests: wait for network-bind service in try test
    - many: move over from snappy to snapstate/backend SetupSnap and
      related code
    - integration-tests: add interfaces cli tests
    - snapenv: cleanup snapenv.{Basic,User}
    - cmd/snap: also print slots that connect to the wanted snap (LP:
      #1590704)
    - asserts: error style, use "cannot" instead of "failed to"
      following the main decided style
    - integration-tests: wait until the network-bind service is up
      before testing
    - many: add new `snap run` command
    - snappy: unexport snappy.Install and snappy.Overlord.{Un,}Install
    - many: add some shared testing helpers to snap/snaptest and to
      boot/boottest
    - rest-api: support to send apps per snap (LP: #1564076)

 -- Michael Vogt <michael.vogt@ubuntu.com>  Thu, 16 Jun 2016 13:56:12 +0200

snapd (2.0.8.1) UNRELEASED; urgency=medium

  * New upstream release
    - Cherry pick four commits that show snaps as installed in devmode on
    distributions without full confinement dependencies available:

    25634d3364a46b5e9147e4466932c59b1b572d35
    53f2e8d5f1b2d7ce13f5b50be4c09fa1de8cf1e0
    38771f4cc324ad9dd4aa48b03108d13a2c361aad
    c46e069351c61e45c338c98ab12689a319790bd5

 -- Zygmunt Krynicki <zygmunt.krynicki@canonical.com>  Tue, 14 Jun 2016 15:55:30 +0200

snapd (2.0.8+1) unstable; urgency=medium

  * New upstream release.
  * Update lintian-overrides for new paths.
  * debian/copyright: fix a typo (thanks, lintian!)

 -- Steve Langasek <vorlon@debian.org>  Fri, 10 Jun 2016 23:17:22 +0000

snapd (2.0.8) xenial; urgency=medium

  * New upstream release: LP: #1589534
    - debian: make `snap refresh` times more random (LP: #1537793)
    - cmd: ExecInCoreSnap looks in "core" snap first, and only in
      "ubuntu-core" snap if rev>125.
    - cmd/snap: have 'snap list' display helper message on stderr
      (LP: #1587445)
    - snap: make app names more restrictive.

 -- Michael Vogt <michael.vogt@ubuntu.com>  Wed, 08 Jun 2016 07:56:58 +0200

snapd (2.0.7) xenial; urgency=medium

  * New upstream release: LP: #1589534
    - debian: do not ship  /etc/ld.so.conf.d/snappy.conf (LP: #1589006)
    - debian: fix snapd.refresh.service install and usage (LP: #1588977)
    - ovlerlord/state: actually support task setting themself as
      done/undone
    - snap: do not use "." import in revision_test.go, as this breaks
      gccgo-6 (fix build failure on powerpc)
    - interfaces: add fcitx and mozc input methods to unity7
    - interfaces: add global gsettings interfaces
    - interfaces: autoconnect home and doc updates (LP: #1588886)
    - integration-tests: remove
      abortSuite.TestAbortWithValidIdInDoingStatus
    - many: adding backward compatible code to upgrade SnapSetup.Flags
    - overlord/snapstate: handle sideloading over an old sideloaded snap
      without panicing
    - interfaces: add socketcall() to the network/network-bind
      interfaces (LP: #1588100)
    - overlord/snapstate,snappy: move over CanRemoveThis moves over the
      CanRemove check to snapstate itself.overlord/snapstate
    - snappy: move over CanRemove
    - overlord/snapstate,snappy: move over CopyData and Remove*Data code

 -- Michael Vogt <michael.vogt@ubuntu.com>  Mon, 06 Jun 2016 16:35:50 +0200

snapd (2.0.6) xenial; urgency=medium

  * New upstream release: LP: #1588052:
    - many: repository moved to snapcore/snapd
    - debian: add transitional pkg for the github location change
    - snap: ensure `snap try` work with relative paths
    - debian: drop run/build dependency on lsb-release
    - asserts/tool: gpg key pair manager
    - many: add new snap-exec
    - many: implement `snap refresh --list` and  `snap refresh`
    - snap: add parsing support for hooks.
    - many: add the cups interface
    - interfaces: misc policy fixes (LP: #1583794)
    - many: add `snap try`
    - interfaces: allow using sysctl and scmp_sys_resolver for parsing
      kernel logs
    - debian: make snapd get its environ from /etc/environment
    - daemon,client,snap: revisions are now strings
    - interfaces: allow access to new ibus abstract socket path
      LP: #1580463
    - integration-tests: add remove tests
    - asserts: stronger crypto choices and follow better latest designs
    - snappy,daemon: hollow out more of snappy (either removing or not
      exporting stuff on its way out), snappy/gadget.go is gone
    - asserts: rename device-serial to serial
    - asserts: rename identity to account (and username access)
    - integration-tests: add changes tests
    - backend: add tests for environment wrapper generation
    - interfaces/builtin: add location-control interface
    - overlord/snapstate: move over check snap logic from snappy
    - release: use os-release instead of lsb-release for cross-distro
      use
    - asserts: allow empty snap-name for snap-declaration
    - interfaces/builtin,docs,snap: add the pulseaudio interface
    - many: add support for an environment map inside snap.yaml
    - overlord/snapstate: increase robustness of doLinkSnap/undoLinkSnap
      with sanity unit tests
    - snap: parse epoch property
    - snappy: do nothing in SetNextBoot when running on classic
    - snap: validate snap type
    - integration-tests: extend find command tests
    - asserts: extend tests to cover mandatory and empty headers
    - tests: stop the update-pot check in run-checks
    - snap: parse confinement property.
    - store: change applyUbuntuStoreHeaders to not take accept, and to
      take a channel
    - many: struct-based revisions, new representation
    - interfaces: remove 'audit deny' rules from network_control.go
    - interfaces: add  com.canonical.UrlLauncher.XdgOpen to unity7
      interface
    - interfaces: firewall-control can access xtables lock file
    - interfaces: allow unity7 AppMenu
    - interfaces: allow unity7 launcher API
    - interfaces/builtin: add location-observe interface
    - snap: fixed snap empty list text LP: #1587445

 -- Michael Vogt <michael.vogt@ubuntu.com>  Thu, 02 Jun 2016 08:23:50 +0200

snapd (2.0.5+1) unstable; urgency=medium

  * Initial Debian upload.  Closes: #824943.
  * release/release{,_test}.go: use /etc/os-release, which is guaranteed to
    be part of base-files on both Ubuntu and Debian, instead of
    /etc/lsb-release which doesn't exist at all on Debian.
  * drop transitional packages, not needed in Debian.
  * Add lintian overrides for false-positive detection of embedded libyaml.
  * Update Vcs-* fields to point at maintainer's branch.
  * Add a further lintian override for the /snap directory so that the
    package is not automatically rejected by the NEW queue; this directory
    location is certainly subject to discussion for Debian, but let's have
    the discussion rather than blocking the package at the archive level.

 -- Steve Langasek <vorlon@debian.org>  Mon, 23 May 2016 00:36:06 +0000

snapd (2.0.5) xenial; urgency=medium

  * New upstream release: LP: #1583085
    - interfaces: add dbusmenu, freedesktop and kde notifications to
      unity7 (LP: #1573188)
    - daemon: make localSnapInfo return SnapState
    - cmd: make snap list with no snaps not special
    - debian: workaround for XDG_DATA_DIRS issues
    - cmd,po: fix conflicts, apply review from #1154
    - snap,store: load and store the private flag sent by the store in
      SideInfo
    - interfaces/apparmor/template.go: adjust /dev/shm to be more usable
    - store: use purchase decorator in Snap and FindSnaps
    - interfaces: first version of the networkmanager interface
    - snap, snappy: implement the new (minmimal) kernel spec
    - cmd/snap, debian: move manpage generation to depend on an environ
      key; also, fix completion

 -- Michael Vogt <michael.vogt@ubuntu.com>  Thu, 19 May 2016 15:29:16 +0200

snapd (2.0.4) xenial; urgency=medium

  * New upstream release:
    - interfaces: cleanup explicit denies
    - integration-tests: remove the ancient integration daemon tests
    - integration-tests: add network-bind interface test
    - integration-tests: add actual checks for undoing install
    - integration-tests: add store login test
    - snap: add certain implicit slots only on classic
    - integration-tests: add coverage flags to snapd.service ExecStart
      setting when building from branch
    - integration-tests: remove the tests for features removed in 16.04.
    - daemon, overlord/snapstate: "(de)activate" is no longer a thing
    - docs: update meta.md and security.md for current snappy
    - debian: always start snapd
    - integration-tests: add test for undoing failed install
    - overlord: handle ensureNext being in the past
    - overlord/snapstate,overlord/snapstate/backend,snappy: start
      backend porting LinkSnap and UnlinkSnap
    - debian/tests: add reboot capability to autopkgtest and execute
      snapPersistsSuite
    - daemon,snappy,progress: drop license agreement broken logic
    - daemon,client,cmd/snap: nice access denied message
      (LP: #1574829)
    - daemon: add user parameter to all commands
    - snap, store: rework purchase methods into decorators
    - many: simplify release package and add OnClassic
    - interfaces: miscellaneous policy updates
    - snappy,wrappers: move desktop files handling to wrappers
    - snappy: remove some obviously dead code
    - interfaces/builtin: quote apparmor label
    - many: remove the gadget yaml support from snappy
    - snappy,systemd,wrappers: move service units generation to wrappers
    - store: add method to determine if a snap must be bought
    - store: add methods to read purchases from the store
    - wrappers,snappy: move binary wrapper generation to new package
      wrappers
    - snap: add `snap help` command
    - integration-tests: remove framework-test data and avoid using
      config-snap for now
    - add integration test to verify fix for LP: #1571721

 -- Michael Vogt <michael.vogt@ubuntu.com>  Fri, 13 May 2016 17:19:37 -0700

snapd (2.0.3) xenial; urgency=medium

  * New upstream micro release:
    - integration-tests, debian/tests: add unity snap autopkg test
    - snappy: introduce first feature flag for assumes: common-data-dir
    - timeout,snap: add YAML unmarshal function for timeout.Timeout
    - many: go into state.Retry state when unmounting a snap fails.
      (LP: #1571721, #1575399)
    - daemon,client,cmd/snap: improve output after snap
      install/refresh/remove (LP: #1574830)
    - integration-tests, debian/tests: add test for home interface
    - interfaces,overlord: support unversioned data
    - interfaces/builtin: improve the bluez interface
    - cmd: don't include the unit tests when building with go test -c
      for integration tests
    - integration-tests: teach some new trick to the fake store,
      reenable the app refresh test
    - many: move with some simplifications test snap building to
      snap/snaptest
    - asserts: define type for revision related errors
    - snap/snaptest,daemon,overlord/ifacestate,overlord/snapstate: unify
      mocking snaps behind MockSnap
    - snappy: fix openSnapFile's handling of sideInfo
    - daemon: improve snap sideload form handling
    - snap: add short and long description to the man-page
      (LP: #1570280)
    - snappy: remove unused SetProperty
    - snappy: use more accurate test data
    - integration-tests: add a integration test about remove removing
      all revisions
    - overlord/snapstate: make "snap remove" remove all revisions of a
      snap (LP: #1571710)
    - integration-tests: re-enable a bunch of integration tests
    - snappy: remove unused dbus code
    - overlord/ifacestate: fix setup-profiles to use new snap revision
      for setup (LP: #1572463)
    - integration-tests: add regression test for auth bug LP:#1571491
    - client, snap: remove obsolete TypeCore which was used in the old
      SystemImage days
    - integration-tests: add apparmor test
    - cmd: don't perform type assertion when we know error to be nil
    - client: list correct snap types
    - intefaces/builtin: allow getsockname on connected x11 plugs
      (LP: #1574526)
    - daemon,overlord/snapstate: read name out of sideloaded snap early,
      improved change summary
    - overlord: keep tasks unlinked from a change hidden, prune them
    - integration-tests: snap list on fresh boot is good again
    - integration-tests: add partial term to the find test
    - integration-tests: changed default release to 16
    - integration-tests: add regression test for snaps not present after
      reboot
    - integration-tests: network interface
    - integration-tests: add proxy related environment variables to
      snapd env file
    - README.md: snappy => snap
    - etc: trivial typo fix (LP:#1569892)
    - debian: remove unneeded /var/lib/snapd/apparmor/additional
      directory (LP: #1569577)
    - builtin/unity7.go: allow using gmenu. LP: #1576287

 -- Michael Vogt <michael.vogt@ubuntu.com>  Tue, 03 May 2016 07:51:57 +0200

snapd (2.0.2) xenial; urgency=medium

  * New upstream release:
    - systemd: add multi-user.target (LP: #1572125)
    - release: our series is 16
    - integration-tests: fix snapd binary path for mounting the daemon
      built from branch
    - overlord,snap: add firstboot state sync

 -- Michael Vogt <michael.vogt@ubuntu.com>  Tue, 19 Apr 2016 16:02:44 +0200

snapd (2.0.1) xenial; urgency=medium

  * client,daemon,overlord: fix authentication:
    - fix incorrect authenication check (LP: #1571491)

 -- Michael Vogt <michael.vogt@ubuntu.com>  Mon, 18 Apr 2016 07:24:33 +0200

snapd (2.0) xenial; urgency=medium

  * New upstream release:
    - debian: put snapd in /usr/lib/snapd/
    - cmd/snap: minor polishing
    - cmd,client,daemon: add snap abort command
    - overlord: don't hold locks when callling backends
    - release,store,daemon: no more default-channel, release=>series
    - many: drop support for deprecated environment variables
      (SNAP_APP_*)
    - many: support individual ids in changes cmd
    - overlord/state: use numeric change and task ids
    - overlord/auth,daemon,client,cmd/snap: logout
    - daemon: don't install ubuntu-core twice
    - daemon,client,overlord/state,cmd: add changes command
    - interfaces/dbus: drop superfluous backslash from template
    - daemon, overlord/snapstate: updates are users too!
    - cmd/snap,daemon,overlord/ifacestate: add support for developer
      mode
    - daemon,overlord/snapstate: on refresh use the remembered channel,
      default to stable channel otherwise
    - cmd/snap: improve UX of snap interfaces when there are no results
    - overlord/state: include time in task log messages
    - overlord: prune and abort old changes and tasks
    - overlord/ifacestate: add implicit slots in setup-profiles
    - daemon,overlord: setup authentication for store downloads
    - daemon: macaroon-authed users are like root, and sudoers can login
    - daemon,client,docs: send install options to daemon

 -- Michael Vogt <michael.vogt@ubuntu.com>  Sat, 16 Apr 2016 22:15:40 +0200

snapd (1.9.4) xenial; urgency=medium

  * New upstream release:
    - etc: fix desktop file location
    - overlord/snapstate: stop an update once download sees the revision
      is already installed
    - overlord: make SnapState.DevMode a method, store flags
    - snappy: no more snapYaml in snappy.Snap
    - daemon,cmd,dirs,lockfile: drop all lockfiles
    - debian: use sudo in setup of the proxy environment
    - snap/snapenv,snappy,systemd: expose SNAP_REVISION to app
      environment
    - snap: validate similarly to what we did with old snapYaml info
      from squashfs snaps
    - daemon,store: plug in authentication for store search/details
    - overlord/snapstate: fix JSON name of SnapState.Candidate
    - overlord/snapstate: start using revisions higher than 100000 for
      local installs (sideloads)
    - interfaces,overlorf/ifacestate: honor user choice and don't auto-
      connect disconnected plugs
    - overlord/auth,daemon,client: hide user ids again
    - daemon,overlord/snapstate: back /snaps (and so snap list) using
      state
    - daemon,client,overlord/auth: rework state auth data
    - overlord/snapstate: disable Activate and Deactivate
    - debian: fix silly typo in autopkgtest setup
    - overlord/ifacestate: remove connection state with discard-conns
      task, on the removal of last snap
    - daemon,client: rename API update action to refresh
    - cmd/snap: rework login to be more resilient
    - overlord/snapstate: deny two changes on one snap
    - snappy: fix crash on certain snap.yaml
    - systemd: use native systemctl enable instead of our own
      implementation
    - store: add workaround for misbehaving store
    - debian: make autopkgtest use the right env vars
    - state: log do/undo status too when a task is run
    - docs: update rest.md with price information
    - daemon: only include price property if the snap is non-free
    - daemon, client, cmd/snap: connect/disconnect now async
    - snap,snappy: allow snaps to require system features
    - integration-tests: fix report of skips in SetUpTest method
    - snappy: clean out major bits (still using Installed) now
      unreferenced as cmd/snappy is gone
    - daemon/api,overlord/auth: add helper to get UserState from a
      client request

 -- Michael Vogt <michael.vogt@ubuntu.com>  Fri, 15 Apr 2016 23:30:00 +0200

snapd (1.9.3) xenial; urgency=medium

  * New upstream release:
    - many: prepare for opengl support on classic
    - interfaces/apparmor: load all apparmor profiles on snap setup
    - daemon,client: move async resource to change in meta
    - debian: disable autopilot
    - snap: add basic progress reporting
    - client,cmd,daemon,snap,store: show the price of snaps in the cli
    - state: add minimal taskrunner logging
    - daemon,snap,overlord/snapstate: in the API get the snap icon using
      state
    - client,daemon,overlord: don't guess snap file vs. name
    - overlord/ifacestate: reload snap connections when setting up
      security for a given snap
    - snappy: remove cmd/snappy (superseded in favour of cmd/snap)
    - interfaecs/apparmor: remove all traces of old-security from
      apparmor backend
    - interfaces/builtin: add bluez interface
    - overlord/ifacestate: don't crash if connection cannot be reloaded
    - debian: add searchSuite to autopkgtest
    - client, daemon, cmd/snap: no more tasks; everything is changes
    - client: send authorization header in client requests
    - client, daemon: marshal suggested currency over REST
    - docs, snap: enumerate snap types correctly in docs and comments
    - many: add store authenticator parameter
    - overlord/ifacestate,daemon: setup security on conect and
      disconnect
    - interfaces/apparmor: remove unused apparmor variables
    - snapstate: add missing "TaskProgressAdapter.Write()" for working
      progress reporting
    - many: clean out snap config related code not for OS
    - daemon,client,cmd: return snap list from /v2/snaps
    - docs: update `/v2/snaps` endpoint documentation
    - interfaces: rename developerMode to devMode
    - daemon,client,overlord: progress current => done
    - daemon,client,cmd/snap: move query metadata to top-level doc
    - interfaces: add TestSecurityBackend
    - many: replace typographic quotes with ASCII
    - client, daemon: rework rest changes to export "ready" and "err"
    - overlord/snapstate,snap,store: track snap-id in side-info and
      therefore in state
    - daemon: improve mocking  of interfaces API tests
    - integration-tests: remove origins in default snap names for udf
      call
    - integration-test: use "snap list" in GetCurrentVersion
    - many: almost no more NewInstalledSnap reading manifest from
      snapstate and backend
    - daemon: auto install ubuntu-core if missing
    - oauth,store: remove OAuth authentication logic
    - overlord/ifacestate: simplify some tests with implicit manager
      initialization
    - store, snappy: move away from hitting details directly
    - overlord/ifacestate: reload connections when restarting the
      manager
    - overlord/ifacestate: increase flexibility of unit tests
    - overlord: use state to discover all installed snaps
    - overlord/ifacestate: track connections in the state
    - many: separate copy-data from unlinking of current snap
    - overlord/auth,store/auth: add macaroon authenticator to UserState
    - client: support for /v2/changes and /v2/changes/{id}
    - daemon/api,overlord/auth: rework authenticated users information
      in state

 -- Michael Vogt <michael.vogt@ubuntu.com>  Thu, 14 Apr 2016 23:29:43 +0200

snapd (1.9.2) xenial; urgency=medium

  * New upstream release:
    - cmd/snap,daemon,store: rework login command to use daemon login
      API
    - store: cache suggested currency from the store
    - overlord/ifacestate: modularize and extend tests
    - integration-tests: reenable failure tests
    - daemon: include progress in rest changes
    - daemon, overlord/state: expose individual changes
    - overlord/ifacestate: drop duplicate package comment
    - overlord/ifacestate: allow tests to override security backends
    - cmd/snap: install *.snap and *.snap.* as files too
    - interfaces/apparmor: replace /var/lib/snap with /var/snap
    - daemon,overlord/ifacestate: connect REST API to interfaces in the
      overlord
    - debian: remove unneeded dependencies from snapd
    - overlord/state: checkpoint on final progress only
    - osutil: introduce IsUIDInAny
    - overlord/snapstate: rename GetSnapState to Get, SetSnapState to
      Set
    - daemon: add id to changes json
    - overlord/snapstate: SetSnapState() needs locks
    - overlord: fix broken tests
    - overlord/snapstate,overlord/ifacestate: reimplement SnapInfo (as
      Info) actually using the state

 -- Michael Vogt <michael.vogt@ubuntu.com>  Wed, 13 Apr 2016 17:27:00 +0200

snapd (1.9.1.1) xenial; urgency=medium

  * debian/tests/control:
    - add git to make autopkgtest work

 -- Michael Vogt <michael.vogt@ubuntu.com>  Tue, 12 Apr 2016 17:19:19 +0200

snapd (1.9.1) xenial; urgency=medium

  * Add warning about installing ubuntu-core-snapd-units on Desktop systems.
  * Add ${misc:Depends} to ubuntu-core-snapd-units.
  * interfaces,overlord: add support for auto-connecting plugs on
    install
  * fix sideloading snaps and (re)add tests for this
  * add `ca-certificates` to the test-dependencies to fix autopkgtest
    failure on armhf

 -- Michael Vogt <michael.vogt@ubuntu.com>  Tue, 12 Apr 2016 14:39:57 +0200

snapd (1.9) xenial; urgency=medium

  * rename source and binary package to "snapd"
  * update directory layout to final 16.04 layout
  * use `snap` command instead of the previous `snappy`
  * use `interface` based security
  * use new state engine for install/update/remove

 -- Michael Vogt <michael.vogt@ubuntu.com>  Tue, 12 Apr 2016 01:05:09 +0200

ubuntu-snappy (1.7.3+20160310ubuntu1) xenial; urgency=medium

    - debian: update versionized ubuntu-core-launcher dependency
    - debian: tweak desktop file dir, ship Xsession.d snip for seamless
      integration
    - snappy: fix hw-assign to work with per-app udev tags
    - snappy: use $snap.$app as per-app udev tag
    - snap,snappy,systemd: %s/\<SNAP_ORIGIN\>/SNAP_DEVELOPER/g
    - snappy: add mksquashfs --no-xattrs parameter
    - snap,snappy,systemd: kill SNAP_FULLNAME

 -- Michael Vogt <michael.vogt@ubuntu.com>  Thu, 10 Mar 2016 09:26:20 +0100

ubuntu-snappy (1.7.3+20160308ubuntu1) xenial; urgency=medium

    - snappy,snap: move icon under meta/gui/
    - debian: add snap.8 manpage
    - debian: move snapd to /usr/lib/snappy/snapd
    - snap,snappy,systemd: remove TMPDIR, TEMPDIR, SNAP_APP_TMPDIR
    - snappy,dirs: add support to use desktop files from inside snaps
    - daemon: snapd API events endpoint redux
    - interfaces/builtin: add "network" interface
    - overlord/state: do small fixes (typo, id clashes paranoia)
    - overlord: add first pass of the logic in StateEngine itself
    - overlord/state: introduce Status/SetStatus on Change
    - interfaces: support permanent security snippets
    - overlord/state: introduce Status/SetStatus and
      Progress/SetProgress on Task
    - overlord/state: introduce Task and Change.NewTask
    - many: selectively swap semantics of plugs and slots
    - client,cmd/snap: remove useless indirection in Interfaces
    - interfaces: maintain Plug and Slot connection details
    - client,daemon,cmd/snap: change POST /2.0/interfaces to work with
      lists
    - overlord/state: introduce Change and NewChange on state to create
      them
    - snappy: bugfix for snap.yaml parsing to be more consistent with
      the spec
    - snappy,systemd: remove "ports" from snap.yaml

 -- Michael Vogt <michael.vogt@ubuntu.com>  Tue, 08 Mar 2016 11:24:09 +0100

ubuntu-snappy (1.7.3+20160303ubuntu4) xenial; urgency=medium

  * rename:
    debian/golang-snappy-dev.install ->
       debian/golang-github-ubuntu-core-snappy-dev.install:

 -- Michael Vogt <michael.vogt@ubuntu.com>  Thu, 03 Mar 2016 12:29:16 +0100

ubuntu-snappy (1.7.3+20160303ubuntu3) xenial; urgency=medium

  * really fix typo in dependency name

 -- Michael Vogt <michael.vogt@ubuntu.com>  Thu, 03 Mar 2016 12:21:39 +0100

ubuntu-snappy (1.7.3+20160303ubuntu2) xenial; urgency=medium

  * fix typo in dependency name

 -- Michael Vogt <michael.vogt@ubuntu.com>  Thu, 03 Mar 2016 12:05:36 +0100

ubuntu-snappy (1.7.3+20160303ubuntu1) xenial; urgency=medium

    - debian: update build-depends for MIR
    - many: implement new REST API: GET /2.0/interfaces
    - integration-tests: properly stop snapd from branch
    - cmd/snap: update tests for go-flags changes
    - overlord/state: implement Lock/Unlock with implicit checkpointing
    - overlord: split out the managers and State to their own
      subpackages of overlord
    - snappy: rename "migration-skill" to "old-security" and use new
      interface names instead of skills
    - client,cmd/snap: clarify name ambiguity in Plug or Slot
    - overlord: start working on state engine along spec v2, have the
      main skeleton follow that
    - classic, oauth: update tests for change in MakeRandomString()
    - client,cmd/snap: s/add/install/:-(
    - interfaces,daemon: specialize Name to either Plug or Slot
    - interfaces,interfaces/types: unify security snippet functions
    - snapd: close the listener on Stop, to force the http.Serve loop to
      exit
    - snappy,daemon,snap/lightweight,cmd/snappy,docs/rest.md: expose
      explicit channel selection to rest api
    - interfaces,daemon: rename package holding built-in interfaces
    - integration-tests: add the first classic dimension tests
    - client,deaemon,docs: rename skills to interfaces on the wire
    - asserts: add identity assertion type
    - integration-tests: add the no_proxy env var
    - debian: update build-depends for new package names
    - oauth: fix oauth & quoting in the oauth_signature
    - integration-tests: remove unused field
    - integration-tests: add the http proxy argument
    - interfaces,interfaces/types,deamon: mass internal rename to
      interfaces
    - client,cmd/snap: rename skills to interfaces (part 2)
    - arch: fix missing mapping for powerpc

 -- Michael Vogt <michael.vogt@ubuntu.com>  Thu, 03 Mar 2016 11:00:19 +0100

ubuntu-snappy (1.7.3+20160225ubuntu1) xenial; urgency=medium

    - integration-tests: always use the built snapd when compiling
      binaries from branch
    - cmd/snap: rename skills to interfaces
    - testutil,skills/types,skills,daemon: tweak discovery of know skill
      types
    - docs: add docs for arm64 cross building
    - overlord: implement basic ReadState/WriteState
    - overlord: implement Get/Set/Copy on State
    - integration-tests: fix dd output check
    - integration-tests: add fromBranch config field
    - integration-tests: use cli pkg methods in hwAssignSuite
    - debian: do not create the snappypkg user, we don't need it anymore
    - arch: fix build failure on s390x
    - classic: cleanup downloaded lxd tarball
    - cmd/snap,client,integration-tests: rename snap subcmds
      'assert'=>'ack', 'asserts'=>'known'
    - skills: fix broken tests builds
    - skills,skills/types: pass slot to SlotSecuritySnippet()
    - skills/types: teach bool-file about udev security

 -- Michael Vogt <michael.vogt@ubuntu.com>  Thu, 25 Feb 2016 16:17:19 +0100

ubuntu-snappy (1.7.2+20160223ubuntu1) xenial; urgency=medium

  * New git snapshot:
    - asserts: introduce snap-declaration
    - cmd/snap: fix integration tests for the "cmd_asserts"
    - integration-tests: fix fanctl output check
    - cmd/snap: fix test failure after merging 23a64e6
    - cmd/snap: replace skip-help with empty description
    - docs: update security.md to match current migration-skill
      semantics
    - snappy: treat commands with 'daemon' field as services
    - asserts: use more consistent names for receivers in
      snap_asserts*.go
    - debian: add missing golang-websocket-dev build-dependency
    - classic: if classic fails to get created, undo the bind mounts
    - snappy: never return nil in NewLocalSnapRepository()
    - notifications: A simple notification system
    - snappy: when using staging, authenticate there instead
    - integration-tests/snapd: fix the start of the test snapd socket
    - skills/types: use CamelCase for security names
    - skills: add support for implicit revoke
    - skills: add security layer
    - integration-tests: use exec.Command wrapper for updates
    - cmd/snap: add 'snap skills'
    - cms/snap: add 'snap revoke'
    - docs: add docs for skills API
    - cmd/snap: add 'snap grant'
    - cmd/snappy, coreconfig, daemon, snappy: move config to always be
      bytes (in and out)
    - overlord: start with a skeleton and stubs for Overlord,
      StateEngine, StateJournal and managers
    - integration-tests: skip tests affected by LP: #1544507
    - skills/types: add bool-file
    - po: refresh translation templates
    - cmd/snap: add 'snap experimental remove-skill-slot'
    - asserts: introduce device assertion
    - cmd/snap: implemented add, remove, purge, refresh, rollback,
      activate, deactivate
    - cmd/snap: add 'snap experimental add-skill-slot'
    - cmd/snap: add 'snap experimental remove-skill'
    - cmd/snap: add tests for common skills code
    - cmd/snap: add 'snap experimental add-skill'
    - asserts: make assertion checkers used by db.Check modular and
      pluggable
    - cmd,client,daemon,caps,docs,po: remove capabilities
    - scripts: move the script to get dependencies to a separate file
    - asserts: make the disk layout compatible for storing more than one
      revision
    - cmd/snap: make the assert command options exported
    - integration-tests: Remove the target release and channel
    - asserts: introduce model assertion
    - integration-tests: add exec.Cmd wrapper
    - cmd/snap: add client test support methods
    - cmd/snap: move key=value attribute parsing to commmon
    - cmd/snap: apply new style consistency to "snap" commands.
    - cmd/snap: support redirecting the client for testing
    - cmd/snap: support testing command output
    - snappy,daemon: remove the meta repositories abstractions
    - cmd: add support for experimental commands
    - cmd/snappy,daemon,snap,snappy: remove SetActive from parts
    - cmd/snappy,daemon,snappy,snap: remove config from parts interface
    - client: improve test data
    - cmd: allow to construct a fresh parser
    - cmd: don't treat help as an error
    - cmd/snappy,snappy: remove "Details" from the repository interface
    - asserts: check that primary keys are set when
      Decode()ing/assembling assertions
    - snap,snappy: refactor to remove "Install" from the Part interface
    - client,cmd: make client.New() configurable
    - client: enable retrieving asynchronous operation information with
      `Client.Operation`.

 -- Michael Vogt <michael.vogt@ubuntu.com>  Tue, 23 Feb 2016 11:28:18 +0100

ubuntu-snappy (1.7.2+20160204ubuntu1) xenial; urgency=medium

  * New git snapshot:
    - integration-tests: fix the rollback error messages
    - integration-test: use the common cli method when trying to install
      an unexisting snap
    - integration-tests: rename snap find test
    - daemon: refactor makeErrorResponder()
    - integration: add regression test for LP: #1541317
    - integration-tests: reenable TestRollbackMustRebootToOtherVersion
    - asserts: introduce "snap asserts" subcmd to show assertions in the
      system db
    - docs: fix parameter style
    - daemon: use underscore in JSON interface
    - client: add skills API
    - asserts,docs/rest.md: change Encoder not to add extra newlines at
      the end of the stream
    - integration-tests: "snappy search" is no more, its "snap search"
      now
    - README, integration-tests/tests: chmod snapd.socket after manual
      start.
    - snappy: add default security profile if none is specified
    - skills,daemon: add REST APIs for skills
    - cmd/snap, cmd/snappy: move from `snappy search` to `snap find`.
    - The first step towards REST world domination: search is now done
      via
    - debian: remove obsolete /etc/grub.d/09_snappy on upgrade
    - skills: provide different security snippets for skill and slot
      side
    - osutil: make go vet happy again
    - snappy,systemd: use Type field in systemd.ServiceDescription
    - skills: add basic grant-revoke methods
    - client,daemon,asserts: expose the ability to query assertions in
      the system db
    - skills: add basic methods for slot handling
    - snappy,daemon,snap: move "Uninstall" into overlord
    - snappy: move SnapFile.Install() into Overlord.Install()
    - integration-tests: re-enable some failover tests
    - client: remove snaps
    - asserts: uniform searching across trusted (account keys) and main
      backstore
    - asserts: introduce Decoder to parse streams of assertions and
      Encoder to build them
    - client: filter snaps with a search query
    - client: pass query as well as path in client internals
    - skills: provide different security snippets for skill and slot
      side
    - snappy: refactor snapYaml to remove methods on snapYaml type
    - snappy: remove unused variable from test
    - skills: add basic methods for skill handing
    - snappy: remove support for meta/package.yaml and implement new
      meta/snap.yaml
    - snappy: add new overlord type responsible for
      Installed/Install/Uninstall/SetActive and stub it out
    - skills: add basic methods for type handling
    - daemon, snappy: add find (aka search)
    - client: filter snaps by type
    - skills: tweak valid names and error messages
    - skills: add special skill type for testing
    - cmd/snapd,daemon: filter snaps by type
    - partition: remove obsolete uEnv.txt
    - skills: add Type interface
    - integration-tests: fix the bootloader path
    - asserts: introduce a memory backed assertion backstore
    - integration-tests: get name of OS snap from bootloader
    - cmd/snapd,daemon: filter snaps by source
    - asserts,daemon: bump some copyright years for things that have
      been touched in the new year
    - skills: add the initial Repository type
    - skills: add a name validation function
    - client: filter snaps by source
    - snappy: unmount the squashfs snap again if it fails to install
    - snap: make a copy of the search uri before mutating it
      Closes: LP#1537005
    - cmd/snap,client,daemon,asserts: introduce "assert " snap
      subcommand
    - cmd/snappy, snappy: fix failover handling of the "active"
      kernel/os snap
    - daemon, client, docs/rest.md, snapd integration tests: move to the
      new error response
    - asserts: change Backstore interface, backstores can now access
      primary key names from types
    - asserts: make AssertionType into a real struct exposing the
      metadata Name and PrimaryKey
    - caps: improve bool-file sanitization
    - asserts: fixup toolbelt to use exposed key ID.
    - client: return by reference rather than by value
    - asserts: exported filesystem backstores + explicit backstores

 -- Michael Vogt <michael.vogt@ubuntu.com>  Thu, 04 Feb 2016 16:35:31 +0100

ubuntu-snappy (1.7.2+20160113ubuntu1) xenial; urgency=medium

  * New git snapshot

 -- Michael Vogt <michael.vogt@ubuntu.com>  Wed, 13 Jan 2016 11:25:40 +0100

ubuntu-snappy (1.7.2ubuntu1) xenial; urgency=medium

  * New upstream release:
    - bin-path integration
    - assertions/capability work
    - fix squashfs based snap building

 -- Michael Vogt <michael.vogt@ubuntu.com>  Fri, 04 Dec 2015 08:46:35 +0100

ubuntu-snappy (1.7.1ubuntu1) xenial; urgency=medium

  * New upstream release:
    - fix dependencies
    - fix armhf builds

 -- Michael Vogt <michael.vogt@ubuntu.com>  Wed, 02 Dec 2015 07:46:07 +0100

ubuntu-snappy (1.7ubuntu1) xenial; urgency=medium

  * New upstream release:
    - kernel/os snap support
    - squashfs snap support
    - initial capabilities work
    - initial assertitions work
    - rest API support

 -- Michael Vogt <michael.vogt@ubuntu.com>  Wed, 18 Nov 2015 19:59:51 +0100

ubuntu-snappy (1.6ubuntu1) wily; urgency=medium

  * New upstream release, including the following changes:
    - Fix hwaccess for gpio (LP: #1493389, LP: #1488618)
    - Fix handleAssets name normalization
    - Run boot-ok job late (LP: #1476129)
    - Add support for systemd socket files
    - Add "snappy service" command
    - Documentation improvements
    - Many test improvements (unit and integration)
    - Override sideload versions
    - Go1.5 fixes
    - Add i18n
    - Add man-page
    - Add .snapignore
    - Run services that uses external ports only after the network is up
    - Bufix in Synbootloader (LP: 1474125)
    - Use uboot.env for boot state tracking

 -- Michael Vogt <michael.vogt@ubuntu.com>  Wed, 09 Sep 2015 14:20:22 +0200

ubuntu-snappy (1.5ubuntu1) wily; urgency=medium

  * New upstream release, including the following changes:
    - Use O_TRUNC when copying files
    - Added path redefinition to include test's binaries location
    - Don't run update-grub, instead use grub.cfg from the oem
      package
    - Do network configuration from first boot
    - zero size systemd of new partition made executable to
      prevent unrecoverable boot failure
    - Close downloaded files

 -- Ricardo Salveti de Araujo <ricardo.salveti@canonical.com>  Mon, 06 Jul 2015 15:14:37 -0300

ubuntu-snappy (1.4ubuntu1) wily; urgency=medium

  * New upstream release, including the following changes:
    - Allow to run the integration tests using snappy from branch
    - Add CopyFileOverwrite flag and behaviour to helpers.CopyFile
    - add a bunch of missing i18n.G() now that we have gettext
    - Generate only the translators comments that start with
      TRANSLATORS
    - Try both clickpkg and snappypkg when dropping privs

 -- Ricardo Salveti de Araujo <ricardo.salveti@canonical.com>  Thu, 02 Jul 2015 16:21:53 -0300

ubuntu-snappy (1.3ubuntu1) wily; urgency=medium

  * New upstream release, including the following changes:
    - gettext support
    - use snappypkg user for the installed snaps
    - switch to system-image-3.x as the system-image backend
    - more reliable developer mode detection

 -- Michael Vogt <michael.vogt@ubuntu.com>  Wed, 01 Jul 2015 10:37:05 +0200

ubuntu-snappy (1.2-0ubuntu1) wily; urgency=medium

  * New upstream release, including the following changes:
    - Consider the root directory when installing and removing policies
    - In the uboot TestHandleAssetsNoHardwareYaml, patch the cache dir
      before creating the partition type
    - In the PartitionTestSuite, remove the unnecessary patches for
      defaultCacheDir
    - Fix the help output of "snappy install -h"

 -- Ricardo Salveti de Araujo <ricardo.salveti@canonical.com>  Wed, 17 Jun 2015 11:42:47 -0300

ubuntu-snappy (1.1.2-0ubuntu1) wily; urgency=medium

  * New upstream release, including the following changes:
    - Remove compatibility for click-bin-path in generated exec-wrappers
    - Release the readme.md after parsing it

 -- Ricardo Salveti de Araujo <ricardo.salveti@canonical.com>  Thu, 11 Jun 2015 23:42:49 -0300

ubuntu-snappy (1.1.1-0ubuntu1) wily; urgency=medium

  * New upstream release, including the following changes:
    - Set all app services to restart on failure
    - Fixes the missing oauth quoting and makes the code a bit nicer
    - Added integrate() to set Integration to default values needed for
      integration
    - Moved setActivateClick to be a method of SnapPart
    - Make unsetActiveClick a method of SnapPart
    - Check the package.yaml for the required fields
    - Integrate lp:snappy/selftest branch into snappy itself
    - API to record information about the image and to check if the kernel was
      sideloaded.
    - Factor out update from cmd
    - Continue updating when a sideload error is returned

 -- Ricardo Salveti de Araujo <ricardo.salveti@canonical.com>  Wed, 10 Jun 2015 15:54:12 -0300

ubuntu-snappy (1.1-0ubuntu1) wily; urgency=low

  * New wily upload with fix for go 1.4 syscall.Setgid() breakage

 -- Michael Vogt <michael.vogt@ubuntu.com>  Tue, 09 Jun 2015 10:02:04 +0200

ubuntu-snappy (1.0.1-0ubuntu1) vivid; urgency=low

  * fix symlink unpacking
  * fix typo in apparmor rules generation

 -- Michael Vogt <michael.vogt@ubuntu.com>  Thu, 23 Apr 2015 16:09:56 +0200

ubuntu-snappy (1.0-0ubuntu1) vivid; urgency=low

  * 15.04 archive upload

 -- Michael Vogt <michael.vogt@ubuntu.com>  Thu, 23 Apr 2015 11:08:22 +0200

ubuntu-snappy (0.1.2-0ubuntu1) vivid; urgency=medium

  * initial ubuntu archive upload

 -- Michael Vogt <michael.vogt@ubuntu.com>  Mon, 13 Apr 2015 22:48:13 -0500

ubuntu-snappy (0.1.1-0ubuntu1) vivid; urgency=low

  * new snapshot

 -- Michael Vogt <michael.vogt@ubuntu.com>  Thu, 12 Feb 2015 13:51:22 +0100

ubuntu-snappy (0.1-0ubuntu1) vivid; urgency=medium

  * Initial packaging

 -- Sergio Schvezov <sergio.schvezov@canonical.com>  Fri, 06 Feb 2015 02:25:43 -0200<|MERGE_RESOLUTION|>--- conflicted
+++ resolved
@@ -1,5 +1,3 @@
-<<<<<<< HEAD
-=======
 snapd (2.55.2-1) unstable; urgency=medium
 
   * New upstream release, LP: #1965808
@@ -15,7 +13,6 @@
 
  -- Ian Johnson <ian.johnson@canonical.com>  Mon, 21 Mar 2022 20:45:56 -0500
 
->>>>>>> 4d9bcf47
 snapd (2.55-1) unstable; urgency=medium
 
   * New upstream release, LP: #1965808
