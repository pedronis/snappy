// -*- Mode: Go; indent-tabs-mode: t -*-

/*
 * Copyright (C) 2020 Canonical Ltd
 *
 * This program is free software: you can redistribute it and/or modify
 * it under the terms of the GNU General Public License version 3 as
 * published by the Free Software Foundation.
 *
 * This program is distributed in the hope that it will be useful,
 * but WITHOUT ANY WARRANTY; without even the implied warranty of
 * MERCHANTABILITY or FITNESS FOR A PARTICULAR PURPOSE.  See the
 * GNU General Public License for more details.
 *
 * You should have received a copy of the GNU General Public License
 * along with this program.  If not, see <http://www.gnu.org/licenses/>.
 *
 */

package boot_test

import (
<<<<<<< HEAD
	"encoding/base64"
	"encoding/json"
=======
>>>>>>> b1e9734b
	"errors"
	"fmt"
	"io/ioutil"
	"os"
	"path/filepath"
	"strconv"

	. "gopkg.in/check.v1"

	"github.com/snapcore/snapd/asserts"
	"github.com/snapcore/snapd/boot"
	"github.com/snapcore/snapd/boot/boottest"
	"github.com/snapcore/snapd/bootloader"
	"github.com/snapcore/snapd/bootloader/bootloadertest"
	"github.com/snapcore/snapd/dirs"
	"github.com/snapcore/snapd/kernel/fde"
	"github.com/snapcore/snapd/osutil"
	"github.com/snapcore/snapd/secboot"
	"github.com/snapcore/snapd/seed"
	"github.com/snapcore/snapd/snap"
	"github.com/snapcore/snapd/snap/snaptest"
	"github.com/snapcore/snapd/testutil"
	"github.com/snapcore/snapd/timings"
)

type sealSuite struct {
	testutil.BaseTest
}

var _ = Suite(&sealSuite{})

func (s *sealSuite) SetUpTest(c *C) {
	s.BaseTest.SetUpTest(c)

	rootdir := c.MkDir()
	dirs.SetRootDir(rootdir)
	s.AddCleanup(func() { dirs.SetRootDir("/") })
}

func mockKernelSeedSnap(c *C, rev snap.Revision) *seed.Snap {
	return mockNamedKernelSeedSnap(c, rev, "pc-kernel")
}

func mockNamedKernelSeedSnap(c *C, rev snap.Revision, name string) *seed.Snap {
	revAsString := rev.String()
	if rev.Unset() {
		revAsString = "unset"
	}
	return &seed.Snap{
		Path: fmt.Sprintf("/var/lib/snapd/seed/snaps/%v_%v.snap", name, revAsString),
		SideInfo: &snap.SideInfo{
			RealName: name,
			Revision: rev,
		},
		EssentialType: snap.TypeKernel,
	}
}

func mockGadgetSeedSnap(c *C, files [][]string) *seed.Snap {
	gadgetSnapFile := snaptest.MakeTestSnapWithFiles(c, gadgetSnapYaml, files)
	return &seed.Snap{
		Path: gadgetSnapFile,
		SideInfo: &snap.SideInfo{
			RealName: "gadget",
			Revision: snap.R(1),
		},
		EssentialType: snap.TypeGadget,
	}
}

func (s *sealSuite) TestSealKeyToModeenv(c *C) {
	for _, tc := range []struct {
		sealErr error
		err     string
	}{
		{sealErr: nil, err: ""},
		{sealErr: errors.New("seal error"), err: "cannot seal the encryption keys: seal error"},
	} {
		rootdir := c.MkDir()
		dirs.SetRootDir(rootdir)
		defer dirs.SetRootDir("")

		err := createMockGrubCfg(filepath.Join(rootdir, "run/mnt/ubuntu-seed"))
		c.Assert(err, IsNil)

		err = createMockGrubCfg(filepath.Join(rootdir, "run/mnt/ubuntu-boot"))
		c.Assert(err, IsNil)

		modeenv := &boot.Modeenv{
			RecoverySystem: "20200825",
			CurrentTrustedRecoveryBootAssets: boot.BootAssetsMap{
				"grubx64.efi": []string{"grub-hash-1"},
				"bootx64.efi": []string{"shim-hash-1"},
			},

			CurrentTrustedBootAssets: boot.BootAssetsMap{
				"grubx64.efi": []string{"run-grub-hash-1"},
			},

			CurrentKernels: []string{"pc-kernel_500.snap"},

			CurrentKernelCommandLines: boot.BootCommandLines{
				"snapd_recovery_mode=run console=ttyS0 console=tty1 panic=-1",
			},
		}

		// mock asset cache
		mockAssetsCache(c, rootdir, "grub", []string{
			"bootx64.efi-shim-hash-1",
			"grubx64.efi-grub-hash-1",
			"grubx64.efi-run-grub-hash-1",
		})

		// set encryption key
		myKey := secboot.EncryptionKey{}
		myKey2 := secboot.EncryptionKey{}
		for i := range myKey {
			myKey[i] = byte(i)
			myKey2[i] = byte(128 + i)
		}

		model := boottest.MakeMockUC20Model()

		// set a mock recovery kernel
		readSystemEssentialCalls := 0
		restore := boot.MockSeedReadSystemEssential(func(seedDir, label string, essentialTypes []snap.Type, tm timings.Measurer) (*asserts.Model, []*seed.Snap, error) {
			readSystemEssentialCalls++
			return model, []*seed.Snap{mockKernelSeedSnap(c, snap.R(1)), mockGadgetSeedSnap(c, nil)}, nil
		})
		defer restore()

		// set mock key sealing
		sealKeysCalls := 0
		restore = boot.MockSecbootSealKeys(func(keys []secboot.SealKeyRequest, params *secboot.SealKeysParams) error {
			sealKeysCalls++
			switch sealKeysCalls {
			case 1:
				// the run object seals only the ubuntu-data key
				c.Check(params.TPMPolicyAuthKeyFile, Equals, filepath.Join(boot.InstallHostFDESaveDir, "tpm-policy-auth-key"))
				c.Check(params.TPMLockoutAuthFile, Equals, filepath.Join(boot.InstallHostFDESaveDir, "tpm-lockout-auth"))

				dataKeyFile := filepath.Join(rootdir, "/run/mnt/ubuntu-boot/device/fde/ubuntu-data.sealed-key")
				c.Check(keys, DeepEquals, []secboot.SealKeyRequest{{Key: myKey, KeyName: "ubuntu-data", KeyFile: dataKeyFile}})
			case 2:
				// the fallback object seals the ubuntu-data and the ubuntu-save keys
				c.Check(params.TPMPolicyAuthKeyFile, Equals, "")
				c.Check(params.TPMLockoutAuthFile, Equals, "")

				dataKeyFile := filepath.Join(rootdir, "/run/mnt/ubuntu-seed/device/fde/ubuntu-data.recovery.sealed-key")
				saveKeyFile := filepath.Join(rootdir, "/run/mnt/ubuntu-seed/device/fde/ubuntu-save.recovery.sealed-key")
				c.Check(keys, DeepEquals, []secboot.SealKeyRequest{{Key: myKey, KeyName: "ubuntu-data", KeyFile: dataKeyFile}, {Key: myKey2, KeyName: "ubuntu-save", KeyFile: saveKeyFile}})
			default:
				c.Errorf("unexpected additional call to secboot.SealKeys (call # %d)", sealKeysCalls)
			}
			c.Assert(params.ModelParams, HasLen, 1)
			for _, d := range []string{boot.InitramfsSeedEncryptionKeyDir, boot.InstallHostFDEDataDir} {
				ex, isdir, _ := osutil.DirExists(d)
				c.Check(ex && isdir, Equals, true, Commentf("location %q does not exist or is not a directory", d))
			}

			shim := bootloader.NewBootFile("", filepath.Join(rootdir, "var/lib/snapd/boot-assets/grub/bootx64.efi-shim-hash-1"), bootloader.RoleRecovery)
			grub := bootloader.NewBootFile("", filepath.Join(rootdir, "var/lib/snapd/boot-assets/grub/grubx64.efi-grub-hash-1"), bootloader.RoleRecovery)
			runGrub := bootloader.NewBootFile("", filepath.Join(rootdir, "var/lib/snapd/boot-assets/grub/grubx64.efi-run-grub-hash-1"), bootloader.RoleRunMode)
			kernel := bootloader.NewBootFile("/var/lib/snapd/seed/snaps/pc-kernel_1.snap", "kernel.efi", bootloader.RoleRecovery)
			runKernel := bootloader.NewBootFile(filepath.Join(rootdir, "var/lib/snapd/snaps/pc-kernel_500.snap"), "kernel.efi", bootloader.RoleRunMode)

			switch sealKeysCalls {
			case 1:
				c.Assert(params.ModelParams[0].EFILoadChains, DeepEquals, []*secboot.LoadChain{
					secboot.NewLoadChain(shim,
						secboot.NewLoadChain(grub,
							secboot.NewLoadChain(kernel))),
					secboot.NewLoadChain(shim,
						secboot.NewLoadChain(grub,
							secboot.NewLoadChain(runGrub,
								secboot.NewLoadChain(runKernel)))),
				})
				c.Assert(params.ModelParams[0].KernelCmdlines, DeepEquals, []string{
					"snapd_recovery_mode=recover snapd_recovery_system=20200825 console=ttyS0 console=tty1 panic=-1",
					"snapd_recovery_mode=run console=ttyS0 console=tty1 panic=-1",
				})
			case 2:
				c.Assert(params.ModelParams[0].EFILoadChains, DeepEquals, []*secboot.LoadChain{
					secboot.NewLoadChain(shim,
						secboot.NewLoadChain(grub,
							secboot.NewLoadChain(kernel))),
				})
				c.Assert(params.ModelParams[0].KernelCmdlines, DeepEquals, []string{
					"snapd_recovery_mode=recover snapd_recovery_system=20200825 console=ttyS0 console=tty1 panic=-1",
				})
			default:
				c.Errorf("unexpected additional call to secboot.SealKeys (call # %d)", sealKeysCalls)
			}
			c.Assert(params.ModelParams[0].Model.DisplayName(), Equals, "My Model")

			return tc.sealErr
		})
		defer restore()

		err = boot.SealKeyToModeenv(myKey, myKey2, model, modeenv)
		if tc.sealErr != nil {
			c.Assert(sealKeysCalls, Equals, 1)
		} else {
			c.Assert(sealKeysCalls, Equals, 2)
		}
		if tc.err == "" {
			c.Assert(err, IsNil)
		} else {
			c.Assert(err, ErrorMatches, tc.err)
			continue
		}

		// verify the boot chains data file
		pbc, cnt, err := boot.ReadBootChains(filepath.Join(dirs.SnapFDEDirUnder(boot.InstallHostWritableDir), "boot-chains"))
		c.Assert(err, IsNil)
		c.Check(cnt, Equals, 0)
		c.Check(pbc, DeepEquals, boot.PredictableBootChains{
			boot.BootChain{
				BrandID:        "my-brand",
				Model:          "my-model-uc20",
				Grade:          "dangerous",
				ModelSignKeyID: "Jv8_JiHiIzJVcO9M55pPdqSDWUvuhfDIBJUS-3VW7F_idjix7Ffn5qMxB21ZQuij",
				AssetChain: []boot.BootAsset{
					{
						Role:   "recovery",
						Name:   "bootx64.efi",
						Hashes: []string{"shim-hash-1"},
					},
					{
						Role:   "recovery",
						Name:   "grubx64.efi",
						Hashes: []string{"grub-hash-1"},
					},
				},
				Kernel:         "pc-kernel",
				KernelRevision: "1",
				KernelCmdlines: []string{
					"snapd_recovery_mode=recover snapd_recovery_system=20200825 console=ttyS0 console=tty1 panic=-1",
				},
			},
			boot.BootChain{
				BrandID:        "my-brand",
				Model:          "my-model-uc20",
				Grade:          "dangerous",
				ModelSignKeyID: "Jv8_JiHiIzJVcO9M55pPdqSDWUvuhfDIBJUS-3VW7F_idjix7Ffn5qMxB21ZQuij",
				AssetChain: []boot.BootAsset{
					{
						Role:   "recovery",
						Name:   "bootx64.efi",
						Hashes: []string{"shim-hash-1"},
					},
					{
						Role:   "recovery",
						Name:   "grubx64.efi",
						Hashes: []string{"grub-hash-1"},
					},
					{
						Role:   "run-mode",
						Name:   "grubx64.efi",
						Hashes: []string{"run-grub-hash-1"},
					},
				},
				Kernel:         "pc-kernel",
				KernelRevision: "500",
				KernelCmdlines: []string{
					"snapd_recovery_mode=run console=ttyS0 console=tty1 panic=-1",
				},
			},
		})

		// verify the recovery boot chains
		pbc, cnt, err = boot.ReadBootChains(filepath.Join(dirs.SnapFDEDirUnder(boot.InstallHostWritableDir), "recovery-boot-chains"))
		c.Assert(err, IsNil)
		c.Check(cnt, Equals, 0)
		c.Check(pbc, DeepEquals, boot.PredictableBootChains{
			boot.BootChain{
				BrandID:        "my-brand",
				Model:          "my-model-uc20",
				Grade:          "dangerous",
				ModelSignKeyID: "Jv8_JiHiIzJVcO9M55pPdqSDWUvuhfDIBJUS-3VW7F_idjix7Ffn5qMxB21ZQuij",
				AssetChain: []boot.BootAsset{
					{
						Role:   "recovery",
						Name:   "bootx64.efi",
						Hashes: []string{"shim-hash-1"},
					},
					{
						Role:   "recovery",
						Name:   "grubx64.efi",
						Hashes: []string{"grub-hash-1"},
					},
				},
				Kernel:         "pc-kernel",
				KernelRevision: "1",
				KernelCmdlines: []string{
					"snapd_recovery_mode=recover snapd_recovery_system=20200825 console=ttyS0 console=tty1 panic=-1",
				},
			},
		})

		// marker
		marker := filepath.Join(dirs.SnapFDEDirUnder(boot.InstallHostWritableDir), "sealed-keys")
		c.Check(marker, testutil.FileEquals, "tpm")
	}
}

// TODO:UC20: also test fallback reseal
func (s *sealSuite) TestResealKeyToModeenvWithSystemFallback(c *C) {
	var prevPbc boot.PredictableBootChains

	for _, tc := range []struct {
		sealedKeys bool
		prevPbc    bool
		resealErr  error
		err        string
	}{
		{sealedKeys: false, resealErr: nil, err: ""},
		{sealedKeys: true, resealErr: nil, err: ""},
		{sealedKeys: true, resealErr: errors.New("reseal error"), err: "cannot reseal the encryption key: reseal error"},
		{prevPbc: true, sealedKeys: true, resealErr: nil, err: ""},
	} {
		rootdir := c.MkDir()
		dirs.SetRootDir(rootdir)
		defer dirs.SetRootDir("")

		if tc.sealedKeys {
			c.Assert(os.MkdirAll(dirs.SnapFDEDir, 0755), IsNil)
			err := ioutil.WriteFile(filepath.Join(dirs.SnapFDEDir, "sealed-keys"), nil, 0644)
			c.Assert(err, IsNil)

		}

		err := createMockGrubCfg(filepath.Join(rootdir, "run/mnt/ubuntu-seed"))
		c.Assert(err, IsNil)

		err = createMockGrubCfg(filepath.Join(rootdir, "run/mnt/ubuntu-boot"))
		c.Assert(err, IsNil)

		modeenv := &boot.Modeenv{
			CurrentRecoverySystems: []string{"20200825"},
			CurrentTrustedRecoveryBootAssets: boot.BootAssetsMap{
				"grubx64.efi": []string{"grub-hash-1"},
				"bootx64.efi": []string{"shim-hash-1", "shim-hash-2"},
			},

			CurrentTrustedBootAssets: boot.BootAssetsMap{
				"grubx64.efi": []string{"run-grub-hash-1", "run-grub-hash-2"},
			},

			CurrentKernels: []string{"pc-kernel_500.snap", "pc-kernel_600.snap"},

			CurrentKernelCommandLines: boot.BootCommandLines{
				"snapd_recovery_mode=run console=ttyS0 console=tty1 panic=-1",
			},
		}

		if tc.prevPbc {
			err := boot.WriteBootChains(prevPbc, filepath.Join(dirs.SnapFDEDir, "boot-chains"), 9)
			c.Assert(err, IsNil)
		}

		// mock asset cache
		mockAssetsCache(c, rootdir, "grub", []string{
			"bootx64.efi-shim-hash-1",
			"bootx64.efi-shim-hash-2",
			"grubx64.efi-grub-hash-1",
			"grubx64.efi-run-grub-hash-1",
			"grubx64.efi-run-grub-hash-2",
		})

		model := boottest.MakeMockUC20Model()

		// set a mock recovery kernel
		readSystemEssentialCalls := 0
		restore := boot.MockSeedReadSystemEssential(func(seedDir, label string, essentialTypes []snap.Type, tm timings.Measurer) (*asserts.Model, []*seed.Snap, error) {
			readSystemEssentialCalls++
			return model, []*seed.Snap{mockKernelSeedSnap(c, snap.R(1)), mockGadgetSeedSnap(c, nil)}, nil
		})
		defer restore()

		// set mock key resealing
		resealKeysCalls := 0
		restore = boot.MockSecbootResealKeys(func(params *secboot.ResealKeysParams) error {
			c.Check(params.TPMPolicyAuthKeyFile, Equals, filepath.Join(dirs.SnapSaveDir, "device/fde", "tpm-policy-auth-key"))

			resealKeysCalls++
			c.Assert(params.ModelParams, HasLen, 1)

			// shared parameters
			c.Assert(params.ModelParams[0].Model.DisplayName(), Equals, "My Model")
			switch resealKeysCalls {
			case 1:
				c.Assert(params.KeyFiles, DeepEquals, []string{
					filepath.Join(boot.InitramfsBootEncryptionKeyDir, "ubuntu-data.sealed-key"),
				})
				c.Assert(params.ModelParams[0].KernelCmdlines, DeepEquals, []string{
					"snapd_recovery_mode=recover snapd_recovery_system=20200825 console=ttyS0 console=tty1 panic=-1",
					"snapd_recovery_mode=run console=ttyS0 console=tty1 panic=-1",
				})
				// load chains
				c.Assert(params.ModelParams[0].EFILoadChains, HasLen, 6)
			case 2:
				c.Assert(params.KeyFiles, DeepEquals, []string{
					filepath.Join(boot.InitramfsSeedEncryptionKeyDir, "ubuntu-data.recovery.sealed-key"),
					filepath.Join(boot.InitramfsSeedEncryptionKeyDir, "ubuntu-save.recovery.sealed-key"),
				})
				c.Assert(params.ModelParams[0].KernelCmdlines, DeepEquals, []string{
					"snapd_recovery_mode=recover snapd_recovery_system=20200825 console=ttyS0 console=tty1 panic=-1",
				})
				// load chains
				c.Assert(params.ModelParams[0].EFILoadChains, HasLen, 2)
			default:
				c.Errorf("unexpected additional call to secboot.ResealKeys (call # %d)", resealKeysCalls)
			}

			// recovery parameters
			shim := bootloader.NewBootFile("", filepath.Join(rootdir, "var/lib/snapd/boot-assets/grub/bootx64.efi-shim-hash-1"), bootloader.RoleRecovery)
			shim2 := bootloader.NewBootFile("", filepath.Join(rootdir, "var/lib/snapd/boot-assets/grub/bootx64.efi-shim-hash-2"), bootloader.RoleRecovery)
			grub := bootloader.NewBootFile("", filepath.Join(rootdir, "var/lib/snapd/boot-assets/grub/grubx64.efi-grub-hash-1"), bootloader.RoleRecovery)
			kernel := bootloader.NewBootFile("/var/lib/snapd/seed/snaps/pc-kernel_1.snap", "kernel.efi", bootloader.RoleRecovery)

			c.Assert(params.ModelParams[0].EFILoadChains[:2], DeepEquals, []*secboot.LoadChain{
				secboot.NewLoadChain(shim,
					secboot.NewLoadChain(grub,
						secboot.NewLoadChain(kernel))),
				secboot.NewLoadChain(shim2,
					secboot.NewLoadChain(grub,
						secboot.NewLoadChain(kernel))),
			})

			// run mode parameters
			runGrub := bootloader.NewBootFile("", filepath.Join(rootdir, "var/lib/snapd/boot-assets/grub/grubx64.efi-run-grub-hash-1"), bootloader.RoleRunMode)
			runGrub2 := bootloader.NewBootFile("", filepath.Join(rootdir, "var/lib/snapd/boot-assets/grub/grubx64.efi-run-grub-hash-2"), bootloader.RoleRunMode)
			runKernel := bootloader.NewBootFile(filepath.Join(rootdir, "var/lib/snapd/snaps/pc-kernel_500.snap"), "kernel.efi", bootloader.RoleRunMode)
			runKernel2 := bootloader.NewBootFile(filepath.Join(rootdir, "var/lib/snapd/snaps/pc-kernel_600.snap"), "kernel.efi", bootloader.RoleRunMode)

			switch resealKeysCalls {
			case 1:
				c.Assert(params.ModelParams[0].EFILoadChains[2:4], DeepEquals, []*secboot.LoadChain{
					secboot.NewLoadChain(shim,
						secboot.NewLoadChain(grub,
							secboot.NewLoadChain(runGrub,
								secboot.NewLoadChain(runKernel)),
							secboot.NewLoadChain(runGrub2,
								secboot.NewLoadChain(runKernel)),
						)),
					secboot.NewLoadChain(shim2,
						secboot.NewLoadChain(grub,
							secboot.NewLoadChain(runGrub,
								secboot.NewLoadChain(runKernel)),
							secboot.NewLoadChain(runGrub2,
								secboot.NewLoadChain(runKernel)),
						)),
				})

				c.Assert(params.ModelParams[0].EFILoadChains[4:], DeepEquals, []*secboot.LoadChain{
					secboot.NewLoadChain(shim,
						secboot.NewLoadChain(grub,
							secboot.NewLoadChain(runGrub,
								secboot.NewLoadChain(runKernel2)),
							secboot.NewLoadChain(runGrub2,
								secboot.NewLoadChain(runKernel2)),
						)),
					secboot.NewLoadChain(shim2,
						secboot.NewLoadChain(grub,
							secboot.NewLoadChain(runGrub,
								secboot.NewLoadChain(runKernel2)),
							secboot.NewLoadChain(runGrub2,
								secboot.NewLoadChain(runKernel2)),
						)),
				})
			}

			return tc.resealErr
		})
		defer restore()

		// here we don't have unasserted kernels so just set
		// expectReseal to false as it doesn't matter;
		// the behavior with unasserted kernel is tested in
		// boot_test.go specific tests
		const expectReseal = false
		err = boot.ResealKeyToModeenv(rootdir, model, modeenv, expectReseal)
		if !tc.sealedKeys || tc.prevPbc {
			// did nothing
			c.Assert(err, IsNil)
			c.Assert(resealKeysCalls, Equals, 0)
			continue
		}
		if tc.err == "" {
			c.Assert(err, IsNil)
		} else {
			c.Assert(err, ErrorMatches, tc.err)
		}
		if tc.resealErr != nil {
			c.Assert(resealKeysCalls, Equals, 1)
		} else {
			c.Assert(resealKeysCalls, Equals, 2)
		}
		if tc.err != "" {
			continue
		}

		// verify the boot chains data file
		pbc, cnt, err := boot.ReadBootChains(filepath.Join(dirs.SnapFDEDir, "boot-chains"))
		c.Assert(err, IsNil)
		if tc.prevPbc {
			c.Assert(cnt, Equals, 10)
		} else {
			c.Assert(cnt, Equals, 1)
		}
		c.Check(pbc, DeepEquals, boot.PredictableBootChains{
			boot.BootChain{
				BrandID:        "my-brand",
				Model:          "my-model-uc20",
				Grade:          "dangerous",
				ModelSignKeyID: "Jv8_JiHiIzJVcO9M55pPdqSDWUvuhfDIBJUS-3VW7F_idjix7Ffn5qMxB21ZQuij",
				AssetChain: []boot.BootAsset{
					{
						Role:   "recovery",
						Name:   "bootx64.efi",
						Hashes: []string{"shim-hash-1", "shim-hash-2"},
					},
					{
						Role:   "recovery",
						Name:   "grubx64.efi",
						Hashes: []string{"grub-hash-1"},
					},
				},
				Kernel:         "pc-kernel",
				KernelRevision: "1",
				KernelCmdlines: []string{
					"snapd_recovery_mode=recover snapd_recovery_system=20200825 console=ttyS0 console=tty1 panic=-1",
				},
			},
			boot.BootChain{
				BrandID:        "my-brand",
				Model:          "my-model-uc20",
				Grade:          "dangerous",
				ModelSignKeyID: "Jv8_JiHiIzJVcO9M55pPdqSDWUvuhfDIBJUS-3VW7F_idjix7Ffn5qMxB21ZQuij",
				AssetChain: []boot.BootAsset{
					{
						Role:   "recovery",
						Name:   "bootx64.efi",
						Hashes: []string{"shim-hash-1", "shim-hash-2"},
					},
					{
						Role:   "recovery",
						Name:   "grubx64.efi",
						Hashes: []string{"grub-hash-1"},
					},
					{
						Role:   "run-mode",
						Name:   "grubx64.efi",
						Hashes: []string{"run-grub-hash-1", "run-grub-hash-2"},
					},
				},
				Kernel:         "pc-kernel",
				KernelRevision: "500",
				KernelCmdlines: []string{
					"snapd_recovery_mode=run console=ttyS0 console=tty1 panic=-1",
				},
			},
			boot.BootChain{
				BrandID:        "my-brand",
				Model:          "my-model-uc20",
				Grade:          "dangerous",
				ModelSignKeyID: "Jv8_JiHiIzJVcO9M55pPdqSDWUvuhfDIBJUS-3VW7F_idjix7Ffn5qMxB21ZQuij",
				AssetChain: []boot.BootAsset{
					{
						Role:   "recovery",
						Name:   "bootx64.efi",
						Hashes: []string{"shim-hash-1", "shim-hash-2"},
					},
					{
						Role:   "recovery",
						Name:   "grubx64.efi",
						Hashes: []string{"grub-hash-1"},
					},
					{
						Role:   "run-mode",
						Name:   "grubx64.efi",
						Hashes: []string{"run-grub-hash-1", "run-grub-hash-2"},
					},
				},
				Kernel:         "pc-kernel",
				KernelRevision: "600",
				KernelCmdlines: []string{
					"snapd_recovery_mode=run console=ttyS0 console=tty1 panic=-1",
				},
			},
		})
		prevPbc = pbc
	}
}

func (s *sealSuite) TestResealKeyToModeenvRecoveryKeysForGoodSystemsOnly(c *C) {
	rootdir := c.MkDir()
	dirs.SetRootDir(rootdir)
	defer dirs.SetRootDir("")

	c.Assert(os.MkdirAll(dirs.SnapFDEDir, 0755), IsNil)
	err := ioutil.WriteFile(filepath.Join(dirs.SnapFDEDir, "sealed-keys"), nil, 0644)
	c.Assert(err, IsNil)

	err = createMockGrubCfg(filepath.Join(rootdir, "run/mnt/ubuntu-seed"))
	c.Assert(err, IsNil)

	err = createMockGrubCfg(filepath.Join(rootdir, "run/mnt/ubuntu-boot"))
	c.Assert(err, IsNil)

	modeenv := &boot.Modeenv{
		// where 1234 is being tried
		CurrentRecoverySystems: []string{"20200825", "1234"},
		// 20200825 has known to be good
		GoodRecoverySystems: []string{"20200825"},
		CurrentTrustedRecoveryBootAssets: boot.BootAssetsMap{
			"grubx64.efi": []string{"grub-hash"},
			"bootx64.efi": []string{"shim-hash"},
		},

		CurrentTrustedBootAssets: boot.BootAssetsMap{
			"grubx64.efi": []string{"run-grub-hash"},
		},

		CurrentKernels: []string{"pc-kernel_500.snap"},

		CurrentKernelCommandLines: boot.BootCommandLines{
			"snapd_recovery_mode=run console=ttyS0 console=tty1 panic=-1",
		},
	}

	// mock asset cache
	mockAssetsCache(c, rootdir, "grub", []string{
		"bootx64.efi-shim-hash",
		"grubx64.efi-grub-hash",
		"grubx64.efi-run-grub-hash",
	})

	model := boottest.MakeMockUC20Model()

	// set a mock recovery kernel
	readSystemEssentialCalls := 0
	restore := boot.MockSeedReadSystemEssential(func(seedDir, label string, essentialTypes []snap.Type, tm timings.Measurer) (*asserts.Model, []*seed.Snap, error) {
		readSystemEssentialCalls++
		kernelRev := 1
		if label == "1234" {
			kernelRev = 999
		}
		return model, []*seed.Snap{mockKernelSeedSnap(c, snap.R(kernelRev)), mockGadgetSeedSnap(c, nil)}, nil
	})
	defer restore()

	// set mock key resealing
	resealKeysCalls := 0
	restore = boot.MockSecbootResealKeys(func(params *secboot.ResealKeysParams) error {
		c.Check(params.TPMPolicyAuthKeyFile, Equals, filepath.Join(dirs.SnapSaveDir, "device/fde", "tpm-policy-auth-key"))

		resealKeysCalls++
		c.Assert(params.ModelParams, HasLen, 1)

		// shared parameters
		c.Assert(params.ModelParams[0].Model.DisplayName(), Equals, "My Model")
		c.Logf("got:")
		for _, ch := range params.ModelParams[0].EFILoadChains {
			printChain(c, ch, "-")
		}
		switch resealKeysCalls {
		case 1: // run key
			c.Assert(params.KeyFiles, DeepEquals, []string{
				filepath.Join(boot.InitramfsBootEncryptionKeyDir, "ubuntu-data.sealed-key"),
			})
			c.Assert(params.ModelParams[0].KernelCmdlines, DeepEquals, []string{
				"snapd_recovery_mode=recover snapd_recovery_system=1234 console=ttyS0 console=tty1 panic=-1",
				"snapd_recovery_mode=recover snapd_recovery_system=20200825 console=ttyS0 console=tty1 panic=-1",
				"snapd_recovery_mode=run console=ttyS0 console=tty1 panic=-1",
			})
			// load chains
			c.Assert(params.ModelParams[0].EFILoadChains, HasLen, 3)
		case 2: // recovery keys
			c.Assert(params.KeyFiles, DeepEquals, []string{
				filepath.Join(boot.InitramfsSeedEncryptionKeyDir, "ubuntu-data.recovery.sealed-key"),
				filepath.Join(boot.InitramfsSeedEncryptionKeyDir, "ubuntu-save.recovery.sealed-key"),
			})
			c.Assert(params.ModelParams[0].KernelCmdlines, DeepEquals, []string{
				"snapd_recovery_mode=recover snapd_recovery_system=20200825 console=ttyS0 console=tty1 panic=-1",
			})
			// load chains
			c.Assert(params.ModelParams[0].EFILoadChains, HasLen, 1)
		default:
			c.Errorf("unexpected additional call to secboot.ResealKeys (call # %d)", resealKeysCalls)
		}

		// recovery parameters
		shim := bootloader.NewBootFile("", filepath.Join(rootdir, "var/lib/snapd/boot-assets/grub/bootx64.efi-shim-hash"), bootloader.RoleRecovery)
		grub := bootloader.NewBootFile("", filepath.Join(rootdir, "var/lib/snapd/boot-assets/grub/grubx64.efi-grub-hash"), bootloader.RoleRecovery)
		kernelGoodRecovery := bootloader.NewBootFile("/var/lib/snapd/seed/snaps/pc-kernel_1.snap", "kernel.efi", bootloader.RoleRecovery)
		// kernel from a tried recovery system
		kernelTriedRecovery := bootloader.NewBootFile("/var/lib/snapd/seed/snaps/pc-kernel_999.snap", "kernel.efi", bootloader.RoleRecovery)
		// run mode parameters
		runGrub := bootloader.NewBootFile("", filepath.Join(rootdir, "var/lib/snapd/boot-assets/grub/grubx64.efi-run-grub-hash"), bootloader.RoleRunMode)
		runKernel := bootloader.NewBootFile(filepath.Join(rootdir, "var/lib/snapd/snaps/pc-kernel_500.snap"), "kernel.efi", bootloader.RoleRunMode)

		switch resealKeysCalls {
		case 1: // run load chain
			c.Assert(params.ModelParams[0].EFILoadChains, DeepEquals, []*secboot.LoadChain{
				secboot.NewLoadChain(shim,
					secboot.NewLoadChain(grub,
						secboot.NewLoadChain(kernelGoodRecovery),
					)),
				secboot.NewLoadChain(shim,
					secboot.NewLoadChain(grub,
						secboot.NewLoadChain(kernelTriedRecovery),
					)),
				secboot.NewLoadChain(shim,
					secboot.NewLoadChain(grub,
						secboot.NewLoadChain(runGrub,
							secboot.NewLoadChain(runKernel)),
					)),
			})
		case 2: // recovery load chains
			c.Assert(params.ModelParams[0].EFILoadChains, DeepEquals, []*secboot.LoadChain{
				secboot.NewLoadChain(shim,
					secboot.NewLoadChain(grub,
						secboot.NewLoadChain(kernelGoodRecovery),
					)),
			})
		}

		return nil
	})
	defer restore()

	// here we don't have unasserted kernels so just set
	// expectReseal to false as it doesn't matter;
	// the behavior with unasserted kernel is tested in
	// boot_test.go specific tests
	const expectReseal = false
	err = boot.ResealKeyToModeenv(rootdir, model, modeenv, expectReseal)
	c.Assert(err, IsNil)
	c.Assert(resealKeysCalls, Equals, 2)

	// verify the boot chains data file for run key
	runPbc, cnt, err := boot.ReadBootChains(filepath.Join(dirs.SnapFDEDir, "boot-chains"))
	c.Assert(err, IsNil)
	c.Assert(cnt, Equals, 1)
	c.Check(runPbc, DeepEquals, boot.PredictableBootChains{
		boot.BootChain{
			BrandID:        "my-brand",
			Model:          "my-model-uc20",
			Grade:          "dangerous",
			ModelSignKeyID: "Jv8_JiHiIzJVcO9M55pPdqSDWUvuhfDIBJUS-3VW7F_idjix7Ffn5qMxB21ZQuij",
			AssetChain: []boot.BootAsset{
				{
					Role:   "recovery",
					Name:   "bootx64.efi",
					Hashes: []string{"shim-hash"},
				},
				{
					Role:   "recovery",
					Name:   "grubx64.efi",
					Hashes: []string{"grub-hash"},
				},
			},
			Kernel:         "pc-kernel",
			KernelRevision: "1",
			KernelCmdlines: []string{
				"snapd_recovery_mode=recover snapd_recovery_system=20200825 console=ttyS0 console=tty1 panic=-1",
			},
		},
		// includes the tried system
		boot.BootChain{
			BrandID:        "my-brand",
			Model:          "my-model-uc20",
			Grade:          "dangerous",
			ModelSignKeyID: "Jv8_JiHiIzJVcO9M55pPdqSDWUvuhfDIBJUS-3VW7F_idjix7Ffn5qMxB21ZQuij",
			AssetChain: []boot.BootAsset{
				{
					Role:   "recovery",
					Name:   "bootx64.efi",
					Hashes: []string{"shim-hash"},
				},
				{
					Role:   "recovery",
					Name:   "grubx64.efi",
					Hashes: []string{"grub-hash"},
				},
			},
			Kernel:         "pc-kernel",
			KernelRevision: "999",
			KernelCmdlines: []string{
				"snapd_recovery_mode=recover snapd_recovery_system=1234 console=ttyS0 console=tty1 panic=-1",
			},
		},
		boot.BootChain{
			BrandID:        "my-brand",
			Model:          "my-model-uc20",
			Grade:          "dangerous",
			ModelSignKeyID: "Jv8_JiHiIzJVcO9M55pPdqSDWUvuhfDIBJUS-3VW7F_idjix7Ffn5qMxB21ZQuij",
			AssetChain: []boot.BootAsset{
				{
					Role:   "recovery",
					Name:   "bootx64.efi",
					Hashes: []string{"shim-hash"},
				},
				{
					Role:   "recovery",
					Name:   "grubx64.efi",
					Hashes: []string{"grub-hash"},
				},
				{
					Role:   "run-mode",
					Name:   "grubx64.efi",
					Hashes: []string{"run-grub-hash"},
				},
			},
			Kernel:         "pc-kernel",
			KernelRevision: "500",
			KernelCmdlines: []string{
				"snapd_recovery_mode=run console=ttyS0 console=tty1 panic=-1",
			},
		},
	})
	// recovery boot chains
	recoveryPbc, cnt, err := boot.ReadBootChains(filepath.Join(dirs.SnapFDEDir, "recovery-boot-chains"))
	c.Assert(err, IsNil)
	c.Assert(cnt, Equals, 1)
	c.Check(recoveryPbc, DeepEquals, boot.PredictableBootChains{
		// only one entry for a recovery system that is known to be good
		boot.BootChain{
			BrandID:        "my-brand",
			Model:          "my-model-uc20",
			Grade:          "dangerous",
			ModelSignKeyID: "Jv8_JiHiIzJVcO9M55pPdqSDWUvuhfDIBJUS-3VW7F_idjix7Ffn5qMxB21ZQuij",
			AssetChain: []boot.BootAsset{
				{
					Role:   "recovery",
					Name:   "bootx64.efi",
					Hashes: []string{"shim-hash"},
				},
				{
					Role:   "recovery",
					Name:   "grubx64.efi",
					Hashes: []string{"grub-hash"},
				},
			},
			Kernel:         "pc-kernel",
			KernelRevision: "1",
			KernelCmdlines: []string{
				"snapd_recovery_mode=recover snapd_recovery_system=20200825 console=ttyS0 console=tty1 panic=-1",
			},
		},
	})
}

func (s *sealSuite) TestResealKeyToModeenvFallbackCmdline(c *C) {
	rootdir := c.MkDir()
	dirs.SetRootDir(rootdir)
	defer dirs.SetRootDir("")

	model := boottest.MakeMockUC20Model()

	c.Assert(os.MkdirAll(dirs.SnapFDEDir, 0755), IsNil)
	err := ioutil.WriteFile(filepath.Join(dirs.SnapFDEDir, "sealed-keys"), nil, 0644)
	c.Assert(err, IsNil)

	modeenv := &boot.Modeenv{
		CurrentRecoverySystems: []string{"20200825"},
		CurrentTrustedRecoveryBootAssets: boot.BootAssetsMap{
			"asset": []string{"asset-hash-1"},
		},

		CurrentTrustedBootAssets: boot.BootAssetsMap{
			"asset": []string{"asset-hash-1"},
		},

		CurrentKernels: []string{"pc-kernel_500.snap"},

		// as if it is unset yet
		CurrentKernelCommandLines: nil,
	}

	err = boot.WriteBootChains(nil, filepath.Join(dirs.SnapFDEDir, "boot-chains"), 9)
	c.Assert(err, IsNil)
	// mock asset cache
	mockAssetsCache(c, rootdir, "trusted", []string{
		"asset-asset-hash-1",
	})

	// match one of current kernels
	runKernelBf := bootloader.NewBootFile("/var/lib/snapd/snap/pc-kernel_500.snap", "kernel.efi", bootloader.RoleRunMode)
	// match the seed kernel
	recoveryKernelBf := bootloader.NewBootFile("/var/lib/snapd/seed/snaps/pc-kernel_1.snap", "kernel.efi", bootloader.RoleRecovery)

	bootdir := c.MkDir()
	mtbl := bootloadertest.Mock("trusted", bootdir).WithTrustedAssets()
	mtbl.TrustedAssetsList = []string{"asset-1"}
	mtbl.StaticCommandLine = "static cmdline"
	mtbl.BootChainList = []bootloader.BootFile{
		bootloader.NewBootFile("", "asset", bootloader.RoleRunMode),
		runKernelBf,
	}
	mtbl.RecoveryBootChainList = []bootloader.BootFile{
		bootloader.NewBootFile("", "asset", bootloader.RoleRecovery),
		recoveryKernelBf,
	}
	bootloader.Force(mtbl)
	defer bootloader.Force(nil)

	// set a mock recovery kernel
	readSystemEssentialCalls := 0
	restore := boot.MockSeedReadSystemEssential(func(seedDir, label string, essentialTypes []snap.Type, tm timings.Measurer) (*asserts.Model, []*seed.Snap, error) {
		readSystemEssentialCalls++
		return model, []*seed.Snap{mockKernelSeedSnap(c, snap.R(1)), mockGadgetSeedSnap(c, nil)}, nil
	})
	defer restore()

	// set mock key resealing
	resealKeysCalls := 0
	restore = boot.MockSecbootResealKeys(func(params *secboot.ResealKeysParams) error {
		resealKeysCalls++
		c.Assert(params.ModelParams, HasLen, 1)
		c.Logf("reseal: %+v", params)
		switch resealKeysCalls {
		case 1:
			c.Assert(params.ModelParams[0].KernelCmdlines, DeepEquals, []string{
				"snapd_recovery_mode=recover snapd_recovery_system=20200825 static cmdline",
				"snapd_recovery_mode=run static cmdline",
			})
		case 2:
			c.Assert(params.ModelParams[0].KernelCmdlines, DeepEquals, []string{
				"snapd_recovery_mode=recover snapd_recovery_system=20200825 static cmdline",
			})
		default:
			c.Fatalf("unexpected number of reseal calls, %v", params)
		}
		return nil
	})
	defer restore()

	const expectReseal = false
	err = boot.ResealKeyToModeenv(rootdir, model, modeenv, expectReseal)
	c.Assert(err, IsNil)
	c.Assert(resealKeysCalls, Equals, 2)

	// verify the boot chains data file
	pbc, cnt, err := boot.ReadBootChains(filepath.Join(dirs.SnapFDEDir, "boot-chains"))
	c.Assert(err, IsNil)
	c.Assert(cnt, Equals, 10)
	c.Check(pbc, DeepEquals, boot.PredictableBootChains{
		boot.BootChain{
			BrandID:        "my-brand",
			Model:          "my-model-uc20",
			Grade:          "dangerous",
			ModelSignKeyID: "Jv8_JiHiIzJVcO9M55pPdqSDWUvuhfDIBJUS-3VW7F_idjix7Ffn5qMxB21ZQuij",
			AssetChain: []boot.BootAsset{
				{
					Role:   "recovery",
					Name:   "asset",
					Hashes: []string{"asset-hash-1"},
				},
			},
			Kernel:         "pc-kernel",
			KernelRevision: "1",
			KernelCmdlines: []string{
				"snapd_recovery_mode=recover snapd_recovery_system=20200825 static cmdline",
			},
		},
		boot.BootChain{
			BrandID:        "my-brand",
			Model:          "my-model-uc20",
			Grade:          "dangerous",
			ModelSignKeyID: "Jv8_JiHiIzJVcO9M55pPdqSDWUvuhfDIBJUS-3VW7F_idjix7Ffn5qMxB21ZQuij",
			AssetChain: []boot.BootAsset{
				{
					Role:   "run-mode",
					Name:   "asset",
					Hashes: []string{"asset-hash-1"},
				},
			},
			Kernel:         "pc-kernel",
			KernelRevision: "500",
			KernelCmdlines: []string{
				"snapd_recovery_mode=run static cmdline",
			},
		},
	})
}

func (s *sealSuite) TestRecoveryBootChainsForSystems(c *C) {
	for _, tc := range []struct {
		desc                 string
		assetsMap            boot.BootAssetsMap
		recoverySystems      []string
		undefinedKernel      bool
		gadgetFilesForSystem map[string][][]string
		expectedAssets       []boot.BootAsset
		expectedKernelRevs   []int
		// in the order of boot chains
		expectedCmdlines [][]string
		err              string
	}{
		{
			desc:            "transition sequences",
			recoverySystems: []string{"20200825"},
			assetsMap: boot.BootAssetsMap{
				"grubx64.efi": []string{"grub-hash-1", "grub-hash-2"},
				"bootx64.efi": []string{"shim-hash-1"},
			},
			expectedAssets: []boot.BootAsset{
				{Role: bootloader.RoleRecovery, Name: "bootx64.efi", Hashes: []string{"shim-hash-1"}},
				{Role: bootloader.RoleRecovery, Name: "grubx64.efi", Hashes: []string{"grub-hash-1", "grub-hash-2"}},
			},
			expectedKernelRevs: []int{1},
			expectedCmdlines: [][]string{
				{"snapd_recovery_mode=recover snapd_recovery_system=20200825 console=ttyS0 console=tty1 panic=-1"},
			},
		},
		{
			desc:            "two systems",
			recoverySystems: []string{"20200825", "20200831"},
			assetsMap: boot.BootAssetsMap{
				"grubx64.efi": []string{"grub-hash-1", "grub-hash-2"},
				"bootx64.efi": []string{"shim-hash-1"},
			},
			expectedAssets: []boot.BootAsset{
				{Role: bootloader.RoleRecovery, Name: "bootx64.efi", Hashes: []string{"shim-hash-1"}},
				{Role: bootloader.RoleRecovery, Name: "grubx64.efi", Hashes: []string{"grub-hash-1", "grub-hash-2"}},
			},
			expectedKernelRevs: []int{1, 3},
			expectedCmdlines: [][]string{
				{"snapd_recovery_mode=recover snapd_recovery_system=20200825 console=ttyS0 console=tty1 panic=-1"},
				{"snapd_recovery_mode=recover snapd_recovery_system=20200831 console=ttyS0 console=tty1 panic=-1"},
			},
		},
		{
			desc:            "non transition sequence",
			recoverySystems: []string{"20200825"},
			assetsMap: boot.BootAssetsMap{
				"grubx64.efi": []string{"grub-hash-1"},
				"bootx64.efi": []string{"shim-hash-1"},
			},
			expectedAssets: []boot.BootAsset{
				{Role: bootloader.RoleRecovery, Name: "bootx64.efi", Hashes: []string{"shim-hash-1"}},
				{Role: bootloader.RoleRecovery, Name: "grubx64.efi", Hashes: []string{"grub-hash-1"}},
			},
			expectedKernelRevs: []int{1},
			expectedCmdlines: [][]string{
				{"snapd_recovery_mode=recover snapd_recovery_system=20200825 console=ttyS0 console=tty1 panic=-1"},
			},
		},
		{
			desc:            "two systems with command lines",
			recoverySystems: []string{"20200825", "20200831"},
			assetsMap: boot.BootAssetsMap{
				"grubx64.efi": []string{"grub-hash-1", "grub-hash-2"},
				"bootx64.efi": []string{"shim-hash-1"},
			},
			expectedAssets: []boot.BootAsset{
				{Role: bootloader.RoleRecovery, Name: "bootx64.efi", Hashes: []string{"shim-hash-1"}},
				{Role: bootloader.RoleRecovery, Name: "grubx64.efi", Hashes: []string{"grub-hash-1", "grub-hash-2"}},
			},
			gadgetFilesForSystem: map[string][][]string{
				"20200825": {
					{"cmdline.extra", "extra for 20200825"},
				},
				"20200831": {
					// TODO: make it a cmdline.full
					{"cmdline.extra", "some-extra-for-20200831"},
				},
			},
			expectedKernelRevs: []int{1, 3},
			expectedCmdlines: [][]string{
				{"snapd_recovery_mode=recover snapd_recovery_system=20200825 console=ttyS0 console=tty1 panic=-1 extra for 20200825"},
				{"snapd_recovery_mode=recover snapd_recovery_system=20200831 console=ttyS0 console=tty1 panic=-1 some-extra-for-20200831"},
			},
		},
		{
			desc:            "invalid recovery system label",
			recoverySystems: []string{"0"},
			err:             `cannot read system "0" seed: invalid system seed`,
		},
	} {
		c.Logf("tc: %q", tc.desc)
		rootdir := c.MkDir()
		dirs.SetRootDir(rootdir)
		defer dirs.SetRootDir("")

		// set recovery kernel
		restore := boot.MockSeedReadSystemEssential(func(seedDir, label string, essentialTypes []snap.Type, tm timings.Measurer) (*asserts.Model, []*seed.Snap, error) {
			if label != "20200825" && label != "20200831" {
				return nil, nil, fmt.Errorf("invalid system seed")
			}
			kernelRev := 1
			if label == "20200831" {
				kernelRev = 3
			}
			return nil, []*seed.Snap{mockKernelSeedSnap(c, snap.R(kernelRev)), mockGadgetSeedSnap(c, tc.gadgetFilesForSystem[label])}, nil
		})
		defer restore()

		grubDir := filepath.Join(rootdir, "run/mnt/ubuntu-seed")
		err := createMockGrubCfg(grubDir)
		c.Assert(err, IsNil)

		bl, err := bootloader.Find(grubDir, &bootloader.Options{Role: bootloader.RoleRecovery})
		c.Assert(err, IsNil)
		tbl, ok := bl.(bootloader.TrustedAssetsBootloader)
		c.Assert(ok, Equals, true)

		model := boottest.MakeMockUC20Model()

		modeenv := &boot.Modeenv{
			CurrentTrustedRecoveryBootAssets: tc.assetsMap,
		}

		bc, err := boot.RecoveryBootChainsForSystems(tc.recoverySystems, tbl, model, modeenv)
		if tc.err == "" {
			c.Assert(err, IsNil)
			c.Assert(bc, HasLen, len(tc.recoverySystems))
			c.Assert(tc.expectedCmdlines, HasLen, len(bc), Commentf("broken test, expected command lines must be of the same length as recovery systems and recovery boot chains"))
			for i, chain := range bc {
				c.Assert(chain.AssetChain, DeepEquals, tc.expectedAssets)
				c.Assert(chain.Kernel, Equals, "pc-kernel")
				expectedKernelRev := tc.expectedKernelRevs[i]
				c.Assert(chain.KernelRevision, Equals, fmt.Sprintf("%d", expectedKernelRev))
				c.Assert(chain.KernelBootFile(), DeepEquals, bootloader.BootFile{
					Snap: fmt.Sprintf("/var/lib/snapd/seed/snaps/pc-kernel_%d.snap", expectedKernelRev),
					Path: "kernel.efi",
					Role: bootloader.RoleRecovery,
				})
				c.Assert(chain.KernelCmdlines, DeepEquals, tc.expectedCmdlines[i])
			}
		} else {
			c.Assert(err, ErrorMatches, tc.err)
		}

	}

}

func createMockGrubCfg(baseDir string) error {
	cfg := filepath.Join(baseDir, "EFI/ubuntu/grub.cfg")
	if err := os.MkdirAll(filepath.Dir(cfg), 0755); err != nil {
		return err
	}
	return ioutil.WriteFile(cfg, []byte("# Snapd-Boot-Config-Edition: 1\n"), 0644)
}

func (s *sealSuite) TestSealKeyModelParams(c *C) {
	rootdir := c.MkDir()
	dirs.SetRootDir(rootdir)
	defer dirs.SetRootDir("")

	model := boottest.MakeMockUC20Model()

	roleToBlName := map[bootloader.Role]string{
		bootloader.RoleRecovery: "grub",
		bootloader.RoleRunMode:  "grub",
	}
	// mock asset cache
	mockAssetsCache(c, rootdir, "grub", []string{
		"shim-shim-hash",
		"loader-loader-hash1",
		"loader-loader-hash2",
	})

	oldmodel := boottest.MakeMockUC20Model(map[string]interface{}{
		"model":     "old-model-uc20",
		"timestamp": "2019-10-01T08:00:00+00:00",
	})

	// old recovery
	oldrc := boot.BootChain{
		BrandID: oldmodel.BrandID(),
		Model:   oldmodel.Model(),
		AssetChain: []boot.BootAsset{
			{Name: "shim", Role: bootloader.RoleRecovery, Hashes: []string{"shim-hash"}},
			{Name: "loader", Role: bootloader.RoleRecovery, Hashes: []string{"loader-hash1"}},
		},
		KernelCmdlines: []string{"panic=1", "oldrc"},
	}
	oldrc.SetModelAssertion(oldmodel)
	oldkbf := bootloader.BootFile{Snap: "pc-kernel_1.snap"}
	oldrc.SetKernelBootFile(oldkbf)

	// recovery
	rc1 := boot.BootChain{
		BrandID: model.BrandID(),
		Model:   model.Model(),
		AssetChain: []boot.BootAsset{
			{Name: "shim", Role: bootloader.RoleRecovery, Hashes: []string{"shim-hash"}},
			{Name: "loader", Role: bootloader.RoleRecovery, Hashes: []string{"loader-hash1"}},
		},
		KernelCmdlines: []string{"panic=1", "rc1"},
	}
	rc1.SetModelAssertion(model)
	rc1kbf := bootloader.BootFile{Snap: "pc-kernel_10.snap"}
	rc1.SetKernelBootFile(rc1kbf)

	// run system
	runc1 := boot.BootChain{
		BrandID: model.BrandID(),
		Model:   model.Model(),
		AssetChain: []boot.BootAsset{
			{Name: "shim", Role: bootloader.RoleRecovery, Hashes: []string{"shim-hash"}},
			{Name: "loader", Role: bootloader.RoleRecovery, Hashes: []string{"loader-hash1"}},
			{Name: "loader", Role: bootloader.RoleRunMode, Hashes: []string{"loader-hash2"}},
		},
		KernelCmdlines: []string{"panic=1", "runc1"},
	}
	runc1.SetModelAssertion(model)
	runc1kbf := bootloader.BootFile{Snap: "pc-kernel_50.snap"}
	runc1.SetKernelBootFile(runc1kbf)

	pbc := boot.ToPredictableBootChains([]boot.BootChain{rc1, runc1, oldrc})

	shim := bootloader.NewBootFile("", filepath.Join(rootdir, "var/lib/snapd/boot-assets/grub/shim-shim-hash"), bootloader.RoleRecovery)
	loader1 := bootloader.NewBootFile("", filepath.Join(rootdir, "var/lib/snapd/boot-assets/grub/loader-loader-hash1"), bootloader.RoleRecovery)
	loader2 := bootloader.NewBootFile("", filepath.Join(rootdir, "var/lib/snapd/boot-assets/grub/loader-loader-hash2"), bootloader.RoleRunMode)

	params, err := boot.SealKeyModelParams(pbc, roleToBlName)
	c.Assert(err, IsNil)
	c.Check(params, HasLen, 2)
	c.Check(params[0].Model, Equals, model)
	// NB: merging of lists makes panic=1 appear once
	c.Check(params[0].KernelCmdlines, DeepEquals, []string{"panic=1", "rc1", "runc1"})

	c.Check(params[0].EFILoadChains, DeepEquals, []*secboot.LoadChain{
		secboot.NewLoadChain(shim,
			secboot.NewLoadChain(loader1,
				secboot.NewLoadChain(rc1kbf))),
		secboot.NewLoadChain(shim,
			secboot.NewLoadChain(loader1,
				secboot.NewLoadChain(loader2,
					secboot.NewLoadChain(runc1kbf)))),
	})

	c.Check(params[1].Model, Equals, oldmodel)
	c.Check(params[1].KernelCmdlines, DeepEquals, []string{"oldrc", "panic=1"})
	c.Check(params[1].EFILoadChains, DeepEquals, []*secboot.LoadChain{
		secboot.NewLoadChain(shim,
			secboot.NewLoadChain(loader1,
				secboot.NewLoadChain(oldkbf))),
	})
}

func (s *sealSuite) TestIsResealNeeded(c *C) {
	if os.Geteuid() == 0 {
		c.Skip("the test cannot be run by the root user")
	}

	chains := []boot.BootChain{
		{
			BrandID:        "mybrand",
			Model:          "foo",
			Grade:          "signed",
			ModelSignKeyID: "my-key-id",
			AssetChain: []boot.BootAsset{
				// hashes will be sorted
				{Role: bootloader.RoleRecovery, Name: "shim", Hashes: []string{"x", "y"}},
				{Role: bootloader.RoleRecovery, Name: "loader", Hashes: []string{"c", "d"}},
				{Role: bootloader.RoleRunMode, Name: "loader", Hashes: []string{"z", "x"}},
			},
			Kernel:         "pc-kernel-other",
			KernelRevision: "2345",
			KernelCmdlines: []string{`snapd_recovery_mode=run foo`},
		}, {
			BrandID:        "mybrand",
			Model:          "foo",
			Grade:          "dangerous",
			ModelSignKeyID: "my-key-id",
			AssetChain: []boot.BootAsset{
				// hashes will be sorted
				{Role: bootloader.RoleRecovery, Name: "shim", Hashes: []string{"y", "x"}},
				{Role: bootloader.RoleRecovery, Name: "loader", Hashes: []string{"c", "d"}},
			},
			Kernel:         "pc-kernel-recovery",
			KernelRevision: "1234",
			KernelCmdlines: []string{`snapd_recovery_mode=recover foo`},
		},
	}

	pbc := boot.ToPredictableBootChains(chains)

	rootdir := c.MkDir()
	err := boot.WriteBootChains(pbc, filepath.Join(dirs.SnapFDEDirUnder(rootdir), "boot-chains"), 2)
	c.Assert(err, IsNil)

	needed, _, err := boot.IsResealNeeded(pbc, filepath.Join(dirs.SnapFDEDirUnder(rootdir), "boot-chains"), false)
	c.Assert(err, IsNil)
	c.Check(needed, Equals, false)

	otherchain := []boot.BootChain{pbc[0]}
	needed, cnt, err := boot.IsResealNeeded(otherchain, filepath.Join(dirs.SnapFDEDirUnder(rootdir), "boot-chains"), false)
	c.Assert(err, IsNil)
	// chains are different
	c.Check(needed, Equals, true)
	c.Check(cnt, Equals, 3)

	// boot-chains does not exist, we cannot compare so advise to reseal
	otherRootdir := c.MkDir()
	needed, cnt, err = boot.IsResealNeeded(otherchain, filepath.Join(dirs.SnapFDEDirUnder(otherRootdir), "boot-chains"), false)
	c.Assert(err, IsNil)
	c.Check(needed, Equals, true)
	c.Check(cnt, Equals, 1)

	// exists but cannot be read
	c.Assert(os.Chmod(filepath.Join(dirs.SnapFDEDirUnder(rootdir), "boot-chains"), 0000), IsNil)
	defer os.Chmod(filepath.Join(dirs.SnapFDEDirUnder(rootdir), "boot-chains"), 0755)
	needed, _, err = boot.IsResealNeeded(otherchain, filepath.Join(dirs.SnapFDEDirUnder(rootdir), "boot-chains"), false)
	c.Assert(err, ErrorMatches, "cannot open existing boot chains data file: open .*/boot-chains: permission denied")
	c.Check(needed, Equals, false)

	// unrevisioned kernel chain
	unrevchain := []boot.BootChain{pbc[0], pbc[1]}
	unrevchain[1].KernelRevision = ""
	// write on disk
	bootChainsFile := filepath.Join(dirs.SnapFDEDirUnder(rootdir), "boot-chains")
	err = boot.WriteBootChains(unrevchain, bootChainsFile, 2)
	c.Assert(err, IsNil)

	needed, cnt, err = boot.IsResealNeeded(pbc, bootChainsFile, false)
	c.Assert(err, IsNil)
	c.Check(needed, Equals, true)
	c.Check(cnt, Equals, 3)

	// cases falling back to expectReseal
	needed, _, err = boot.IsResealNeeded(unrevchain, bootChainsFile, false)
	c.Assert(err, IsNil)
	c.Check(needed, Equals, false)

	needed, cnt, err = boot.IsResealNeeded(unrevchain, bootChainsFile, true)
	c.Assert(err, IsNil)
	c.Check(needed, Equals, true)
	c.Check(cnt, Equals, 3)
}

func buildWithSecbootSupport() (hasSecboot bool) {
	defer func() {
		if r := recover(); r != nil {
			if s, ok := r.(string); ok && s == "build without secboot support" {
				hasSecboot = false
			}
		}
	}()
	secboot.MarshalKeys([]byte{1}, []byte{2})
	return true
}

func (s *sealSuite) TestSealToModeenvWithFdeHookHappy(c *C) {
	if !buildWithSecbootSupport() {
		c.Skip("test needs secboot")
	}

	rootdir := c.MkDir()
	dirs.SetRootDir(rootdir)
	defer dirs.SetRootDir("")

	restore := boot.MockHasFDESetupHook(func() (bool, error) {
		return true, nil
	})
	defer restore()

	n := 0
	var runFDESetupHookReqs []*fde.SetupRequest
	restore = boot.MockRunFDESetupHook(func(req *fde.SetupRequest) ([]byte, error) {
		n++
		runFDESetupHookReqs = append(runFDESetupHookReqs, req)

<<<<<<< HEAD
		mockedSealedKey := []byte(fmt.Sprintf("key-%v", strconv.Itoa(n)))
		b, err := json.Marshal(fmt.Sprintf("handle-%v", strconv.Itoa(n)))
		c.Assert(err, IsNil)
		handle := json.RawMessage(b)
		res := &fde.InitialSetupResult{
			EncryptedKey: mockedSealedKey,
			Handle:       &handle,
=======
		key := []byte(fmt.Sprintf("key-%v", strconv.Itoa(n)))
		return key, nil
	})
	defer restore()
	keyToSave := make(map[string][]byte)
	restore = boot.MockSecbootSealKeysWithFDESetupHook(func(runHook fde.RunSetupHookFunc, skrs []secboot.SealKeyRequest) error {
		for _, skr := range skrs {
			out, err := runHook(&fde.SetupRequest{
				Key:     skr.Key,
				KeyName: skr.KeyName,
			})
			c.Assert(err, IsNil)
			keyToSave[skr.KeyFile] = out
>>>>>>> b1e9734b
		}
		return nil
	})
	defer restore()

	modeenv := &boot.Modeenv{
		RecoverySystem: "20200825",
	}
	key := secboot.EncryptionKey{1, 2, 3, 4}
	saveKey := secboot.EncryptionKey{5, 6, 7, 8}

	model := boottest.MakeMockUC20Model()
	err := boot.SealKeyToModeenv(key, saveKey, model, modeenv)
	c.Assert(err, IsNil)
	// check that runFDESetupHook was called the expected way
<<<<<<< HEAD
	c.Assert(runFDESetupHookReqs, HasLen, 3)
	c.Check(runFDESetupHookReqs[0].KeyName, Equals, "ubuntu-data")
	c.Check(runFDESetupHookReqs[1].KeyName, Equals, "ubuntu-data")
	c.Check(runFDESetupHookReqs[2].KeyName, Equals, "ubuntu-save")
	for i := 0; i < 3; i++ {
		// check size: uint16 len (2) + encryptionKey(64)+uint16 len +
		// auxKey(32), see secboot.MarshallKeys()
		c.Check(runFDESetupHookReqs[i].Key, HasLen, 2+64+2+32)
	}
	// the encrypted payload passed by secboot contains
	// the encryption key and the aux key and size
	// information, the aux-key is randomly generated so
	// we can't check for let's check for the encryption
	// key
	c.Check(string(runFDESetupHookReqs[0].Key), testutil.Contains, string(key[:]))
	c.Check(string(runFDESetupHookReqs[1].Key), testutil.Contains, string(key[:]))
	c.Check(string(runFDESetupHookReqs[2].Key), testutil.Contains, string(saveKey[:]))
=======
	c.Check(runFDESetupHookReqs, DeepEquals, []*fde.SetupRequest{
		{Key: key[:], KeyName: "ubuntu-data"},
		{Key: key[:], KeyName: "ubuntu-data"},
		{Key: saveKey[:], KeyName: "ubuntu-save"},
	})
>>>>>>> b1e9734b
	// check that the sealed keys got written to the expected places
	for i, p := range []string{
		filepath.Join(boot.InitramfsBootEncryptionKeyDir, "ubuntu-data.sealed-key"),
		filepath.Join(boot.InitramfsSeedEncryptionKeyDir, "ubuntu-data.recovery.sealed-key"),
		filepath.Join(boot.InitramfsSeedEncryptionKeyDir, "ubuntu-save.recovery.sealed-key"),
	} {
		mockedSealedKey := []byte(fmt.Sprintf("key-%v", strconv.Itoa(i+1)))
<<<<<<< HEAD
		c.Check(p, testutil.FileContains, fmt.Sprintf(`,"data":{"platform_name":"fde-hook-v2","platform_handle":"handle-%v","encrypted_payload":"%s"`, i+1, base64.StdEncoding.EncodeToString([]byte(mockedSealedKey))))
=======
		c.Check(keyToSave[p], DeepEquals, mockedSealedKey)
>>>>>>> b1e9734b
	}

	marker := filepath.Join(dirs.SnapFDEDirUnder(boot.InstallHostWritableDir), "sealed-keys")
	c.Check(marker, testutil.FileEquals, "fde-setup-hook")
}

func (s *sealSuite) TestSealToModeenvWithFdeHookSad(c *C) {
	if !buildWithSecbootSupport() {
		c.Skip("test needs secboot")
	}

	rootdir := c.MkDir()
	dirs.SetRootDir(rootdir)
	defer dirs.SetRootDir("")

	restore := boot.MockHasFDESetupHook(func() (bool, error) {
		return true, nil
	})
	defer restore()

	restore = boot.MockSecbootSealKeysWithFDESetupHook(func(fde.RunSetupHookFunc, []secboot.SealKeyRequest) error {
		return fmt.Errorf("hook failed")
	})
	defer restore()

	modeenv := &boot.Modeenv{
		RecoverySystem: "20200825",
	}
	key := secboot.EncryptionKey{1, 2, 3, 4}
	saveKey := secboot.EncryptionKey{5, 6, 7, 8}

	model := boottest.MakeMockUC20Model()
	err := boot.SealKeyToModeenv(key, saveKey, model, modeenv)
	c.Assert(err, ErrorMatches, "hook failed")
	marker := filepath.Join(dirs.SnapFDEDirUnder(boot.InstallHostWritableDir), "sealed-keys")
	c.Check(marker, testutil.FileAbsent)
}

func (s *sealSuite) TestResealKeyToModeenvWithFdeHookCalled(c *C) {
	rootdir := c.MkDir()
	dirs.SetRootDir(rootdir)
	defer dirs.SetRootDir("")

	resealKeyToModeenvUsingFDESetupHookCalled := 0
	restore := boot.MockResealKeyToModeenvUsingFDESetupHook(func(string, *asserts.Model, *boot.Modeenv, bool) error {
		resealKeyToModeenvUsingFDESetupHookCalled++
		return nil
	})
	defer restore()

	// TODO: this simulates that the hook is not available yet
	//       because of e.g. seeding. Longer term there will be
	//       more, see TODO in resealKeyToModeenvUsingFDESetupHookImpl
	restore = boot.MockHasFDESetupHook(func() (bool, error) {
		return false, fmt.Errorf("hook not available yet because e.g. seeding")
	})
	defer restore()

	marker := filepath.Join(dirs.SnapFDEDirUnder(rootdir), "sealed-keys")
	err := os.MkdirAll(filepath.Dir(marker), 0755)
	c.Assert(err, IsNil)
	err = ioutil.WriteFile(marker, []byte("fde-setup-hook"), 0644)
	c.Assert(err, IsNil)

	modeenv := &boot.Modeenv{
		RecoverySystem: "20200825",
	}

	model := boottest.MakeMockUC20Model()
	expectReseal := false
	err = boot.ResealKeyToModeenv(rootdir, model, modeenv, expectReseal)
	c.Assert(err, IsNil)
	c.Check(resealKeyToModeenvUsingFDESetupHookCalled, Equals, 1)
}

func (s *sealSuite) TestResealKeyToModeenvWithFdeHookVerySad(c *C) {
	rootdir := c.MkDir()
	dirs.SetRootDir(rootdir)
	defer dirs.SetRootDir("")

	resealKeyToModeenvUsingFDESetupHookCalled := 0
	restore := boot.MockResealKeyToModeenvUsingFDESetupHook(func(string, *asserts.Model, *boot.Modeenv, bool) error {
		resealKeyToModeenvUsingFDESetupHookCalled++
		return fmt.Errorf("fde setup hook failed")
	})
	defer restore()

	marker := filepath.Join(dirs.SnapFDEDirUnder(rootdir), "sealed-keys")
	err := os.MkdirAll(filepath.Dir(marker), 0755)
	c.Assert(err, IsNil)
	err = ioutil.WriteFile(marker, []byte("fde-setup-hook"), 0644)
	c.Assert(err, IsNil)

	modeenv := &boot.Modeenv{
		RecoverySystem: "20200825",
	}

	model := boottest.MakeMockUC20Model()
	expectReseal := false
	err = boot.ResealKeyToModeenv(rootdir, model, modeenv, expectReseal)
	c.Assert(err, ErrorMatches, "fde setup hook failed")
	c.Check(resealKeyToModeenvUsingFDESetupHookCalled, Equals, 1)
}<|MERGE_RESOLUTION|>--- conflicted
+++ resolved
@@ -20,11 +20,6 @@
 package boot_test
 
 import (
-<<<<<<< HEAD
-	"encoding/base64"
-	"encoding/json"
-=======
->>>>>>> b1e9734b
 	"errors"
 	"fmt"
 	"io/ioutil"
@@ -1363,23 +1358,7 @@
 	c.Check(cnt, Equals, 3)
 }
 
-func buildWithSecbootSupport() (hasSecboot bool) {
-	defer func() {
-		if r := recover(); r != nil {
-			if s, ok := r.(string); ok && s == "build without secboot support" {
-				hasSecboot = false
-			}
-		}
-	}()
-	secboot.MarshalKeys([]byte{1}, []byte{2})
-	return true
-}
-
 func (s *sealSuite) TestSealToModeenvWithFdeHookHappy(c *C) {
-	if !buildWithSecbootSupport() {
-		c.Skip("test needs secboot")
-	}
-
 	rootdir := c.MkDir()
 	dirs.SetRootDir(rootdir)
 	defer dirs.SetRootDir("")
@@ -1395,15 +1374,6 @@
 		n++
 		runFDESetupHookReqs = append(runFDESetupHookReqs, req)
 
-<<<<<<< HEAD
-		mockedSealedKey := []byte(fmt.Sprintf("key-%v", strconv.Itoa(n)))
-		b, err := json.Marshal(fmt.Sprintf("handle-%v", strconv.Itoa(n)))
-		c.Assert(err, IsNil)
-		handle := json.RawMessage(b)
-		res := &fde.InitialSetupResult{
-			EncryptedKey: mockedSealedKey,
-			Handle:       &handle,
-=======
 		key := []byte(fmt.Sprintf("key-%v", strconv.Itoa(n)))
 		return key, nil
 	})
@@ -1417,7 +1387,6 @@
 			})
 			c.Assert(err, IsNil)
 			keyToSave[skr.KeyFile] = out
->>>>>>> b1e9734b
 		}
 		return nil
 	})
@@ -1433,43 +1402,20 @@
 	err := boot.SealKeyToModeenv(key, saveKey, model, modeenv)
 	c.Assert(err, IsNil)
 	// check that runFDESetupHook was called the expected way
-<<<<<<< HEAD
-	c.Assert(runFDESetupHookReqs, HasLen, 3)
-	c.Check(runFDESetupHookReqs[0].KeyName, Equals, "ubuntu-data")
-	c.Check(runFDESetupHookReqs[1].KeyName, Equals, "ubuntu-data")
-	c.Check(runFDESetupHookReqs[2].KeyName, Equals, "ubuntu-save")
-	for i := 0; i < 3; i++ {
-		// check size: uint16 len (2) + encryptionKey(64)+uint16 len +
-		// auxKey(32), see secboot.MarshallKeys()
-		c.Check(runFDESetupHookReqs[i].Key, HasLen, 2+64+2+32)
-	}
-	// the encrypted payload passed by secboot contains
-	// the encryption key and the aux key and size
-	// information, the aux-key is randomly generated so
-	// we can't check for let's check for the encryption
-	// key
-	c.Check(string(runFDESetupHookReqs[0].Key), testutil.Contains, string(key[:]))
-	c.Check(string(runFDESetupHookReqs[1].Key), testutil.Contains, string(key[:]))
-	c.Check(string(runFDESetupHookReqs[2].Key), testutil.Contains, string(saveKey[:]))
-=======
 	c.Check(runFDESetupHookReqs, DeepEquals, []*fde.SetupRequest{
 		{Key: key[:], KeyName: "ubuntu-data"},
 		{Key: key[:], KeyName: "ubuntu-data"},
 		{Key: saveKey[:], KeyName: "ubuntu-save"},
 	})
->>>>>>> b1e9734b
 	// check that the sealed keys got written to the expected places
 	for i, p := range []string{
 		filepath.Join(boot.InitramfsBootEncryptionKeyDir, "ubuntu-data.sealed-key"),
 		filepath.Join(boot.InitramfsSeedEncryptionKeyDir, "ubuntu-data.recovery.sealed-key"),
 		filepath.Join(boot.InitramfsSeedEncryptionKeyDir, "ubuntu-save.recovery.sealed-key"),
 	} {
+		// Check for a valid platform handle, encrypted payload (base64)
 		mockedSealedKey := []byte(fmt.Sprintf("key-%v", strconv.Itoa(i+1)))
-<<<<<<< HEAD
-		c.Check(p, testutil.FileContains, fmt.Sprintf(`,"data":{"platform_name":"fde-hook-v2","platform_handle":"handle-%v","encrypted_payload":"%s"`, i+1, base64.StdEncoding.EncodeToString([]byte(mockedSealedKey))))
-=======
 		c.Check(keyToSave[p], DeepEquals, mockedSealedKey)
->>>>>>> b1e9734b
 	}
 
 	marker := filepath.Join(dirs.SnapFDEDirUnder(boot.InstallHostWritableDir), "sealed-keys")
@@ -1477,10 +1423,6 @@
 }
 
 func (s *sealSuite) TestSealToModeenvWithFdeHookSad(c *C) {
-	if !buildWithSecbootSupport() {
-		c.Skip("test needs secboot")
-	}
-
 	rootdir := c.MkDir()
 	dirs.SetRootDir(rootdir)
 	defer dirs.SetRootDir("")
