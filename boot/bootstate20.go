--- conflicted
+++ resolved
@@ -392,19 +392,20 @@
 
 	// find the bootloader and ensure it's an extracted run kernel image
 	// bootloader
-<<<<<<< HEAD
-	bl, err := bootloader.Find(ks20.blDir, ks20.blOpts)
-=======
-	opts := &bootloader.Options{
-		// we want extracted run kernel images for uc20
-		// TODO:UC20: the name of this flag is now confusing, as it is being
-		//            slightly abused to tell the uboot bootloader to just look
-		//            in a different directory, even when we don't have an
-		//            actual extracted kernel image for that impl
-		ExtractedRunKernelImage: true,
-	}
-	bl, err := bootloader.Find("", opts)
->>>>>>> 97d88c7e
+
+	var opts *bootloader.Options
+	if ks20.blOpts != nil {
+		opts = ks20.blOpts
+	} else {
+		opts = &bootloader.Options{}
+	}
+	// we want extracted run kernel images for uc20
+	// TODO:UC20: the name of this flag is now confusing, as it is being
+	//            slightly abused to tell the uboot bootloader to just look
+	//            in a different directory, even when we don't have an
+	//            actual extracted kernel image for that impl
+	opts.ExtractedRunKernelImage = true
+	bl, err := bootloader.Find(ks20.blDir, opts)
 	if err != nil {
 		return err
 	}
@@ -432,19 +433,13 @@
 		return nil, nil, "", err
 	}
 
-<<<<<<< HEAD
-	tryKernel, err := ks20.ebl.TryKernel()
+	status := ks20.bks.kernelStatus()
+	kern := ks20.bks.kernel()
+
+	tryKernel, err := ks20.bks.tryKernel()
 	// if err is ErrNoTryKernelRef, then we will just return nil as the trySnap
 	if err != nil && err != bootloader.ErrNoTryKernelRef {
-		return ks20.currentKernel, nil, "", newTrySnapErrorf("cannot identify try kernel snap with bootloader %s: %v", ks20.ebl.Name(), err)
-=======
-	status := ks20.bks.kernelStatus()
-	kern := ks20.bks.kernel()
-
-	tryKernel, err := ks20.bks.tryKernel()
-	if err != nil && err != bootloader.ErrNoTryKernelRef {
-		return nil, nil, "", err
->>>>>>> 97d88c7e
+		return kern, nil, "", newTrySnapErrorf("cannot identify try kernel snap: %v", err)
 	}
 
 	if err == nil {
