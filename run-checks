--- conflicted
+++ resolved
@@ -108,19 +108,6 @@
         echo "$lint"
         # don't exit 1
     fi
-<<<<<<< HEAD
-
-    # cmd/* test sources are tagged so they are not included in
-    # special integration test builds
-    echo Checking 'cmd/*/*_test.go' build tagging
-    nottagged=$(grep -r --include '*_test.go' --exclude integration_coverage_test.go -L '!integrationcoverage' cmd/snapd/ cmd/snap/ cmd/snap-exec/)
-    if [ -n "${nottagged}" ] ; then
-        echo these test files miss the '!integrationcoverage' tag: ${nottagged}
-        exit 1
-    fi
-
-=======
->>>>>>> 153342d6
 fi
 
 if [ "$UNIT" = 1 ]; then
